--- conflicted
+++ resolved
@@ -218,15 +218,9 @@
   # not tracked correctly in CMake. We make the libATen.so depend explicitly
   # on building the generated ATen files to workaround.
   add_custom_target(ATEN_CPU_FILES_GEN_TARGET DEPENDS
-<<<<<<< HEAD
-      ${generated_headers} ${core_generated_headers} ${ops_generated_headers}
-      ${generated_sources} ${core_generated_sources} ${ops_generated_sources}
-      ${generated_declarations_yaml} ${generated_unboxing_sources})
-=======
       ${generated_headers} ${core_generated_headers} ${cpu_vec_generated_headers} ${ops_generated_headers}
       ${generated_sources} ${core_generated_sources} ${cpu_vec_generated_sources} ${ops_generated_sources}
-      ${generated_declarations_yaml})
->>>>>>> 5e865056
+      ${generated_declarations_yaml} ${generated_unboxing_sources})
   add_custom_target(ATEN_CUDA_FILES_GEN_TARGET DEPENDS
       ${cuda_generated_headers} ${cuda_generated_sources})
   add_library(ATEN_CPU_FILES_GEN_LIB INTERFACE)
