--- conflicted
+++ resolved
@@ -86,11 +86,6 @@
 struct LinalgDispatch {
    std::tuple<Tensor, Tensor> (*symeig_helper)(const Tensor& self, bool eigenvectors, bool upper);
    Tensor (*cholesky_solve_helper)(const Tensor& self, const Tensor& A, bool upper);
-<<<<<<< HEAD
-   Tensor& (*inv_out_helper)(Tensor &result, Tensor& infos_lu, Tensor& infos_getri);
-=======
-   std::tuple<Tensor, Tensor> (*legacy_lstsq)(const Tensor &B, const Tensor &A);
->>>>>>> 5f960db0
 };
 C10_EXPORT void registerLinalgDispatch(const LinalgDispatch&);
 }} // namespace cuda::detail
