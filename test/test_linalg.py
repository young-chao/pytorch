# -*- coding: utf-8 -*-
# Owner(s): ["module: linear algebra"]

import torch
import numpy as np

import unittest
import itertools
import warnings
import math
from math import inf, nan, isnan
import random
from random import randrange
from itertools import product
from functools import reduce, partial, wraps

from torch.testing._internal.common_utils import \
    (TestCase, run_tests, TEST_SCIPY, IS_MACOS, IS_WINDOWS, slowTest,
<<<<<<< HEAD
     TEST_WITH_ASAN, TEST_WITH_ROCM, IS_FBCODE, IS_REMOTE_GPU,
     iter_indices, gradcheck,
=======
     TEST_WITH_ASAN, TEST_WITH_ROCM, IS_FBCODE, IS_REMOTE_GPU, iter_indices,
>>>>>>> 89d6f3e6
     make_fullrank_matrices_with_distinct_singular_values)
from torch.testing._internal.common_device_type import \
    (instantiate_device_type_tests, dtypes, has_cusolver,
     onlyCPU, skipCUDAIf, skipCUDAIfNoMagma, skipCPUIfNoLapack, precisionOverride,
     skipCUDAIfNoMagmaAndNoCusolver, skipCUDAIfRocm, onlyNativeDeviceTypes, dtypesIfCUDA,
     onlyCUDA, skipCUDAVersionIn, skipMeta, skipCUDAIfNoCusolver)
from torch.testing import make_tensor
from torch.testing._internal.common_dtype import (
    all_types, floating_and_complex_types, get_all_dtypes, get_all_int_dtypes, get_all_complex_dtypes,
    get_all_fp_dtypes,
)
from torch.testing._internal.common_cuda import SM53OrLater, tf32_on_and_off, CUDA11OrLater, CUDA9
from torch.distributions.binomial import Binomial

# Protects against includes accidentally setting the default dtype
# NOTE: jit_metaprogramming_utils sets the default dtype to double!
torch.set_default_dtype(torch.float32)
assert torch.get_default_dtype() is torch.float32

if TEST_SCIPY:
    import scipy

def setLinalgBackendsToDefaultFinally(fn):
    @wraps(fn)
    def _fn(*args, **kwargs):
        try:
            fn(*args, **kwargs)
        finally:
            # Set linalg backend back to default to make sure potential failures in one test
            #   doesn't affect other linalg tests
            torch.backends.cuda.preferred_linalg_library('default')
    return _fn


class TestLinalg(TestCase):
    def setUp(self):
        super(self.__class__, self).setUp()
        torch.backends.cuda.matmul.allow_tf32 = False

    def tearDown(self):
        torch.backends.cuda.matmul.allow_tf32 = True
        super(self.__class__, self).tearDown()

    exact_dtype = True

    @dtypes(torch.float, torch.cfloat)
    @precisionOverride({torch.float: 1e-06, torch.cfloat: 1e-06})
    @tf32_on_and_off(5e-3)
    def test_inner(self, device, dtype):
        def check(a_sizes_, b_sizes_):
            for a_sizes, b_sizes in ((a_sizes_, b_sizes_), (b_sizes_, a_sizes_)):
                a = torch.randn(a_sizes, dtype=dtype, device=device)
                b = torch.randn(b_sizes, dtype=dtype, device=device)
                res = torch.inner(a, b)
                ref = np.inner(a.cpu().numpy(), b.cpu().numpy())
                self.assertEqual(res.cpu(), torch.from_numpy(np.array(ref)))
                out = torch.zeros_like(res)
                torch.inner(a, b, out=out)
                self.assertEqual(res, out)

        check([], [])                       # scalar x scalar
        check([], [0])                      # scalar x empty
        check([], [3])                      # scalar x 1D
        check([], [2, 3, 4])                # scalar x 3D

        check([0], [0])                     # empty x empty
        check([0], [2, 0])                  # empty x 2D

        check([2], [2])                     # 1D x 1D
        check([2], [3, 1, 2])               # 1D x 3D
        check([2], [3, 0, 2])               # 1D x 3D empty

        check([1, 2], [3, 2])               # 2D x 2D
        check([1, 2], [3, 4, 2])            # 2D x 3D
        check([2, 1, 3, 2], [1, 3, 2, 2])   # 4D x 4D

        # Test error message
        with self.assertRaisesRegex(RuntimeError,
                                    r"inner\(\) the last dimension must match on both "
                                    r"input tensors but got shapes \[2, 3\] and \[2, 2\]"):
            torch.randn(2, 3, device=device, dtype=dtype).inner(torch.randn(2, 2, device=device, dtype=dtype))

    # Tests torch.outer, and its alias, torch.ger, vs. NumPy
    @precisionOverride({torch.bfloat16: 1e-1})
    @dtypes(*(get_all_dtypes()))
    def test_outer(self, device, dtype):
        def run_test_case(a, b):
            if dtype == torch.bfloat16:
                a_np = a.to(torch.double).cpu().numpy()
                b_np = b.to(torch.double).cpu().numpy()
                exact_dtype = False
            else:
                a_np = a.cpu().numpy()
                b_np = b.cpu().numpy()
                exact_dtype = True
            expected = np.outer(a_np, b_np)

            self.assertEqual(torch.outer(a, b), expected, exact_dtype=False)
            self.assertEqual(torch.Tensor.outer(a, b), expected, exact_dtype=False)

            self.assertEqual(torch.ger(a, b), expected, exact_dtype=False)
            self.assertEqual(torch.Tensor.ger(a, b), expected, exact_dtype=False)

            # test out variant
            out = torch.empty(a.size(0), b.size(0), device=device, dtype=dtype)
            torch.outer(a, b, out=out)
            self.assertEqual(out, expected, exact_dtype=False)

            out = torch.empty(a.size(0), b.size(0), device=device, dtype=dtype)
            torch.ger(a, b, out=out)
            self.assertEqual(out, expected, exact_dtype=False)

        a = torch.randn(50).to(device=device, dtype=dtype)
        b = torch.randn(50).to(device=device, dtype=dtype)
        run_test_case(a, b)

        # test 0 strided tensor
        zero_strided = torch.randn(1).to(device=device, dtype=dtype).expand(50)
        run_test_case(zero_strided, b)
        run_test_case(a, zero_strided)

    @skipCUDAIfNoMagma
    @skipCPUIfNoLapack
    @dtypes(torch.float, torch.double, torch.cfloat, torch.cdouble)
    def test_linalg_lstsq(self, device, dtype):
        from torch.testing._internal.common_utils import random_well_conditioned_matrix
        if self.device_type == 'cpu':
            drivers = ('gels', 'gelsy', 'gelsd', 'gelss', None)
        else:
            drivers = ('gels', None)

        def check_solution_correctness(a, b, sol):
            sol2 = a.pinverse() @ b
            self.assertEqual(sol, sol2, atol=1e-5, rtol=1e-5)

        def check_correctness_ref(a, b, res, ref, driver="default"):
            def apply_if_not_empty(t, f):
                if t.numel():
                    return f(t)
                else:
                    return t

            def select_if_not_empty(t, i):
                selected = apply_if_not_empty(t, lambda x: x.select(0, i))
                return selected

            m = a.size(-2)
            n = a.size(-1)
            nrhs = b.size(-1)
            batch_size = int(np.prod(a.shape[:-2]))
            if batch_size == 0:
                batch_size = 1
            a_3d = a.view(batch_size, m, n)
            b_3d = b.view(batch_size, m, nrhs)

            solution_3d = res.solution.view(batch_size, n, nrhs)
            residuals_2d = apply_if_not_empty(res.residuals, lambda t: t.view(-1, nrhs))
            rank_1d = apply_if_not_empty(res.rank, lambda t: t.view(-1))
            singular_values_2d = res.singular_values.view(batch_size, res.singular_values.shape[-1])

            if a.numel() > 0:
                for i in range(batch_size):
                    sol, residuals, rank, singular_values = ref(
                        a_3d.select(0, i).numpy(),
                        b_3d.select(0, i).numpy()
                    )
                    # Singular values are None when lapack_driver='gelsy' in SciPy
                    if singular_values is None:
                        singular_values = []
                    self.assertEqual(sol, solution_3d.select(0, i), atol=1e-5, rtol=1e-5)
                    self.assertEqual(rank, select_if_not_empty(rank_1d, i), atol=1e-5, rtol=1e-5)
                    self.assertEqual(singular_values, singular_values_2d.select(0, i), atol=1e-5, rtol=1e-5)

                    # SciPy and NumPy operate only on non-batched input and
                    # return an empty array with shape (0,) if rank(a) != n
                    # in PyTorch the batched inputs are supported and
                    # matrices in the batched input can have different ranks
                    # we compute residuals only if all matrices have rank == n
                    # see https://github.com/pytorch/pytorch/issues/56483
                    if m > n:
                        if torch.all(rank_1d == n):
                            self.assertEqual(
                                residuals, select_if_not_empty(residuals_2d, i), atol=1e-5, rtol=1e-5, exact_dtype=False
                            )
                        else:
                            self.assertTrue(residuals_2d.numel() == 0)

            else:
                self.assertEqual(res.solution.shape, (*a.shape[:-2], n, nrhs))
                self.assertEqual(res.rank.shape, a.shape[:-2])

                # residuals are not always computed (and have non-zero shape)
                if m > n and driver != "gelsy":
                    self.assertEqual(res.residuals.shape, (*a.shape[:-2], 0))
                else:
                    self.assertEqual(res.residuals.shape, (0, ))

                # singular_values are not always computed (and have non-zero shape)
                if driver == "default" or driver == "gelsd" or driver == "gelss":
                    self.assertEqual(res.singular_values.shape, (*a.shape[:-2], min(m, n)))
                else:
                    self.assertEqual(res.singular_values.shape, (0, ))

        def check_correctness_scipy(a, b, res, driver, cond):
            # SciPy provides 3 driver options: gelsd, gelss, gelsy
            if TEST_SCIPY and driver in ('gelsd', 'gelss', 'gelsy'):
                import scipy.linalg

                def scipy_ref(a, b):
                    return scipy.linalg.lstsq(a, b, lapack_driver=driver, cond=cond)
                check_correctness_ref(a, b, res, scipy_ref, driver=driver)

        def check_correctness_numpy(a, b, res, driver, rcond):
            # NumPy uses only gelsd routine
            if driver == 'gelsd':

                def numpy_ref(a, b):
                    return np.linalg.lstsq(a, b, rcond=rcond)
                check_correctness_ref(a, b, res, numpy_ref)

        version = torch.testing._internal.common_cuda._get_torch_cuda_version()
        cusolver_available = (version >= (10, 2))

        ms = [2 ** i for i in range(5)]
        m_ge_n_sizes = [(m, m // 2) for m in ms] + [(m, m) for m in ms]
        # cases m < n are only supported on CPU and for cuSOLVER path on CUDA
        m_l_n_sizes = [(m // 2, m) for m in ms]
        include_m_l_n_case = (cusolver_available or device == 'cpu')
        matrix_sizes = m_ge_n_sizes + (m_l_n_sizes if include_m_l_n_case else [])
        batches = [(), (2,), (2, 2), (2, 2, 2)]
        # we generate matrices with singular values sampled from a normal distribution,
        # that is why we use `cond=1.0`, the mean to cut roughly half of all
        # the singular values and compare whether torch.linalg.lstsq agrees with
        # SciPy and NumPy.
        # if rcond is True then set value for it based on the used algorithm
        # rcond == -1 or any other negative value forces LAPACK to use machine precision tolerance
        rconds = (None, True, -1)

        for batch, matrix_size, driver, rcond in itertools.product(batches, matrix_sizes, drivers, rconds):
            # keep the rcond value if it is None or -1, set the driver specific value if it is True
            if rcond and rcond != -1:
                if driver in ('gelss', 'gelsd'):
                    # SVD based algorithm; set to zero roughly half of all the singular values
                    rcond = 1.0
                else:
                    # driver == 'gelsy'
                    # QR based algorithm; setting the value too high might lead to non-unique solutions and flaky tests
                    rcond = 1e-4

            # specifying rcond value has no effect for gels driver so no need to run the tests again
            if driver == 'gels' and rcond is not None:
                continue

            shape = batch + matrix_size
            a = random_well_conditioned_matrix(*shape, dtype=dtype, device=device)
            b = torch.rand(*shape, dtype=dtype, device=device)

            m = a.size(-2)
            n = a.size(-1)
            res = torch.linalg.lstsq(a, b, rcond=rcond, driver=driver)
            sol = res.solution

            # Only checks gelsd, gelss, gelsy drivers
            check_correctness_scipy(a, b, res, driver, rcond)

            # Only checks gelsd driver
            check_correctness_numpy(a, b, res, driver, rcond)

            # gels driver is not checked by comparing to NumPy or SciPy implementation
            # because NumPy and SciPy do not implement this driver
            if driver == 'gels' and rcond is None:
                check_solution_correctness(a, b, sol)

    @skipCUDAIfNoMagma
    @skipCPUIfNoLapack
    @dtypes(torch.float, torch.double, torch.cfloat, torch.cdouble)
    def test_linalg_lstsq_batch_broadcasting(self, device, dtype):
        from torch.testing._internal.common_utils import random_well_conditioned_matrix

        def check_correctness(a, b):
            sol = torch.linalg.lstsq(a, b).solution
            sol2 = a.pinverse() @ b
            self.assertEqual(sol, sol2, rtol=1e-5, atol=1e-5)

        ms = [2 ** i for i in range(5)]
        batches = [(), (0,), (2,), (2, 2), (2, 2, 2)]
        # the case when a single matrix is batch-broadcasted over the rhs
        for m, batch in itertools.product(ms, batches):
            a = random_well_conditioned_matrix(m, m, dtype=dtype, device=device).view(*([1] * len(batch)), m, m)
            b = torch.rand(*(batch + (m, m)), dtype=dtype, device=device)
            check_correctness(a, b)

        # cases with broadcastable shapes
        for m in ms:
            a = random_well_conditioned_matrix(1, 3, 1, 3, m, m, dtype=dtype, device=device)
            b = torch.rand(3, 1, 3, 1, m, m // 2, dtype=dtype, device=device)
            check_correctness(a, b)

            # rhs are vectors, not matrices in this test
            b = torch.rand(3, 1, 3, 1, m, dtype=dtype, device=device)
            # unsqueeze for b because `check_correctness` checks against
            # a.pinverse() @ b, which requires b to be a matrix
            check_correctness(a, b.unsqueeze(-1))

            a = random_well_conditioned_matrix(3, 1, 3, 1, m, m, dtype=dtype, device=device)
            b = torch.rand(1, 3, 1, 3, m, m // 2, dtype=dtype, device=device)
            check_correctness(a, b)

            # rhs are vectors, not matrices in this test
            b = torch.rand(1, 3, 1, 3, m, dtype=dtype, device=device)
            check_correctness(a, b.unsqueeze(-1))

    @skipCPUIfNoLapack
    @skipCUDAIfNoMagma
    @dtypes(torch.float, torch.double, torch.cfloat, torch.cdouble)
    def test_linalg_lstsq_input_checks(self, device, dtype):
        # check empty inputs
        # empty batches
        a = torch.rand(0, 0, 3, 3, dtype=dtype, device=device)
        b = torch.rand(0, 0, 3, 2, dtype=dtype, device=device)
        self.assertEqual(
            torch.linalg.lstsq(a, b)[0],
            torch.zeros(0, 0, 3, 2, dtype=dtype, device=device)
        )
        # empty a and b
        a = torch.rand(2, 2, 0, 0, dtype=dtype, device=device)
        b = torch.rand(2, 2, 0, 0, dtype=dtype, device=device)
        self.assertEqual(
            torch.linalg.lstsq(a, b)[0],
            torch.zeros(2, 2, 0, 0, dtype=dtype, device=device)
        )
        # empty a and b
        a = torch.rand(2, 2, 3, 0, dtype=dtype, device=device)
        b = torch.rand(2, 2, 3, 0, dtype=dtype, device=device)
        self.assertEqual(
            torch.linalg.lstsq(a, b)[0],
            torch.zeros(2, 2, 0, 0, dtype=dtype, device=device)
        )
        # empty a but not b
        a = torch.rand(2, 2, 3, 0, dtype=dtype, device=device)
        b = torch.rand(2, 2, 3, 2, dtype=dtype, device=device)
        self.assertEqual(
            torch.linalg.lstsq(a, b)[0],
            torch.zeros(2, 2, 0, 2, dtype=dtype, device=device)
        )

        # empty a and b
        if torch.device(device).type == 'cpu':
            # only CPU since CUDA does not support overdetermined systems
            a = torch.rand(2, 2, 0, 3, dtype=dtype, device=device)
            b = torch.rand(2, 2, 0, 3, dtype=dtype, device=device)
            self.assertEqual(
                torch.linalg.lstsq(a, b)[0],
                torch.zeros(2, 2, 3, 3, dtype=dtype, device=device)
            )

        a = torch.rand(2, 3, dtype=dtype, device=device)
        b = torch.rand(3, dtype=dtype, device=device)

        with self.assertRaisesRegex(RuntimeError, 'input must have at least 2 dimensions'):
            torch.linalg.lstsq(b, b)

        with self.assertRaisesRegex(RuntimeError, 'other must have at least 1 dimension'):
            torch.linalg.lstsq(a, torch.tensor(1, dtype=dtype, device=device))

        with self.assertRaisesRegex(RuntimeError, r'input.size\(-2\) should match other.size\(-1\)'):
            torch.linalg.lstsq(a, b)

        with self.assertRaisesRegex(RuntimeError, r'input.size\(-2\) should match other.size\(-2\)'):
            torch.linalg.lstsq(a, b.unsqueeze(-1))

        def complement_device(device):
            if device == 'cpu' and torch.cuda.is_available():
                return 'cuda'
            else:
                return 'cpu'

        a = torch.rand(2, 2, 2, 2, dtype=dtype, device=device)
        b = torch.rand(2, 2, 2, dtype=dtype, device=complement_device(device))
        if a.device != b.device:
            with self.assertRaisesRegex(RuntimeError, 'be on the same device'):
                torch.linalg.lstsq(a, b)

        b = (torch.rand(2, 2, 2, dtype=dtype, device=device) * 100).long()
        with self.assertRaisesRegex(RuntimeError, 'the same dtype'):
            torch.linalg.lstsq(a, b)

        a = torch.rand(2, 2, 2, 2, dtype=dtype, device=device)
        b = torch.rand(2, 2, 2, dtype=dtype, device=device)

        if device != 'cpu':
            with self.assertRaisesRegex(RuntimeError, '`driver` other than `gels` is not supported on CUDA'):
                torch.linalg.lstsq(a, b, driver='fictitious_driver')
        # if on cpu
        else:
            with self.assertRaisesRegex(RuntimeError, r'parameter `driver` should be one of \(gels, gelsy, gelsd, gelss\)'):
                torch.linalg.lstsq(a, b, driver='fictitious_driver')

        # cuSOLVER path supports underdetermined systems
        version = torch.testing._internal.common_cuda._get_torch_cuda_version()
        cusolver_not_available = (version < (10, 1))

        if device != 'cpu' and cusolver_not_available:
            a = torch.rand(2, 3, dtype=dtype, device=device)
            b = torch.rand(2, 1, dtype=dtype, device=device)
            with self.assertRaisesRegex(RuntimeError, r'only overdetermined systems'):
                torch.linalg.lstsq(a, b)

    @skipCUDAIfNoMagma
    @skipCPUIfNoLapack
    @dtypes(*floating_and_complex_types())
    def test_cholesky(self, device, dtype):
        from torch.testing._internal.common_utils import random_hermitian_pd_matrix

        def run_test(shape, batch, contiguous):
            A = random_hermitian_pd_matrix(shape, *batch, dtype=dtype, device=device)
            if A.numel() > 0 and not contiguous:
                A = A.mT
                self.assertFalse(A.is_contiguous())
            expected_L = np.linalg.cholesky(A.cpu().numpy())
            actual_L = torch.linalg.cholesky(A)

            # For fp32 individual entries in matrices can differ between PyTorch and NumPy
            # Let's compare the norms of matrices instead
            if A.numel() > 0 and dtype in [torch.float32, torch.complex64]:
                # axis is specified to calculate matrix norm for batched input
                expected_norm = np.linalg.norm(expected_L, ord=1, axis=(-2, -1))
                actual_norm = torch.linalg.norm(actual_L, ord=1, axis=(-2, -1))
                # Compare the norms with standard tolerances
                self.assertEqual(actual_norm, expected_norm)
                # and individual values with a higher tolerance
                self.assertEqual(actual_L, expected_L, atol=1e-2, rtol=1e-5)
            else:
                self.assertEqual(actual_L, expected_L)

        shapes = (0, 3, 5)
        batches = ((), (3, ), (2, 2))
        larger_input_case = [(100, (5, ), True)]
        for shape, batch, contiguous in list(itertools.product(shapes, batches, (True, False))) + larger_input_case:
            run_test(shape, batch, contiguous)

        # check the out= variant
        A = random_hermitian_pd_matrix(3, 3, dtype=dtype, device=device)
        out = torch.empty_like(A)
        ans = torch.linalg.cholesky(A, out=out)
        self.assertEqual(ans, out)
        expected = torch.linalg.cholesky(A)
        self.assertEqual(expected, out)

        # check the upper= variant
        expected = torch.linalg.cholesky(A).mH
        actual = torch.linalg.cholesky(A, upper=True)
        self.assertEqual(expected, actual)

    @skipCUDAIfNoMagma
    @skipCPUIfNoLapack
    @dtypes(*floating_and_complex_types())
    def test_cholesky_errors_and_warnings(self, device, dtype):
        from torch.testing._internal.common_utils import random_hermitian_pd_matrix

        # cholesky requires the input to be a square matrix or batch of square matrices
        A = torch.randn(2, 3, device=device, dtype=dtype)
        with self.assertRaisesRegex(RuntimeError, r'must be batches of square matrices'):
            torch.linalg.cholesky(A)
        A = torch.randn(2, 2, 3, device=device, dtype=dtype)
        with self.assertRaisesRegex(RuntimeError, r'must be batches of square matrices'):
            torch.linalg.cholesky(A)
        with self.assertRaisesRegex(np.linalg.LinAlgError, r'Last 2 dimensions of the array must be square'):
            np.linalg.cholesky(A.cpu().numpy())

        # cholesky requires the input to be at least 2 dimensional tensor
        A = torch.randn(2, device=device, dtype=dtype)
        with self.assertRaisesRegex(RuntimeError, r'must have at least 2 dimensions'):
            torch.linalg.cholesky(A)
        with self.assertRaisesRegex(np.linalg.LinAlgError,
                                    r'1-dimensional array given\. Array must be at least two-dimensional'):
            np.linalg.cholesky(A.cpu().numpy())

        # if the input matrix is not positive definite, an error should be raised
        A = torch.eye(3, 3, dtype=dtype, device=device)
        A[-1, -1] = 0  # Now A is not positive definite
        with self.assertRaisesRegex(torch.linalg.LinAlgError, r'minor of order 3 is not positive-definite'):
            torch.linalg.cholesky(A)
        with self.assertRaisesRegex(np.linalg.LinAlgError, r'Matrix is not positive definite'):
            np.linalg.cholesky(A.cpu().numpy())

        # if at least one matrix in the batch is singular, an error should be raised
        A = torch.eye(3, 3, dtype=dtype, device=device)
        A = A.reshape((1, 3, 3))
        A = A.repeat(5, 1, 1)
        A[4, -1, -1] = 0  # Now A[4] is not positive definite
        with self.assertRaisesRegex(torch.linalg.LinAlgError, r'\(Batch element 4\): The factorization could not be completed'):
            torch.linalg.cholesky(A)

        # if out tensor with wrong shape is passed a warning is given
        A = random_hermitian_pd_matrix(3, dtype=dtype, device=device)
        out = torch.empty(2, 3, dtype=dtype, device=device)
        with warnings.catch_warnings(record=True) as w:
            # Trigger warning
            torch.linalg.cholesky(A, out=out)
            # Check warning occurs
            self.assertEqual(len(w), 1)
            self.assertTrue("An output with one or more elements was resized" in str(w[-1].message))

        # dtypes should be safely castable
        out = torch.empty(*A.shape, dtype=torch.int, device=device)
        with self.assertRaisesRegex(RuntimeError, "but got result with dtype Int"):
            torch.linalg.cholesky(A, out=out)

        # device should match
        if torch.cuda.is_available():
            wrong_device = 'cpu' if self.device_type != 'cpu' else 'cuda'
            out = torch.empty(0, device=wrong_device, dtype=dtype)
            with self.assertRaisesRegex(RuntimeError, "Expected result and input tensors to be on the same device"):
                torch.linalg.cholesky(A, out=out)

<<<<<<< HEAD
    @skipCUDAIfNoMagma
    @skipCPUIfNoLapack
    @dtypes(torch.float64, torch.complex128)
    def test_cholesky_hermitian_grad(self, device, dtype):
        # Check that the gradient is Hermitian (or symmetric)
        def run_test(shape):
            root = torch.rand(*shape, dtype=dtype, device=device)
            root = torch.matmul(root, root.mH)
            root.requires_grad_()
            chol = torch.linalg.cholesky(root).sum().backward()
            self.assertEqual(root.grad, root.grad.mH)

        shapes = ((3, 3), (1, 1, 3, 3))
        for shape in shapes:
            run_test(shape)
=======
    # NOTE: old_cholesky* tests were moved here from test_torch.py and test_autograd.py
    @slowTest
    @skipCUDAIfNoMagma
    @skipCPUIfNoLapack
    @dtypes(torch.double)
    def test_old_cholesky_batched_many_batches(self, device, dtype):
        from torch.testing._internal.common_utils import random_symmetric_pd_matrix

        def cholesky_test_helper(n, batchsize, device, upper):
            A = random_symmetric_pd_matrix(n, batchsize, dtype=dtype, device=device)
            chol_fact = torch.cholesky(A, upper=upper)
            if upper:
                # Correctness check
                self.assertEqual(A, chol_fact.mT.matmul(chol_fact))
                # Upper triangular check
                self.assertEqual(chol_fact, chol_fact.triu())
            else:
                # Correctness check
                self.assertEqual(A, chol_fact.matmul(chol_fact.mT))
                # Lower triangular check
                self.assertEqual(chol_fact, chol_fact.tril())

        for upper, batchsize in itertools.product([True, False], [262144, 524288]):
            cholesky_test_helper(2, batchsize, device, upper)

    @precisionOverride({torch.float32: 1e-4, torch.complex64: 1e-4})
    @skipCUDAIfNoMagma
    @skipCPUIfNoLapack
    @dtypes(*floating_and_complex_types())
    def test_old_cholesky_batched(self, device, dtype):
        from torch.testing._internal.common_utils import random_hermitian_pd_matrix

        def cholesky_test_helper(n, batch_dims, upper):
            A = random_hermitian_pd_matrix(n, *batch_dims, dtype=dtype, device=device)
            cholesky_exp = torch.stack([m.cholesky(upper=upper) for m in A.reshape(-1, n, n)])
            cholesky_exp = cholesky_exp.reshape_as(A)
            self.assertEqual(cholesky_exp, torch.cholesky(A, upper=upper))

        for upper, batchsize in itertools.product([True, False], [(3,), (3, 4), (2, 3, 4)]):
            cholesky_test_helper(3, batchsize, upper)

    @precisionOverride({torch.float32: 1e-4, torch.complex64: 1e-4})
    @skipCUDAIfNoMagma
    @skipCPUIfNoLapack
    @dtypes(*floating_and_complex_types())
    @tf32_on_and_off(0.01)
    def test_old_cholesky(self, device, dtype):
        from torch.testing._internal.common_utils import random_hermitian_pd_matrix

        A = random_hermitian_pd_matrix(10, dtype=dtype, device=device)

        # default Case
        C = torch.cholesky(A)
        B = torch.mm(C, C.t().conj())
        self.assertEqual(A, B, atol=1e-14, rtol=0)

        # test Upper Triangular
        U = torch.cholesky(A, True)
        B = torch.mm(U.t().conj(), U)
        self.assertEqual(A, B, atol=1e-14, rtol=0, msg='cholesky (upper) did not allow rebuilding the original matrix')

        # test Lower Triangular
        L = torch.cholesky(A, False)
        B = torch.mm(L, L.t().conj())
        self.assertEqual(A, B, atol=1e-14, rtol=0, msg='cholesky (lower) did not allow rebuilding the original matrix')

    @skipCUDAIfNoMagma
    @skipCPUIfNoLapack
    @dtypes(*floating_and_complex_types())
    def test_old_cholesky_empty(self, device, dtype):
        def run_test(upper):
            A = torch.empty(0, 0, dtype=dtype, device=device)
            chol = torch.cholesky(A, upper)
            chol_A = torch.matmul(chol, chol.t().conj())
            self.assertEqual(A, chol_A)
        for upper in [True, False]:
            run_test(upper)

    # Test for issue
    # https://github.com/pytorch/pytorch/issues/57032
    # torch.cholesky with upper=True for batched CUDA inputs was wrong
    # it was using the lower triangular part instead of the upper one
    @onlyCUDA
    @skipCUDAIfNoMagma
    @dtypes(*floating_and_complex_types())
    def test_old_cholesky_batched_upper(self, device, dtype):
        from torch.testing._internal.common_utils import random_hermitian_pd_matrix

        batchsize = 2
        A = random_hermitian_pd_matrix(3, batchsize, dtype=dtype, device=device)
        A_triu = A.triu()  # fill the lower triangular part with zero

        U = torch.cholesky(A_triu, upper=True)

        reconstruct_A = U.mH @ U
        self.assertEqual(A, reconstruct_A)
>>>>>>> 89d6f3e6

    @skipCUDAIfNoMagmaAndNoCusolver
    @skipCPUIfNoLapack
    @dtypes(*floating_and_complex_types())
    def test_cholesky_ex(self, device, dtype):
        from torch.testing._internal.common_utils import random_hermitian_pd_matrix

        def run_test(n, batch):
            A = random_hermitian_pd_matrix(n, *batch, dtype=dtype, device=device)
            expected_L = np.linalg.cholesky(A.cpu().numpy())
            expected_info = torch.zeros(A.shape[:-2], dtype=torch.int32, device=device)
            actual_L, actual_info = torch.linalg.cholesky_ex(A)

            # For fp32 individual entries in matrices can differ between PyTorch and NumPy
            # Let's compare the norms of matrices instead
            if A.numel() > 0 and dtype in [torch.float32, torch.complex64]:
                # axis is specified to calculate matrix norm for batched input
                expected_norm = np.linalg.norm(expected_L, ord=1, axis=(-2, -1))
                actual_norm = torch.linalg.norm(actual_L, ord=1, axis=(-2, -1))
                # Compare the norms with standard tolerances
                self.assertEqual(actual_norm, expected_norm)
                # and individual values with a higher tolerance
                self.assertEqual(actual_L, expected_L, atol=1e-2, rtol=1e-5)
            else:
                self.assertEqual(actual_L, expected_L)
            self.assertEqual(actual_info, expected_info)

        ns = (0, 3, 5)
        batches = ((), (2, ), (2, 1))
        for n, batch in itertools.product(ns, batches):
            run_test(n, batch)

    @skipCUDAIfNoMagmaAndNoCusolver
    @skipCPUIfNoLapack
    @dtypes(*floating_and_complex_types())
    def test_cholesky_ex_non_pd(self, device, dtype):
        # if the input matrix is not positive definite, info with positive integer is returned
        A = torch.eye(3, 3, dtype=dtype, device=device)
        A[-1, -1] = 0  # Now A is singular
        _, info = torch.linalg.cholesky_ex(A)
        self.assertEqual(info, 3)
        with self.assertRaisesRegex(torch.linalg.LinAlgError, r'minor of order 3 is not positive-definite'):
            torch.linalg.cholesky_ex(A, check_errors=True)

        # if at least one matrix in the batch is not positive definite,
        # batched info with positive integer for the corresponding matrix is returned
        A = torch.eye(3, 3, dtype=dtype, device=device)
        A = A.reshape((1, 3, 3))
        A = A.repeat(5, 1, 1)
        A[3, -2, -2] = 0  # Now A[3] is singular
        _, info = torch.linalg.cholesky_ex(A)

        expected_info = torch.zeros(A.shape[:-2], dtype=torch.int32, device=device)
        expected_info[3] = 2
        self.assertEqual(info, expected_info)
        with self.assertRaisesRegex(torch.linalg.LinAlgError, r'\(Batch element 3\): The factorization could not be completed'):
            torch.linalg.cholesky_ex(A, check_errors=True)

    @skipCUDAIfNoMagmaAndNoCusolver
    @skipCPUIfNoLapack
    @dtypes(*floating_and_complex_types())
    def test_cholesky_ex_out_info_error(self, device, dtype):
        from torch.testing._internal.common_utils import random_hermitian_pd_matrix

        # dtype for info must be torch.int32
        A = random_hermitian_pd_matrix(3, dtype=dtype, device=device)
        L = torch.empty(A.shape, dtype=dtype, device=device)
        info = torch.empty(A.shape[:-2], dtype=torch.int64, device=device)
        with self.assertRaisesRegex(RuntimeError, "but got info with dtype Long"):
            torch.linalg.cholesky_ex(A, out=(L, info))

    def _test_addr_vs_numpy(self, device, dtype, beta=1, alpha=1):
        def check(m, a, b, beta, alpha):
            if dtype == torch.bfloat16:
                a_np = a.to(torch.double).cpu().numpy()
                b_np = b.to(torch.double).cpu().numpy()
                m_np = m.to(torch.double).cpu().numpy()
                exact_dtype = False
            else:
                a_np = a.cpu().numpy()
                b_np = b.cpu().numpy()
                m_np = m.cpu().numpy()
                exact_dtype = True
            if beta == 0:
                expected = alpha * np.outer(a_np, b_np)
            else:
                expected = beta * m_np + alpha * np.outer(a_np, b_np)

            res = torch.addr(m, a, b, beta=beta, alpha=alpha)
            self.assertEqual(res, expected, exact_dtype=exact_dtype)

            # Test out variant
            out = torch.empty_like(res)
            torch.addr(m, a, b, beta=beta, alpha=alpha, out=out)
            self.assertEqual(out, expected, exact_dtype=exact_dtype)

        m = make_tensor((50, 50), device=device, dtype=dtype, low=-2, high=2)
        a = make_tensor((50,), device=device, dtype=dtype, low=-2, high=2)
        b = make_tensor((50,), device=device, dtype=dtype, low=-2, high=2)

        check(m, a, b, beta, alpha)

        # test transpose
        m_transpose = torch.transpose(m, 0, 1)
        check(m_transpose, a, b, beta, alpha)

        # test 0 strided tensor
        zero_strided = make_tensor((1,), device=device, dtype=dtype, low=-2, high=2).expand(50)
        check(m, zero_strided, b, beta, alpha)

        # test scalar
        m_scalar = torch.tensor(1, device=device, dtype=dtype)
        check(m_scalar, a, b, beta, alpha)

        # test nans and infs are not propagated to the output when beta == 0
        float_and_complex_dtypes = get_all_fp_dtypes() + get_all_complex_dtypes()
        if beta == 0 and dtype in float_and_complex_dtypes:
            m[0][10] = m[10][10] = m[20][20] = float('inf')
            m[1][10] = m[11][10] = m[21][20] = float('nan')
        check(m, a, b, 0, alpha)

    @dtypes(torch.bool)
    def test_addr_bool(self, device, dtype):
        self._test_addr_vs_numpy(device, dtype, beta=True, alpha=False)
        self._test_addr_vs_numpy(device, dtype, beta=False, alpha=True)
        self._test_addr_vs_numpy(device, dtype, beta=False, alpha=False)
        self._test_addr_vs_numpy(device, dtype, beta=True, alpha=True)

    @dtypes(*(get_all_int_dtypes()))
    def test_addr_integral(self, device, dtype):
        with self.assertRaisesRegex(RuntimeError,
                                    'argument beta must not be a floating point number.'):
            self._test_addr_vs_numpy(device, dtype, beta=2., alpha=1)
        with self.assertRaisesRegex(RuntimeError,
                                    'argument alpha must not be a floating point number.'):
            self._test_addr_vs_numpy(device, dtype, beta=2, alpha=1.)
        with self.assertRaisesRegex(RuntimeError,
                                    'Boolean beta only supported for Boolean results.'):
            self._test_addr_vs_numpy(device, dtype, beta=True, alpha=1)
        with self.assertRaisesRegex(RuntimeError,
                                    'Boolean alpha only supported for Boolean results.'):
            self._test_addr_vs_numpy(device, dtype, beta=2, alpha=True)

        # when beta is zero
        self._test_addr_vs_numpy(device, dtype, beta=0, alpha=2)
        # when beta is not zero
        self._test_addr_vs_numpy(device, dtype, beta=2, alpha=2)

    @precisionOverride({torch.bfloat16: 1e-1})
    @dtypes(*(get_all_fp_dtypes() + get_all_complex_dtypes()))
    def test_addr_float_and_complex(self, device, dtype):
        with self.assertRaisesRegex(RuntimeError,
                                    'Boolean beta only supported for Boolean results.'):
            self._test_addr_vs_numpy(device, dtype, beta=True, alpha=1)
        with self.assertRaisesRegex(RuntimeError,
                                    'Boolean alpha only supported for Boolean results.'):
            self._test_addr_vs_numpy(device, dtype, beta=2, alpha=True)

        # when beta is zero
        self._test_addr_vs_numpy(device, dtype, beta=0., alpha=2)
        # when beta is not zero
        self._test_addr_vs_numpy(device, dtype, beta=0.5, alpha=2)
        if dtype in get_all_complex_dtypes():
            self._test_addr_vs_numpy(device, dtype, beta=(0 + 0.1j), alpha=(0.2 - 0.2j))

    @dtypes(*itertools.product(get_all_dtypes(),
                               get_all_dtypes()))
    def test_outer_type_promotion(self, device, dtypes):
        a = torch.randn(5).to(device=device, dtype=dtypes[0])
        b = torch.randn(5).to(device=device, dtype=dtypes[1])
        for op in (torch.outer, torch.Tensor.outer, torch.ger, torch.Tensor.ger):
            result = op(a, b)
            self.assertEqual(result.dtype, torch.result_type(a, b))

    # don't use @dtypes decorator to avoid generating ~1700 tests per device
    def test_addr_type_promotion(self, device):
        for dtypes0, dtypes1, dtypes2 in product(get_all_dtypes(), repeat=3):
            a = make_tensor((5,), device=device, dtype=dtypes0, low=-2, high=2)
            b = make_tensor((5,), device=device, dtype=dtypes1, low=-2, high=2)
            m = make_tensor((5, 5), device=device, dtype=dtypes2, low=-2, high=2)

            desired_dtype = torch.promote_types(torch.promote_types(dtypes0, dtypes1),
                                                dtypes2)
            for op in (torch.addr, torch.Tensor.addr):
                result = op(m, a, b)
                self.assertEqual(result.dtype, desired_dtype)

    # Tests migrated from test_torch.py
    # 1) test the shape of the result tensor when there is empty input tensor
    # 2) test the Runtime Exception when there is scalar input tensor
    def test_outer_ger_addr_legacy_tests(self, device):
        for size in ((0, 0), (0, 5), (5, 0)):
            a = torch.rand(size[0], device=device)
            b = torch.rand(size[1], device=device)

            self.assertEqual(torch.outer(a, b).shape, size)
            self.assertEqual(torch.ger(a, b).shape, size)

            m = torch.empty(size, device=device)
            self.assertEqual(torch.addr(m, a, b).shape, size)

        m = torch.randn(5, 6, device=device)
        a = torch.randn(5, device=device)
        b = torch.tensor(6, device=device)
        self.assertRaises(RuntimeError, lambda: torch.outer(a, b))
        self.assertRaises(RuntimeError, lambda: torch.outer(b, a))
        self.assertRaises(RuntimeError, lambda: torch.ger(a, b))
        self.assertRaises(RuntimeError, lambda: torch.ger(b, a))
        self.assertRaises(RuntimeError, lambda: torch.addr(m, a, b))
        self.assertRaises(RuntimeError, lambda: torch.addr(m, b, a))

    # Tests torch.det and its alias, torch.linalg.det, vs. NumPy
    @skipCUDAIfNoMagma
    @skipCPUIfNoLapack
    @dtypes(torch.double, torch.cdouble)
    def test_det(self, device, dtype):
        tensors = (
            torch.randn((2, 2), device=device, dtype=dtype),
            torch.randn((129, 129), device=device, dtype=dtype),
            torch.randn((3, 52, 52), device=device, dtype=dtype),
            torch.randn((4, 2, 26, 26), device=device, dtype=dtype))


        ops = (torch.det, torch.Tensor.det,
               torch.linalg.det)
        for t in tensors:
            expected = np.linalg.det(t.cpu().numpy())
            for op in ops:
                actual = op(t)
                self.assertEqual(actual, expected)
                self.compare_with_numpy(op, np.linalg.det, t)

        # NOTE: det requires a 2D+ tensor
        t = torch.randn(1, device=device, dtype=dtype)
        with self.assertRaises(RuntimeError):
            op(t)

    @skipCUDAIfNoMagma
    @skipCPUIfNoLapack
    @dtypes(*floating_and_complex_types())
    @precisionOverride({torch.float32: 1e-4, torch.complex64: 1e-4})
    def test_eigh(self, device, dtype):
        from torch.testing._internal.common_utils import random_hermitian_matrix

        def run_test(shape, batch, uplo):
            matrix = random_hermitian_matrix(shape, *batch, dtype=dtype, device=device)
            expected_w, expected_v = np.linalg.eigh(matrix.cpu().numpy(), UPLO=uplo)
            actual_w, actual_v = torch.linalg.eigh(matrix, UPLO=uplo)
            self.assertEqual(actual_w, expected_w)
            # sign of eigenvectors is not unique and therefore absolute values are compared
            self.assertEqual(abs(actual_v), abs(expected_v))
            # additionally we can multiply the eigenvector with a phase factor e^{i\phi} and then compare the values
            # let's choose the convention that the first element of the eigenvectors from torch and numpy be the same
            # for real inputs, this phase factor is plus or minus one
            if matrix.numel() > 0:
                phase = torch.from_numpy(expected_v[..., 0, :]).to(device=device).div(actual_v[..., 0, :])
                actual_v_rotated = actual_v * phase.unsqueeze(-2).expand_as(actual_v)
                self.assertEqual(actual_v_rotated, expected_v)

            # check the out= variant
            out_w = torch.empty_like(actual_w)
            out_v = torch.empty_like(actual_v)
            ans_w, ans_v = torch.linalg.eigh(matrix, UPLO=uplo, out=(out_w, out_v))
            self.assertEqual(ans_w, out_w)
            self.assertEqual(ans_v, out_v)
            self.assertEqual(ans_w, actual_w)
            self.assertEqual(abs(ans_v), abs(actual_v))

        shapes = (0, 3, 5)
        batches = ((), (3, ), (2, 2))
        uplos = ["U", "L"]
        for shape, batch, uplo in itertools.product(shapes, batches, uplos):
            run_test(shape, batch, uplo)

    @skipCUDAIfNoMagma
    @skipCPUIfNoLapack
    @dtypes(*floating_and_complex_types())
    @precisionOverride({torch.float32: 1e-4, torch.complex64: 1e-4})
    def test_eigh_lower_uplo(self, device, dtype):
        def run_test(shape, batch, uplo):
            # check lower case uplo
            # use non-symmetric input to check whether uplo argument is working as intended
            matrix = torch.randn(shape, shape, *batch, dtype=dtype, device=device)
            expected_w, expected_v = np.linalg.eigh(matrix.cpu().numpy(), UPLO=uplo)
            actual_w, actual_v = torch.linalg.eigh(matrix, UPLO=uplo)
            self.assertEqual(actual_w, expected_w)
            self.assertEqual(abs(actual_v), abs(expected_v))

        uplos = ["u", "l"]
        for uplo in uplos:
            run_test(3, (2, 2), uplo)

    @skipCUDAIfNoMagma
    @skipCPUIfNoLapack
    @dtypes(*floating_and_complex_types())
    def test_eigh_errors_and_warnings(self, device, dtype):
        from torch.testing._internal.common_utils import random_hermitian_matrix

        # eigh requires a square matrix
        t = torch.randn(2, 3, device=device, dtype=dtype)
        with self.assertRaisesRegex(RuntimeError, "must be batches of square matrices"):
            torch.linalg.eigh(t)

        # eigh requires 'uplo' parameter to be 'U' or 'L'
        t = torch.randn(3, 3, device=device, dtype=dtype)
        for uplo in ["a", "wrong"]:
            with self.assertRaisesRegex(RuntimeError, "be \'L\' or \'U\'"):
                torch.linalg.eigh(t, UPLO=uplo)
            with self.assertRaisesRegex(ValueError, "be \'L\' or \'U\'"):
                np.linalg.eigh(t.cpu().numpy(), UPLO=uplo)

        # if non-empty out tensor with wrong shape is passed a warning is given
        a = random_hermitian_matrix(3, dtype=dtype, device=device)
        real_dtype = a.real.dtype if dtype.is_complex else dtype
        out_w = torch.empty(7, 7, dtype=real_dtype, device=device)
        out_v = torch.empty(7, 7, dtype=dtype, device=device)
        with warnings.catch_warnings(record=True) as w:
            # Trigger warning
            torch.linalg.eigh(a, out=(out_w, out_v))
            # Check warning occurs
            self.assertEqual(len(w), 2)
            self.assertTrue("An output with one or more elements was resized" in str(w[-2].message))
            self.assertTrue("An output with one or more elements was resized" in str(w[-1].message))

        # dtypes should be safely castable
        out_w = torch.empty(0, dtype=real_dtype, device=device)
        out_v = torch.empty(0, dtype=torch.int, device=device)
        with self.assertRaisesRegex(RuntimeError, "but got eigenvectors with dtype Int"):
            torch.linalg.eigh(a, out=(out_w, out_v))

        out_w = torch.empty(0, dtype=torch.int, device=device)
        out_v = torch.empty(0, dtype=dtype, device=device)
        with self.assertRaisesRegex(RuntimeError, "but got eigenvalues with dtype Int"):
            torch.linalg.eigh(a, out=(out_w, out_v))

        # device should match
        if torch.cuda.is_available():
            wrong_device = 'cpu' if self.device_type != 'cpu' else 'cuda'
            out_w = torch.empty(0, device=wrong_device, dtype=dtype)
            out_v = torch.empty(0, device=device, dtype=dtype)
            with self.assertRaisesRegex(RuntimeError, "tensors to be on the same device"):
                torch.linalg.eigh(a, out=(out_w, out_v))
            out_w = torch.empty(0, device=device, dtype=dtype)
            out_v = torch.empty(0, device=wrong_device, dtype=dtype)
            with self.assertRaisesRegex(RuntimeError, "tensors to be on the same device"):
                torch.linalg.eigh(a, out=(out_w, out_v))


    @skipCUDAIfNoMagma
    @skipCPUIfNoLapack
    @dtypes(*floating_and_complex_types())
    @precisionOverride({torch.float32: 1e-4, torch.complex64: 1e-4})
    def test_eigvalsh(self, device, dtype):
        from torch.testing._internal.common_utils import random_hermitian_matrix

        def run_test(shape, batch, uplo):
            matrix = random_hermitian_matrix(shape, *batch, dtype=dtype, device=device)
            expected_w = np.linalg.eigvalsh(matrix.cpu().numpy(), UPLO=uplo)
            actual_w = torch.linalg.eigvalsh(matrix, UPLO=uplo)
            self.assertEqual(actual_w, expected_w)

            # check the out= variant
            out = torch.empty_like(actual_w)
            ans = torch.linalg.eigvalsh(matrix, UPLO=uplo, out=out)
            self.assertEqual(ans, out)
            self.assertEqual(ans, actual_w)

        shapes = (0, 3, 5)
        batches = ((), (3, ), (2, 2))
        uplos = ["U", "L"]
        for shape, batch, uplo in itertools.product(shapes, batches, uplos):
            run_test(shape, batch, uplo)

    @skipCUDAIfNoMagma
    @skipCPUIfNoLapack
    @dtypes(*floating_and_complex_types())
    def test_eigvalsh_errors_and_warnings(self, device, dtype):
        # eigvalsh requires a square matrix
        t = torch.randn(2, 3, device=device, dtype=dtype)
        with self.assertRaisesRegex(RuntimeError, "must be batches of square matrices"):
            torch.linalg.eigvalsh(t)

        # eigvalsh requires 'uplo' parameter to be 'U' or 'L'
        t = torch.randn(3, 3, device=device, dtype=dtype)
        for uplo in ["a", "wrong"]:
            with self.assertRaisesRegex(RuntimeError, "be \'L\' or \'U\'"):
                torch.linalg.eigvalsh(t, UPLO=uplo)
            with self.assertRaisesRegex(ValueError, "be \'L\' or \'U\'"):
                np.linalg.eigvalsh(t.cpu().numpy(), UPLO=uplo)

        # if non-empty out tensor with wrong shape is passed a warning is given
        real_dtype = t.real.dtype if dtype.is_complex else dtype
        out = torch.empty_like(t).to(real_dtype)
        with warnings.catch_warnings(record=True) as w:
            # Trigger warning
            torch.linalg.eigvalsh(t, out=out)
            # Check warning occurs
            self.assertEqual(len(w), 1)
            self.assertTrue("An output with one or more elements was resized" in str(w[-1].message))

        # dtypes should be safely castable
        out = torch.empty(0, dtype=torch.int, device=device)
        with self.assertRaisesRegex(RuntimeError, "but got result with dtype Int"):
            torch.linalg.eigvalsh(t, out=out)

        # device should match
        if torch.cuda.is_available():
            wrong_device = 'cpu' if self.device_type != 'cpu' else 'cuda'
            out = torch.empty(0, device=wrong_device, dtype=dtype)
            with self.assertRaisesRegex(RuntimeError, "tensors to be on the same device"):
                torch.linalg.eigvalsh(t, out=out)

    @dtypes(*floating_and_complex_types())
    def test_kron(self, device, dtype):

        def run_test_case(a_shape, b_shape):
            a = torch.rand(a_shape, dtype=dtype, device=device)
            b = torch.rand(b_shape, dtype=dtype, device=device)

            expected = np.kron(a.cpu().numpy(), b.cpu().numpy())
            result = torch.kron(a, b)
            self.assertEqual(result, expected)

            # check the out= variant
            out = torch.empty_like(result)
            ans = torch.kron(a, b, out=out)
            self.assertEqual(ans, out)
            self.assertEqual(ans, result)

        shapes = [(4,), (2, 2), (1, 2, 3), (1, 2, 3, 3)]
        for a_shape, b_shape in itertools.product(shapes, reversed(shapes)):
            run_test_case(a_shape, b_shape)

    @dtypes(*floating_and_complex_types())
    def test_kron_empty(self, device, dtype):

        def run_test_case(empty_shape):
            a = torch.eye(3, dtype=dtype, device=device)
            b = torch.empty(empty_shape, dtype=dtype, device=device)
            result = torch.kron(a, b)
            expected = np.kron(a.cpu().numpy(), b.cpu().numpy())
            self.assertEqual(result, expected)

            # NumPy doesn't work if the first argument is empty
            result = torch.kron(b, a)
            self.assertEqual(result.shape, expected.shape)

        empty_shapes = [(0,), (2, 0), (1, 0, 3)]
        for empty_shape in empty_shapes:
            run_test_case(empty_shape)

    @dtypes(*floating_and_complex_types())
    def test_kron_errors_and_warnings(self, device, dtype):
        # if non-empty out tensor with wrong shape is passed a warning is given
        a = torch.eye(3, dtype=dtype, device=device)
        b = torch.ones((2, 2), dtype=dtype, device=device)
        out = torch.empty_like(a)
        with warnings.catch_warnings(record=True) as w:
            # Trigger warning
            torch.kron(a, b, out=out)
            # Check warning occurs
            self.assertEqual(len(w), 1)
            self.assertTrue("An output with one or more elements was resized" in str(w[-1].message))

        # dtypes should match
        out = torch.empty_like(a).to(torch.int)
        with self.assertRaisesRegex(RuntimeError, "can't be cast to the desired output type"):
            torch.kron(a, b, out=out)

    # This test confirms that torch.linalg.norm's dtype argument works
    # as expected, according to the function's documentation
    @skipCUDAIfNoMagma
    def test_norm_dtype(self, device):
        def run_test_case(input_size, ord, keepdim, from_dtype, to_dtype):
            # Determine the best dtype to use for comparisons between tensors
            # of two different types
            def get_compare_dtype(type0, type1):
                types_32bit_based = [torch.float, torch.cfloat]
                is_complex = type0.is_complex or type1.is_complex

                if type0 in types_32bit_based or type1 in types_32bit_based:
                    return torch.cfloat if is_complex else torch.float
                else:
                    return torch.cdouble if is_complex else torch.double

            compare_dtype = get_compare_dtype(from_dtype, to_dtype)

            def get_value_type(dtype):
                if dtype == torch.cfloat:
                    return torch.float
                elif dtype == torch.cdouble:
                    return torch.double
                elif dtype == torch.complex32:
                    return torch.float16
                else:
                    return dtype

            msg = (
                f'input_size={input_size}, ord={ord}, keepdim={keepdim}, '
                f'from_dtype={from_dtype}, to_dtype={to_dtype}')
            input = torch.randn(*input_size, dtype=from_dtype, device=device)
            result = torch.linalg.norm(input, ord, keepdim=keepdim)
            if from_dtype.is_complex:
                # By default, norm downgrades a complex input to the corresponding real number type
                self.assertEqual(result.dtype, get_value_type(from_dtype), msg=msg)
            else:
                self.assertEqual(result.dtype, from_dtype, msg=msg)

            result_out = torch.empty((0), dtype=to_dtype, device=device)
            torch.linalg.norm(input, ord, keepdim=keepdim, out=result_out)
            self.assertEqual(result_out.dtype, to_dtype, msg=msg)
            self.assertEqual(result.to(compare_dtype), result_out.to(compare_dtype), msg=msg)

            result_with_dtype = torch.linalg.norm(input, ord, keepdim=keepdim, dtype=to_dtype)
            self.assertEqual(result_with_dtype.dtype, to_dtype, msg=msg)

            if from_dtype.is_complex:
                result_convert_first = torch.linalg.norm(input.to(to_dtype), ord, keepdim=keepdim)
                self.assertEqual(result_with_dtype.to(compare_dtype), result_convert_first.to(compare_dtype), msg=msg)
            else:
                self.assertEqual(result.to(compare_dtype), result_with_dtype.to(compare_dtype), msg=msg)

            result_out_with_dtype = torch.empty_like(result_with_dtype)
            torch.linalg.norm(input, ord, keepdim=keepdim, dtype=to_dtype, out=result_out_with_dtype)
            self.assertEqual(result_out_with_dtype.dtype, to_dtype, msg=msg)
            self.assertEqual(result_with_dtype, result_out_with_dtype, msg=msg)

        ord_vector = [0, 0.1, -0.1, 1, -1, 2, -2, 3, -3, 4.5, -4.5, inf, -inf, None]
        ord_matrix = ['fro', 'nuc', 1, -1, 2, -2, inf, -inf, None]
        S = 10
        test_cases = [
            ((S, ), ord_vector),
            ((S, S), ord_matrix),
        ]
        for keepdim in [True, False]:
            for input_size, ord_settings in test_cases:
                for ord in ord_settings:
                    if self.device_type == 'cpu' and not torch._C.has_lapack and ord in [2, -2, 'nuc']:
                        continue

                    dtypes = [torch.float, torch.double, torch.cfloat, torch.cdouble]
                    for from_dtype, to_dtype in itertools.product(dtypes, dtypes):
                        if from_dtype.is_complex and not to_dtype.is_complex:
                            continue
                        run_test_case(input_size, ord, keepdim, from_dtype, to_dtype)

        # Make sure that setting dtype != out.dtype raises an error
        dtype_pairs = [
            (torch.float, torch.double),
            (torch.double, torch.float),
            (torch.cfloat, torch.cdouble),
            (torch.cdouble, torch.cfloat),
        ]
        for keepdim in [True, False]:
            for input_size, ord_settings in test_cases:
                for ord in ord_settings:
                    for dtype, out_dtype in dtype_pairs:
                        input = torch.rand(*input_size)
                        result = torch.tensor([]).to(out_dtype)
                        with self.assertRaisesRegex(RuntimeError, r'provided dtype must match dtype of result'):
                            torch.linalg.norm(input, ord=ord, keepdim=keepdim, dtype=dtype, out=result)

    @dtypes(torch.float, torch.double, torch.cfloat, torch.cdouble, torch.bfloat16, torch.float16)
    def test_vector_norm(self, device, dtype):
        # This test compares torch.linalg.vector_norm's output with
        # torch.linalg.norm given a flattened tensor
        ord_vector = [0, 0.9, 1, 2, 3, inf, -0.5, -1, -2, -3, -inf]
        input_sizes = [
            (10, ),
            (4, 5),
            (3, 4, 5),
            (0, ),
            (0, 10),
            (0, 0),
            (10, 0, 10),
        ]

        def vector_norm_reference(input, ord, dim=None, keepdim=False, dtype=None):
            if dim is None:
                input_maybe_flat = input.flatten(0, -1)
            else:
                input_maybe_flat = input

            result = torch.linalg.norm(input_maybe_flat, ord, dim=dim, keepdim=keepdim, dtype=dtype)
            if keepdim and dim is None:
                result = result.reshape([1] * input.dim())
            return result

        def run_test_case(input, ord, dim, keepdim, norm_dtype):
            msg = f'input.size()={input.size()}, ord={ord}, dim={dim}, keepdim={keepdim}, dtype={dtype}, norm_dtype={norm_dtype}'
            error_msg = None
            if input.numel() == 0:
                if ord < 0:
                    error_msg = r'linalg.vector_norm of negative order cannot be performed on an empty tensor'
                elif ord == inf and (dim is None or input.size(dim) == 0):
                    error_msg = (
                        r'linalg.vector_norm cannot compute the infinity norm on an empty '
                        r'dimension because the operation does not have an identity')
            if error_msg is None:
                result_dtype_reference = vector_norm_reference(input, ord, dim=dim, keepdim=keepdim, dtype=norm_dtype)
                result_dtype = torch.linalg.vector_norm(input, ord, dim=dim, keepdim=keepdim, dtype=norm_dtype)
                self.assertEqual(result_dtype, result_dtype_reference, msg=msg)

                if norm_dtype is not None:
                    result_convert_before = torch.linalg.vector_norm(input.to(norm_dtype), ord, dim=dim, keepdim=keepdim)
                    if norm_dtype.is_complex:
                        result_convert_before = result_convert_before.to(norm_dtype)

                    result_out = torch.empty((0), dtype=norm_dtype, device=device)
                    torch.linalg.vector_norm(input, ord, dtype=norm_dtype, dim=dim, keepdim=keepdim, out=result_out)
                    self.assertEqual(result_convert_before, result_out, msg=msg)
                else:
                    result_out = torch.empty((0), dtype=result_dtype.dtype, device=device)
                    torch.linalg.vector_norm(input, ord, dim=dim, keepdim=keepdim, out=result_out)
                    self.assertEqual(result_dtype, result_out, msg=msg)
            else:
                with self.assertRaises(RuntimeError):
                    vector_norm_reference(input, ord, dim=dim, keepdim=keepdim)
                with self.assertRaisesRegex(RuntimeError, error_msg):
                    torch.linalg.vector_norm(input, ord, dim=dim, keepdim=keepdim)

        if dtype.is_complex:
            norm_dtypes = [None, torch.cfloat, torch.cdouble]
        else:
            norm_dtypes = [None, torch.float, torch.double, torch.cfloat, torch.cdouble, torch.float16, torch.bfloat16]

        for input_size, ord, keepdim, norm_dtype in product(input_sizes, ord_vector, [True, False], norm_dtypes):
            input = make_tensor(input_size, dtype=dtype, device=device, low=-9, high=9)
            for dim in [None, random.randint(0, len(input_size) - 1)]:
                run_test_case(
                    input,
                    ord,
                    dim,
                    keepdim,
                    norm_dtype)

    def test_vector_norm_dim_tuple_arg(self, device):
        test_cases = [
            # input size, dim, error, error message
            ((4, ), (0, ), None, None),
            ((4, ), (1, ), IndexError, r'Dimension out of range'),
            ((4, ), (-2, ), IndexError, r'Dimension out of range'),
            ((4, 3), (0, -1), None, None),
            ((4, 3), (0, 0), RuntimeError, r'dim 0 appears multiple times in the list of dims'),
            ((4, 3), (0, -2), RuntimeError, r'dim 0 appears multiple times in the list of dims'),
            ((4, 3), (0, 1.0), TypeError, r"argument 'dim' must be tuple of ints"),
            ((4, 3), (None, ), TypeError, r"argument 'dim' must be tuple of ints"),
        ]
        for input_size, dim_tuple, error, error_msg in test_cases:
            input = torch.randn(input_size, device=device)
            # vector_norm should accept a tuple or a list for dim arg
            for dim in [dim_tuple, list(dim_tuple)]:
                if error is None:
                    torch.linalg.vector_norm(input, dim=dim)
                else:
                    with self.assertRaises(error):
                        torch.linalg.vector_norm(input, dim=dim)

    # Test that linalg.vector_norm throws an error if the out tensor's dtype
    # does not match the expected output dtype
    @dtypes(torch.float, torch.double, torch.cfloat, torch.cdouble, torch.bfloat16, torch.float16)
    def test_vector_norm_out_dtype_error(self, device, dtype):
        input = torch.randn(10, device=device, dtype=dtype)
        dtypes = [None, torch.float, torch.double, torch.cfloat, torch.cdouble, torch.float16, torch.bfloat16]

        for norm_dtype, out_dtype in product(dtypes, dtypes):
            if out_dtype is None:
                continue

            if norm_dtype is None:
                if dtype == torch.cfloat:
                    expected_dtype = torch.float
                elif dtype == torch.cdouble:
                    expected_dtype = torch.double
                else:
                    expected_dtype = dtype
            else:
                expected_dtype = norm_dtype

            result = torch.empty((0), device=device, dtype=out_dtype)
            msg = f'norm_dtype: {norm_dtype}, out_dtype: {out_dtype}, expected_dtype: {expected_dtype}'

            if dtype.is_complex and norm_dtype is not None and not norm_dtype.is_complex:
                with self.assertRaisesRegex(RuntimeError, r"linalg.vector_norm expected complex 'dtype'", msg=msg):
                    torch.linalg.vector_norm(input, dtype=norm_dtype, out=result)

            elif out_dtype != expected_dtype:
                with self.assertRaisesRegex(RuntimeError, r'linalg.vector_norm expected out tensor dtype', msg=msg):
                    torch.linalg.vector_norm(input, dtype=norm_dtype, out=result)
            else:
                torch.linalg.vector_norm(input, dtype=norm_dtype, out=result)

    # This test compares torch.linalg.norm and numpy.linalg.norm to ensure that
    # their vector norm results match
    @dtypes(torch.float, torch.double)
    def test_norm_vector(self, device, dtype):
        def run_test_case(input, p, dim, keepdim):
            result = torch.linalg.norm(input, ord, dim, keepdim)
            input_numpy = input.cpu().numpy()
            result_numpy = np.linalg.norm(input_numpy, ord, dim, keepdim)

            msg = f'input.size()={input.size()}, ord={ord}, dim={dim}, keepdim={keepdim}, dtype={dtype}'
            self.assertEqual(result, result_numpy, msg=msg)

            result_out = torch.empty_like(result)
            torch.linalg.norm(input, ord, dim, keepdim, out=result_out)
            self.assertEqual(result, result_out, msg=msg)

        ord_vector = [0, 1, -1, 2, -2, 3, -3, 4.5, -4.5, inf, -inf]
        S = 10
        test_cases = [
            # input size, p settings, dim
            ((S, ), ord_vector, None),
            ((S, ), ord_vector, 0),
            ((S, S, S), ord_vector, 0),
            ((S, S, S), ord_vector, 1),
            ((S, S, S), ord_vector, 2),
            ((S, S, S), ord_vector, -1),
            ((S, S, S), ord_vector, -2),
        ]
        L = 1_000_000
        if dtype == torch.double:
            test_cases.append(((L, ), ord_vector, None))
        for keepdim in [True, False]:
            for input_size, ord_settings, dim in test_cases:
                input = torch.randn(*input_size, dtype=dtype, device=device)
                for ord in ord_settings:
                    run_test_case(input, ord, dim, keepdim)

    # This test compares torch.linalg.norm, torch.linalg.matrix_norm and numpy.linalg.norm to
    # ensure that their matrix norm results match.
    @skipMeta  # https://github.com/pytorch/pytorch/issues/54082
    @skipCUDAIfNoMagma
    @dtypes(torch.float, torch.double)
    @precisionOverride({torch.float32: 2e-5})
    def test_norm_matrix(self, device, dtype):
        def run_test_case(input, ord, dim, keepdim):
            msg = f'input.size()={input.size()}, ord={ord}, dim={dim}, keepdim={keepdim}, dtype={dtype}'
            result = torch.linalg.norm(input, ord, dim, keepdim)
            input_numpy = input.cpu().numpy()
            result_numpy = np.linalg.norm(input_numpy, ord, dim, keepdim)

            def check(op):
                result = op(input, ord, dim, keepdim)
                self.assertEqual(result, result_numpy, msg=msg)
                result_out = torch.empty_like(result)
                op(input, ord, dim, keepdim, out=result_out)
                self.assertEqual(result, result_out, msg=msg)

            check(torch.linalg.norm)
            if ord is not None and dim is not None:
                check(torch.linalg.matrix_norm)

        ord_matrix = [1, -1, 2, -2, inf, -inf, 'nuc', 'fro']
        S = 10
        test_cases = [
            # input size, p settings, dim
            ((S, S), ord_matrix, None),
            ((S, S), ord_matrix, (0, 1)),
            ((S, S), ord_matrix, (1, 0)),
            ((S, S, S, S), ord_matrix, (2, 0)),
            ((S, S, S, S), ord_matrix, (-1, -2)),
            ((S, S, S, S), ord_matrix, (-1, -3)),
            ((S, S, S, S), ord_matrix, (-3, 2)),
        ]
        L = 1_000

        if dtype == torch.double:
            test_cases.append(((L, L), ord_matrix, None))

        for keepdim in [True, False]:
            for input_size, ord_settings, dim in test_cases:
                input = torch.randn(*input_size, dtype=dtype, device=device)
                for ord in ord_settings:
                    if self.device_type == 'cpu' and not torch._C.has_lapack and ord in [2, -2, 'nuc']:
                        continue
                    run_test_case(input, ord, dim, keepdim)


    @onlyCUDA
    @dtypes(torch.bfloat16, torch.float16)
    def test_norm_fused_type_promotion(self, device, dtype):
        x = torch.randn(10, device=device, dtype=dtype)

        def profile_and_check(fn, x, kwargs, fn_name):
            with torch.profiler.profile(activities=(torch.profiler.ProfilerActivity.CPU,)) as p:
                fn(x, **kwargs, dtype=torch.float)
            # smoke check that profiler returned some events
            self.assertTrue(fn_name in map(lambda e: e.name, p.events()))
            # test that there was no explicit copy
            self.assertFalse("aten::to" in map(lambda e: e.name, p.events()))

        for f, kwargs, fn_name in zip((torch.norm, torch.linalg.vector_norm), ({"p" : 2}, {}),
                                      ("aten::norm", "aten::linalg_vector_norm")):
            profile_and_check(f, x, kwargs, fn_name)

    @skipMeta  # https://github.com/pytorch/pytorch/issues/53739
    @skipCPUIfNoLapack
    @skipCUDAIfNoMagma
    @dtypes(*floating_and_complex_types())
    @precisionOverride({torch.float32: 1e-3})
    def test_cond(self, device, dtype):
        def run_test_case(input, p):
            result = torch.linalg.cond(input, p)
            result_numpy = np.linalg.cond(input.cpu().numpy(), p)
            self.assertEqual(result, result_numpy, rtol=1e-2, atol=self.precision, exact_dtype=False)
            self.assertEqual(result.shape, result_numpy.shape)

            # test out= variant
            out = torch.empty_like(result)
            ans = torch.linalg.cond(input, p, out=out)
            self.assertEqual(ans, out)
            self.assertEqual(ans, result)

        norm_types = [1, -1, 2, -2, inf, -inf, 'fro', 'nuc', None]
        input_sizes = [(32, 32), (2, 3, 3, 3)]
        for input_size in input_sizes:
            input = torch.randn(*input_size, dtype=dtype, device=device)
            for p in norm_types:
                run_test_case(input, p)

        # test empty batch sizes
        input_sizes = [(0, 3, 3), (0, 2, 5, 5)]
        for input_size in input_sizes:
            input = torch.randn(*input_size, dtype=dtype, device=device)
            for p in norm_types:
                run_test_case(input, p)

        # test non-square input
        input_sizes = [(16, 32), (32, 16), (2, 3, 5, 3), (2, 3, 3, 5)]
        for input_size in input_sizes:
            input = torch.randn(*input_size, dtype=dtype, device=device)
            for p in [2, -2, None]:
                run_test_case(input, p)

        # test for singular input
        a = torch.eye(3, dtype=dtype, device=device)
        a[-1, -1] = 0  # make 'a' singular
        for p in norm_types:
            try:
                run_test_case(a, p)
            except np.linalg.LinAlgError:
                # Numpy may fail to converge for some BLAS backends (although this is very rare)
                # See the discussion in https://github.com/pytorch/pytorch/issues/67675
                pass

        # test for 0x0 matrices. NumPy doesn't work for such input, we return 0
        input_sizes = [(0, 0), (2, 5, 0, 0)]
        for input_size in input_sizes:
            input = torch.randn(*input_size, dtype=dtype, device=device)
            for p in ['fro', 2]:
                expected_dtype = a.real.dtype if dtype.is_complex else dtype
                expected = torch.zeros(input_size[:-2], dtype=expected_dtype, device=device)
                actual = torch.linalg.cond(input, p)
                self.assertEqual(actual, expected)

    @skipMeta  # https://github.com/pytorch/pytorch/issues/53739
    @skipCPUIfNoLapack
    @skipCUDAIfNoMagma
    @dtypes(*floating_and_complex_types())
    @precisionOverride({torch.float32: 1e-3})
    def test_cond_errors_and_warnings(self, device, dtype):
        norm_types = [1, -1, 2, -2, inf, -inf, 'fro', 'nuc', None]

        # cond expects the input to be at least 2-dimensional
        a = torch.ones(3, dtype=dtype, device=device)
        for p in norm_types:
            with self.assertRaisesRegex(RuntimeError, r'at least 2 dimensions'):
                torch.linalg.cond(a, p)

        # for some norm types cond expects the input to be square
        a = torch.ones(3, 2, dtype=dtype, device=device)
        norm_types = [1, -1, inf, -inf, 'fro', 'nuc']
        for p in norm_types:
            with self.assertRaisesRegex(RuntimeError, r'must be batches of square matrices'):
                torch.linalg.cond(a, p)

        # if non-empty out tensor with wrong shape is passed a warning is given
        a = torch.ones((2, 2), dtype=dtype, device=device)
        for p in ['fro', 2]:
            real_dtype = a.real.dtype if dtype.is_complex else dtype
            out = torch.empty(a.shape, dtype=real_dtype, device=device)
            with warnings.catch_warnings(record=True) as w:
                # Trigger warning
                torch.linalg.cond(a, p, out=out)
                # Check warning occurs
                self.assertEqual(len(w), 1)
                self.assertTrue("An output with one or more elements was resized" in str(w[-1].message))

        # dtypes should be safely castable
        out = torch.empty(0, dtype=torch.int, device=device)
        for p in ['fro', 2]:
            with self.assertRaisesRegex(RuntimeError, "but got result with dtype Int"):
                torch.linalg.cond(a, p, out=out)

        # device should match
        if torch.cuda.is_available():
            wrong_device = 'cpu' if self.device_type != 'cpu' else 'cuda'
            out = torch.empty(0, dtype=dtype, device=wrong_device)
            for p in ['fro', 2]:
                with self.assertRaisesRegex(RuntimeError, "tensors to be on the same device"):
                    torch.linalg.cond(a, p, out=out)

        # for batched input if at least one matrix in the batch is not invertible,
        # we can't get the result for all other (possibly) invertible matrices in the batch without an explicit for loop.
        # this should change when at::inverse works with silent errors
        # NumPy works fine in this case because it's possible to silence the error and get the inverse matrix results
        # possibly filled with NANs
        batch_dim = 3
        a = torch.eye(3, 3, dtype=dtype, device=device)
        a = a.reshape((1, 3, 3))
        a = a.repeat(batch_dim, 1, 1)
        a[1, -1, -1] = 0  # now a[1] is singular
        for p in [1, -1, inf, -inf, 'fro', 'nuc']:
            result = torch.linalg.cond(a, p)
            self.assertEqual(result[1], float('inf'))

        # check invalid norm type
        a = torch.ones(3, 3, dtype=dtype, device=device)
        for p in ['wrong_norm', 5]:
            with self.assertRaisesRegex(RuntimeError, f"linalg.cond got an invalid norm type: {p}"):
                torch.linalg.cond(a, p)

    # This test calls torch.linalg.norm and numpy.linalg.norm with illegal arguments
    # to ensure that they both throw errors
    @dtypes(torch.float, torch.double)
    def test_norm_errors(self, device, dtype):
        def run_error_test_case(input, ord, dim, keepdim, error_type, error_regex):
            test_case_info = (
                f'test case input.size()={input.size()}, ord={ord}, dim={dim}, '
                f'keepdim={keepdim}, dtype={dtype}')

            with self.assertRaisesRegex(error_type, error_regex, msg=test_case_info):
                torch.linalg.norm(input, ord, dim, keepdim)

            input_numpy = input.cpu().numpy()

            msg = f'numpy does not raise error but pytorch does, for case "{test_case_info}"'
            with self.assertRaises(Exception, msg=test_case_info):
                np.linalg.norm(input_numpy, ord, dim, keepdim)

        S = 10
        error_test_cases = [
            # input size, p settings, dim, error type, error regex
            ((S, ), ['fro'], None, RuntimeError, r'order "fro" can only be used if either len\(dim\) == 2'),
            ((S, ), ['nuc'], None, RuntimeError, r'order "nuc" can only be used if either len\(dim\) == 2'),
            ((S, S), [3.5], None, RuntimeError, r'Order 3.5 not supported for matrix norm'),
            ((S, S), [0], None, RuntimeError, r'Order 0 not supported for matrix norm'),
            ((S, S), ['nuc'], 0, RuntimeError, r'order "nuc" can only be used if either len\(dim\) == 2'),
            ((S, S), ['fro'], 0, RuntimeError, r'order "fro" can only be used if either len\(dim\) == 2'),
            ((S, S), ['nuc'], (0, 0), RuntimeError, r'duplicate or invalid dimensions'),
            ((S, S), ['fro', 0], (0, 0), RuntimeError, r'Expected dims to be different'),
            ((S, S), ['fro', 'nuc', 0], (0, 4), IndexError, r'Dimension out of range'),
            ((S, ), [0], (4, ), IndexError, r'Dimension out of range'),
            ((S, ), [None], (0, 0), RuntimeError, r'dim 0 appears multiple times'),
            ((S, S, S), [1], (0, 1, 2), RuntimeError, r"'dim' must specify 1 or 2 dimensions"),
            ((S, S, S), [1], None, RuntimeError, r"'dim' must specify 1 or 2 dimensions"),
            ((S, S), ['garbage'], (0, 1), RuntimeError, r'Invalid norm order: garbage'),
        ]
        for keepdim in [True, False]:
            for input_size, ord_settings, dim, error_type, error_regex in error_test_cases:
                input = torch.randn(*input_size, dtype=dtype, device=device)
                for ord in ord_settings:
                    run_error_test_case(input, ord, dim, keepdim, error_type, error_regex)

    # Test complex number inputs for linalg.norm
    @skipCUDAIfNoMagma
    @skipCPUIfNoLapack
    @dtypes(torch.cfloat, torch.cdouble)
    @precisionOverride({torch.cfloat: 2e-4})
    def test_norm_complex(self, device, dtype):
        def gen_error_message(input_size, ord, keepdim, dim=None):
            return "complex norm failed for input size %s, ord=%s, keepdim=%s, dim=%s" % (
                input_size, ord, keepdim, dim)

        vector_ords = [None, 0, 1, 2, 3, inf, -1, -2, -3, -inf]
        matrix_ords = [None, 'fro', 'nuc', 1, 2, inf, -1, -2, -inf]

        # Test supported ords
        for keepdim in [False, True]:
            # vector norm
            x = torch.randn(25, device=device, dtype=dtype)
            xn = x.cpu().numpy()
            for ord in vector_ords:
                res = torch.linalg.norm(x, ord, keepdim=keepdim).cpu()
                expected = np.linalg.norm(xn, ord, keepdims=keepdim)
                msg = gen_error_message(x.size(), ord, keepdim)
                self.assertEqual(res.shape, expected.shape, msg=msg)
                self.assertEqual(res, expected, msg=msg, exact_dtype=False)

                res_out = torch.tensor([]).to(device)
                torch.linalg.norm(x, ord, keepdim=keepdim, out=res_out)
                self.assertEqual(res_out.shape, expected.shape, msg=msg)
                self.assertEqual(res_out.cpu(), expected, msg=msg, exact_dtype=False)

            # matrix norm
            x = torch.randn(25, 25, device=device, dtype=dtype)
            xn = x.cpu().numpy()
            for ord in matrix_ords:
                res = torch.linalg.norm(x, ord, keepdim=keepdim).cpu()
                expected = np.linalg.norm(xn, ord, keepdims=keepdim)
                msg = gen_error_message(x.size(), ord, keepdim)
                self.assertEqual(res.shape, expected.shape, msg=msg)
                self.assertEqual(res, expected, msg=msg, exact_dtype=False)

                res_out = torch.tensor([]).to(device)
                torch.linalg.norm(x, ord, keepdim=keepdim, out=res_out)
                self.assertEqual(res_out.shape, expected.shape, msg=msg)
                self.assertEqual(res_out.cpu(), expected, msg=msg, exact_dtype=False)

    # Test that linal.vector_norm gives the same result as numpy when inputs
    # contain extreme values (inf, -inf, nan)
    def test_vector_norm_extreme_values(self, device):
        vector_ords = [0, 1, 2, 3, inf, -1, -2, -3, -inf]
        vectors = []
        for pair in itertools.product([inf, -inf, 0.0, nan, 1.0], repeat=2):
            vectors.append(list(pair))
        for vector in vectors:
            x = torch.tensor(vector, device=device)
            x_n = x.cpu().numpy()
            for ord in vector_ords:
                msg = f'ord={ord}, vector={vector}'
                result = torch.linalg.vector_norm(x, ord=ord)
                result_n = np.linalg.norm(x_n, ord=ord)
                self.assertEqual(result, result_n, msg=msg)

    @skipMeta  # https://github.com/pytorch/pytorch/issues/54082
    @skipCUDAIfNoMagma
    @skipCPUIfNoLapack
    @dtypes(torch.float, torch.double)
    @precisionOverride({torch.float32: 2e-5})
    def test_matrix_norm(self, device, dtype):
        # Test only inputs for which torch.linalg.matrix_norm diverges from torch.linalg.norm
        A = make_tensor((2, 2, 2), dtype=dtype, device=device)

        with self.assertRaisesRegex(RuntimeError, r'linalg.matrix_norm\(\):.*must be a matrix.*'):
            torch.linalg.matrix_norm(make_tensor((2,), dtype=dtype, device=device))
        with self.assertRaisesRegex(RuntimeError, r'linalg.matrix_norm\(\):.*must be a 2-tuple.*'):
            torch.linalg.matrix_norm(A, dim=(0,))
        with self.assertRaisesRegex(RuntimeError, r'.*not supported.*'):
            torch.linalg.matrix_norm(A, ord=0)
        with self.assertRaisesRegex(RuntimeError, r'.*not supported.*'):
            torch.linalg.matrix_norm(A, ord=3.0)

        # Test dim=None behavior
        ref = torch.linalg.norm(A, dim=(-2, -1))
        res = torch.linalg.matrix_norm(A)
        self.assertEqual(ref, res)

    # Test that linal.norm gives the same result as numpy when inputs
    # contain extreme values (inf, -inf, nan)
    @unittest.skipIf(IS_WINDOWS, "Skipped on Windows!")
    @unittest.skipIf(IS_MACOS, "Skipped on MacOS!")
    @skipCUDAIfNoMagma
    @skipCPUIfNoLapack
    def test_norm_extreme_values(self, device):
        vector_ords = [0, 1, 2, 3, inf, -1, -2, -3, -inf]
        # matrix_ords 'nuc', 2, -2 are skipped currently
        # See issue https://github.com/pytorch/pytorch/issues/71911
        matrix_ords = ['fro', 1, inf, -1, -inf]
        vectors = []
        matrices = []
        for pair in itertools.product([inf, -inf, 0.0, nan, 1.0], repeat=2):
            vectors.append(list(pair))
            matrices.append([[pair[0], pair[1]]])
            matrices.append([[pair[0]], [pair[1]]])
        for vector in vectors:
            x = torch.tensor(vector).to(device)
            x_n = x.cpu().numpy()
            for ord in vector_ords:
                msg = f'ord={ord}, vector={vector}'
                result = torch.linalg.norm(x, ord=ord)
                result_n = np.linalg.norm(x_n, ord=ord)
                self.assertEqual(result, result_n, msg=msg)

        # TODO: Remove this function once the broken cases are fixed
        def is_broken_matrix_norm_case(ord, x):
            if self.device_type == 'cuda':
                if x.size() == torch.Size([1, 2]):
                    if ord in ['nuc', 2, -2] and isnan(x[0][0]) and x[0][1] == 1:
                        # These cases are broken because of an issue with svd
                        # https://github.com/pytorch/pytorch/issues/43567
                        return True
                if ord in ['nuc', 2, -2]:
                    # These cases are broken because of another issue with svd
                    # https://github.com/pytorch/pytorch/issues/52633
                    return True
            return False

        for matrix in matrices:
            x = torch.tensor(matrix).to(device)
            x_n = x.cpu().numpy()
            for ord in matrix_ords:
                msg = f'ord={ord}, matrix={matrix}'
                if is_broken_matrix_norm_case(ord, x):
                    continue
                else:
                    result_n = np.linalg.norm(x_n, ord=ord)
                    result = torch.linalg.norm(x, ord=ord)
                    self.assertEqual(result, result_n, msg=msg)

    # Test degenerate shape results match numpy for linalg.norm vector norms
    @skipCUDAIfNoMagma
    @skipCPUIfNoLapack
    @unittest.skipIf(TEST_WITH_ASAN, "Skipped on ASAN since it checks for undefined behavior.")
    @dtypes(torch.float, torch.double, torch.cfloat, torch.cdouble)
    def test_norm_vector_degenerate_shapes(self, device, dtype):
        def run_test_case(input, ord, dim, keepdim):
            msg = f'input.size()={input.size()}, ord={ord}, dim={dim}, keepdim={keepdim}, dtype={dtype}'
            should_error = False
            if ord is not None and ord < 0:
                should_error = True
            elif ord == inf:
                if dim is None or input.size(dim) == 0:
                    should_error = True

            if should_error:
                with self.assertRaises(RuntimeError):
                    torch.linalg.norm(input, ord, dim, keepdim)
            else:
                input_numpy = input.cpu().numpy()
                result_numpy = np.linalg.norm(input_numpy, ord, dim, keepdim)
                result = torch.linalg.norm(input, ord, dim, keepdim)
                self.assertEqual(result, result_numpy, msg=msg)

        ord_vector = [0, 0.5, 1, 2, 3, inf, -0.5, -1, -2, -3, -inf, None]
        S = 10
        test_cases = [
            # input size, dim
            ((0, ), None),
            ((0, S), 0),
            ((0, S), 1),
            ((S, 0), 0),
            ((S, 0), 1),
        ]
        for keepdim in [True, False]:
            for input_size, dim in test_cases:
                input = torch.randn(*input_size, dtype=dtype, device=device)
                for ord in ord_vector:
                    run_test_case(input, ord, dim, keepdim)

    # Test degenerate shape results match numpy for linalg.norm matrix norms
    @skipCUDAIfNoMagma
    @skipCPUIfNoLapack
    @dtypes(torch.float, torch.double, torch.cfloat, torch.cdouble)
    def test_norm_matrix_degenerate_shapes(self, device, dtype):
        def run_test_case(input, ord, dim, keepdim, should_error):
            msg = f'input.size()={input.size()}, ord={ord}, dim={dim}, keepdim={keepdim}, dtype={dtype}'
            input_numpy = input.cpu().numpy()
            ops = [torch.linalg.norm]

            if ord is not None and dim is not None:
                ops.append(torch.linalg.matrix_norm)

            if should_error:
                with self.assertRaises(ValueError):
                    np.linalg.norm(input_numpy, ord, dim, keepdim)
                for op in ops:
                    with self.assertRaises(IndexError):
                        op(input, ord, dim, keepdim)
            else:
                result_numpy = np.linalg.norm(input_numpy, ord, dim, keepdim)
                for op in ops:
                    result = op(input, ord, dim, keepdim)
                    self.assertEqual(result, result_numpy, msg=msg)

        ord_matrix = ['fro', 'nuc', 1, 2, inf, -1, -2, -inf, None]
        S = 10
        test_cases = [
            # input size, p settings that cause error, dim
            ((0, 0), [1, 2, inf, -1, -2, -inf], None),
            ((0, S), [2, inf, -2, -inf], None),
            ((S, 0), [1, 2, -1, -2], None),
            ((S, S, 0), [], (0, 1)),
            ((1, S, 0), [], (0, 1)),
            ((0, 0, S), [1, 2, inf, -1, -2, -inf], (0, 1)),
            ((0, 0, S), [1, 2, inf, -1, -2, -inf], (1, 0)),
        ]

        for keepdim in [True, False]:
            for input_size, error_ords, dim in test_cases:
                input = torch.randn(*input_size, dtype=dtype, device=device)
                for ord in ord_matrix:
                    run_test_case(input, ord, dim, keepdim, ord in error_ords)

    def test_norm_fastpaths(self, device):
        x = torch.randn(3, 5, device=device)

        # slow path
        result = torch.linalg.norm(x, 4.5, 1)
        expected = torch.pow(x.abs().pow(4.5).sum(1), 1.0 / 4.5)
        self.assertEqual(result, expected)

        # fast 0-norm
        result = torch.linalg.norm(x, 0, 1)
        expected = (x != 0).type_as(x).sum(1)
        self.assertEqual(result, expected)

        # fast 1-norm
        result = torch.linalg.norm(x, 1, 1)
        expected = x.abs().sum(1)
        self.assertEqual(result, expected)

        # fast 2-norm
        result = torch.linalg.norm(x, 2, 1)
        expected = torch.sqrt(x.pow(2).sum(1))
        self.assertEqual(result, expected)

        # fast 3-norm
        result = torch.linalg.norm(x, 3, 1)
        expected = torch.pow(x.pow(3).abs().sum(1), 1.0 / 3.0)
        self.assertEqual(result, expected)

    @skipCPUIfNoLapack
    @skipCUDAIfNoMagma
    @dtypes(*floating_and_complex_types())
    def test_old_eig_basic(self, device, dtype):
        a = torch.tensor([[1.96, 0.00, 0.00, 0.00, 0.00],
                          [-6.49, 3.80, 0.00, 0.00, 0.00],
                          [-0.47, -6.39, 4.17, 0.00, 0.00],
                          [-7.20, 1.50, -1.51, 5.70, 0.00],
                          [-0.65, -6.34, 2.67, 1.80, -7.10]],
                         dtype=dtype, device=device).t()
        e = torch.eig(a)[0]
        ee, vv = torch.eig(a, True)
        te = torch.tensor((), dtype=dtype, device=device)
        tv = torch.tensor((), dtype=dtype, device=device)
        eee, vvv = torch.eig(a, True, out=(te, tv))
        self.assertEqual(e, ee, atol=1e-12, rtol=0)
        self.assertEqual(ee, eee, atol=1e-12, rtol=0)
        self.assertEqual(ee, te, atol=1e-12, rtol=0)
        self.assertEqual(vv, vvv, atol=1e-12, rtol=0)
        self.assertEqual(vv, tv, atol=1e-12, rtol=0)
        #
        # compare with numpy
        np_e, np_v = np.linalg.eig(a.cpu().numpy())
        if dtype.is_complex:
            self.assertEqual(ee, np_e)
        else:
            # np_e.shape == (n, 2), where each column contain the real and
            # imaginary parts of the result
            self.assertEqual(ee[:, 0], np_e)  # real part
            self.assertEqual(ee[:, 1], torch.zeros(ee.shape[0], dtype=dtype))  # imaginary part
        self.assertEqual(vv, np_v)

    @skipCPUIfNoLapack
    @skipCUDAIfNoMagma
    @dtypes(torch.double, torch.float)
    def test_old_eig_reuse(self, device, dtype):
        X = torch.randn(4, 4, dtype=dtype, device=device)
        X = torch.mm(X.t(), X)
        e = torch.zeros(4, 2, dtype=dtype, device=device)
        v = torch.zeros(4, 4, dtype=dtype, device=device)
        torch.eig(X, True, out=(e, v))
        Xhat = np.matmul(np.matmul(v.cpu(), torch.diag(e.select(1, 0)).cpu()), v.t().cpu())
        if dtype is torch.float:
            atol = 1e-7
            rtol = 1e-5
        else:
            atol = 1e-8
            rtol = 0
        self.assertEqual(X, Xhat, atol=atol, rtol=rtol, msg='VeV\' wrong')
        self.assertTrue(v.is_contiguous(), 'V is not contiguous')

        torch.eig(X, True, out=(e, v))
        Xhat = np.matmul(v.cpu(), np.matmul(e.select(1, 0).diag().cpu(), v.t().cpu()))
        self.assertEqual(X, Xhat, atol=atol, rtol=rtol, msg='VeV\' wrong')
        self.assertTrue(v.is_contiguous(), 'V is not contiguous')

    @skipCPUIfNoLapack
    @skipCUDAIfNoMagma
    @dtypes(torch.double, torch.float)
    def test_old_eig_invalid_input(self, device, dtype):
        # test invalid input
        self.assertRaisesRegex(
            RuntimeError,
            'input should be 2 dimensional',
            lambda: torch.eig(torch.ones((2))))
        self.assertRaisesRegex(
            RuntimeError,
            'input should be square',
            lambda: torch.eig(torch.ones((2, 3))))
        self.assertRaisesRegex(
            RuntimeError,
            'input should not contain infs or NaNs',
            lambda: torch.eig(np.inf * torch.ones((2, 2))))
        self.assertRaisesRegex(
            RuntimeError,
            'input should not contain infs or NaNs',
            lambda: torch.eig(np.nan * torch.ones((2, 2))))

    @skipCUDAIfNoMagma
    @skipCPUIfNoLapack
    @dtypes(torch.double, torch.float)
    def test_old_eig_out(self, device, dtype):
        # the out version of torch.eig needs to be tested manually: we can't
        # use the "test_out=True" parameter to tensor_op_tests because the
        # signature is irregular (since we have *two* output vectors)
        t = torch.randn(10, 10, dtype=dtype, device=device)
        evals, evecs = torch.eig(t, eigenvectors=True)
        #
        # check that the out= version computes the same values as the normal one
        out_evals = torch.empty_like(evals)
        out_evecs = torch.empty_like(evecs)
        evals2, evecs2 = torch.eig(t, eigenvectors=True, out=(out_evals, out_evecs))
        # check that the out tensors were used in-place
        self.assertEqual(evals2.data_ptr(), out_evals.data_ptr())
        self.assertEqual(evecs2.data_ptr(), out_evecs.data_ptr())
        # check that the result is the same as the non-out version
        self.assertEqual(evals, out_evals)
        self.assertEqual(evecs, out_evecs)
        #
        # check what happens in the eigenvectors=False case
        out_evals = torch.empty_like(evals)
        out_evecs = torch.tensor([1, 2, 3], dtype=dtype, device=device)
        evals2, evecs2 = torch.eig(t, eigenvectors=False, out=(out_evals, out_evecs))
        # check that the out_evals was used in-place
        self.assertEqual(evals2.data_ptr(), out_evals.data_ptr())
        self.assertEqual(evals, out_evals)
        # check that out_evecs was NOT touched at all
        assert out_evecs.tolist() == [1, 2, 3]
        #
        # check that we complain if we pass an out vector of the wrong dtype
        wrong_out = torch.empty((0, 0), dtype=int)
        with self.assertRaisesRegex(RuntimeError, r"Expected .* but got .*"):
            torch.eig(t, eigenvectors=True, out=(wrong_out, out_evecs))
        with self.assertRaisesRegex(RuntimeError, r"Expected .* but got .*"):
            torch.eig(t, eigenvectors=True, out=(out_evals, wrong_out))

    @skipCPUIfNoLapack
    @skipCUDAIfNoMagma
    # NumPy computes only in float64 and complex128 precisions
    # for float32 or complex64 results might be very different from float64 or complex128
    @dtypes(torch.float64, torch.complex128)
    def test_eig_numpy(self, device, dtype):
        def run_test(shape, *, symmetric=False):
            from torch.testing._internal.common_utils import random_symmetric_matrix

            if not dtype.is_complex and symmetric:
                # for symmetric real-valued inputs eigenvalues and eigenvectors have imaginary part equal to zero
                # unlike NumPy the result is not cast to float32 or float64 dtype in this case
                a = random_symmetric_matrix(shape[-1], *shape[:-2], dtype=dtype, device=device)
            else:
                a = make_tensor(shape, dtype=dtype, device=device)

            actual = torch.linalg.eig(a)

            # compare with NumPy
            # the eigenvalues are not necessarily ordered
            # so order of NumPy and PyTorch can be different
            expected = np.linalg.eig(a.cpu().numpy())

            # sort NumPy output
            ind = np.argsort(expected[0], axis=-1)[::-1]
            expected = (np.take_along_axis(expected[0], ind, axis=-1), np.take_along_axis(expected[1], ind[:, None], axis=-1))

            # sort PyTorch output
            # torch.argsort doesn't work with complex inputs, NumPy sorting on CPU is used instead
            # RuntimeError: _th_sort not supported on CUDAType for ComplexDouble
            # RuntimeError: "sorting_kernel_method_name" not implemented for 'ComplexDouble'
            ind = np.argsort(actual[0].cpu().numpy(), axis=-1)[::-1]
            actual_np = [x.cpu().numpy() for x in actual]
            sorted_actual = (
                np.take_along_axis(actual_np[0], ind, axis=-1),
                np.take_along_axis(actual_np[1], ind[:, None], axis=-1))

            self.assertEqual(expected[0], sorted_actual[0], exact_dtype=False)
            self.assertEqual(abs(expected[1]), abs(sorted_actual[1]), exact_dtype=False)

        shapes = [(0, 0),  # Empty matrix
                  (5, 5),  # Single matrix
                  (0, 0, 0), (0, 5, 5),  # Zero batch dimension tensors
                  (2, 5, 5),  # 3-dim tensors
                  (2, 1, 5, 5)]  # 4-dim tensors
        for shape in shapes:
            run_test(shape)
            run_test(shape, symmetric=True)

    @onlyCUDA
    @skipCUDAIfNoMagma
    @dtypes(*floating_and_complex_types())
    def test_eig_compare_backends(self, device, dtype):
        def run_test(shape, *, symmetric=False):
            from torch.testing._internal.common_utils import random_symmetric_matrix

            if not dtype.is_complex and symmetric:
                # for symmetric real-valued inputs eigenvalues and eigenvectors have imaginary part equal to zero
                a = random_symmetric_matrix(shape[-1], *shape[:-2], dtype=dtype, device=device)
            else:
                a = make_tensor(shape, dtype=dtype, device=device)

            actual = torch.linalg.eig(a)

            complementary_device = 'cpu'

            # compare with CPU
            expected = torch.linalg.eig(a.to(complementary_device))
            self.assertEqual(expected[0], actual[0])
            self.assertEqual(expected[1], actual[1])

        shapes = [(0, 0),  # Empty matrix
                  (5, 5),  # Single matrix
                  (0, 0, 0), (0, 5, 5),  # Zero batch dimension tensors
                  (2, 5, 5),  # 3-dim tensors
                  (2, 1, 5, 5)]  # 4-dim tensors
        for shape in shapes:
            run_test(shape)
            run_test(shape, symmetric=True)

    @slowTest
    @onlyCUDA
    @skipCUDAIfNoMagma
    @dtypes(torch.float32)
    def test_eig_check_magma(self, device, dtype):
        # For CUDA inputs only matrices of size larger than 2048x2048 actually call MAGMA library
        shape = (2049, 2049)
        a = make_tensor(shape, dtype=dtype, device=device)
        w, v = torch.linalg.eig(a)
        # check correctness using eigendecomposition identity
        self.assertEqual(a.to(v.dtype) @ v, w * v, atol=1e-3, rtol=1e-3)

    @skipCUDAIfNoMagma
    @skipCPUIfNoLapack
    @dtypes(*floating_and_complex_types())
    def test_eig_errors_and_warnings(self, device, dtype):
        # eig requires the input to be at least 2 dimensional tensor
        a = make_tensor(2, dtype=dtype, device=device)
        with self.assertRaisesRegex(RuntimeError, "must have at least 2 dimensions"):
            torch.linalg.eig(a)

        # eig requires a square matrix
        a = make_tensor((2, 3), dtype=dtype, device=device)
        with self.assertRaisesRegex(RuntimeError, "must be batches of square matrices"):
            torch.linalg.eig(a)

        # if out tensor with floating dtype is passed for complex output an error is thrown
        if not dtype.is_complex:
            # The characteristic equation is p(λ) = λ^2 − 2λ + 5 = 0, with roots λ = 1±2i
            a = torch.tensor([[3., -2.], [4., -1.]], dtype=dtype, device=device)
            out0 = torch.empty(0, device=device, dtype=dtype)
            out1 = torch.empty(0, device=device, dtype=dtype)
            with self.assertRaisesRegex(RuntimeError, "Expected eigenvalues to be safely castable"):
                torch.linalg.eig(a, out=(out0, out1))

            out0 = torch.empty(0, device=device, dtype=torch.complex128)
            with self.assertRaisesRegex(RuntimeError, "Expected eigenvectors to be safely castable"):
                torch.linalg.eig(a, out=(out0, out1))

        # dtypes should be safely castable
        a = make_tensor((3, 3), dtype=dtype, device=device)
        out0 = torch.empty(0, dtype=torch.int, device=device)
        out1 = torch.empty(0, dtype=torch.int, device=device)
        with self.assertRaisesRegex(RuntimeError, "but got eigenvalues with dtype Int"):
            torch.linalg.eig(a, out=(out0, out1))

        out0 = torch.empty(0, dtype=torch.complex128, device=device)
        with self.assertRaisesRegex(RuntimeError, "but got eigenvectors with dtype Int"):
            torch.linalg.eig(a, out=(out0, out1))

        # if non-empty out tensor with wrong shape is passed a warning is given
        a = make_tensor((3, 3), dtype=dtype, device=device)
        out0 = torch.empty(1, device=device, dtype=torch.complex128)
        out1 = torch.empty(1, device=device, dtype=torch.complex128)
        with warnings.catch_warnings(record=True) as w:
            # Trigger warning
            torch.linalg.eig(a, out=(out0, out1))
            # Check warning occurs
            self.assertEqual(len(w), 2)
            self.assertTrue("An output with one or more elements was resized" in str(w[-1].message))
            self.assertTrue("An output with one or more elements was resized" in str(w[-2].message))

        # device should match
        if torch.cuda.is_available():
            wrong_device = 'cpu' if self.device_type != 'cpu' else 'cuda'
            out_w = torch.empty(0, device=wrong_device, dtype=torch.complex128)
            out_v = torch.empty(0, device=device, dtype=torch.complex128)
            with self.assertRaisesRegex(RuntimeError, "tensors to be on the same device"):
                torch.linalg.eig(a, out=(out_w, out_v))
            out_w = torch.empty(0, device=device, dtype=torch.complex128)
            out_v = torch.empty(0, device=wrong_device, dtype=torch.complex128)
            with self.assertRaisesRegex(RuntimeError, "tensors to be on the same device"):
                torch.linalg.eig(a, out=(out_w, out_v))

    @skipCPUIfNoLapack
    @skipCUDAIfNoMagma
    @dtypes(*floating_and_complex_types())
    def test_eig_with_nan(self, device, dtype):
        for val in [np.inf, np.nan]:
            for batch_dim in [(), (10,)]:
                a = make_tensor((*batch_dim, 5, 5), device=device, dtype=dtype)
                a[..., -1, -1] = val

                with self.assertRaisesRegex(RuntimeError, "torch.linalg.eig: input tensor should not"):
                    torch.linalg.eig(a)

    @skipCPUIfNoLapack
    @skipCUDAIfNoMagma
    # NumPy computes only in float64 and complex128 precisions
    # for float32 or complex64 results might be very different from float64 or complex128
    @dtypes(torch.float64, torch.complex128)
    def test_eigvals_numpy(self, device, dtype):
        def run_test(shape, *, symmetric=False):
            from torch.testing._internal.common_utils import random_symmetric_matrix

            if not dtype.is_complex and symmetric:
                # for symmetric real-valued inputs eigenvalues and eigenvectors have imaginary part equal to zero
                # unlike NumPy the result is not cast to float32 or float64 dtype in this case
                a = random_symmetric_matrix(shape[-1], *shape[:-2], dtype=dtype, device=device)
            else:
                a = make_tensor(shape, dtype=dtype, device=device)

            actual = torch.linalg.eigvals(a)

            # compare with NumPy
            # the eigenvalues are not necessarily ordered
            # so order of NumPy and PyTorch can be different
            expected = np.linalg.eigvals(a.cpu().numpy())

            # sort NumPy output
            ind = np.argsort(expected, axis=-1)[::-1]
            expected = np.take_along_axis(expected, ind, axis=-1)

            # sort PyTorch output
            # torch.argsort doesn't work with complex inputs, NumPy sorting on CPU is used instead
            # RuntimeError: _th_sort not supported on CUDAType for ComplexDouble
            # RuntimeError: "sorting_kernel_method_name" not implemented for 'ComplexDouble'
            ind = np.argsort(actual.cpu().numpy(), axis=-1)[::-1]
            actual_np = actual.cpu().numpy()
            sorted_actual = np.take_along_axis(actual_np, ind, axis=-1)

            self.assertEqual(expected, sorted_actual, exact_dtype=False)

        shapes = [(0, 0),  # Empty matrix
                  (5, 5),  # Single matrix
                  (0, 0, 0), (0, 5, 5),  # Zero batch dimension tensors
                  (2, 5, 5),  # 3-dim tensors
                  (2, 1, 5, 5)]  # 4-dim tensors
        for shape in shapes:
            run_test(shape)
            run_test(shape, symmetric=True)

    @onlyCUDA
    @skipCUDAIfNoMagma
    @dtypes(*floating_and_complex_types())
    def test_eigvals_compare_backends(self, device, dtype):
        def run_test(shape, *, symmetric=False):
            from torch.testing._internal.common_utils import random_symmetric_matrix

            if not dtype.is_complex and symmetric:
                # for symmetric real-valued inputs eigenvalues and eigenvectors have imaginary part equal to zero
                a = random_symmetric_matrix(shape[-1], *shape[:-2], dtype=dtype, device=device)
            else:
                a = make_tensor(shape, dtype=dtype, device=device)

            actual = torch.linalg.eigvals(a)

            complementary_device = 'cpu'

            # compare with CPU
            expected = torch.linalg.eigvals(a.to(complementary_device))
            self.assertEqual(expected, actual)

            # check out= variant
            complex_dtype = dtype
            if not dtype.is_complex:
                complex_dtype = torch.complex128 if dtype == torch.float64 else torch.complex64
            out = torch.empty(0, dtype=complex_dtype, device=device)
            ans = torch.linalg.eigvals(a, out=out)
            self.assertEqual(ans, out)
            self.assertEqual(expected.to(complex_dtype), out)

            # check non-contiguous out
            if a.numel() > 0:
                out = torch.empty(2 * shape[0], *shape[1:-1], dtype=complex_dtype, device=device)[::2]
                self.assertFalse(out.is_contiguous())
                ans = torch.linalg.eigvals(a, out=out)
                self.assertEqual(ans, out)
                self.assertEqual(expected.to(complex_dtype), out)

        shapes = [(0, 0),  # Empty matrix
                  (5, 5),  # Single matrix
                  (0, 0, 0), (0, 5, 5),  # Zero batch dimension tensors
                  (2, 5, 5),  # 3-dim tensors
                  (2, 1, 5, 5)]  # 4-dim tensors
        for shape in shapes:
            run_test(shape)
            run_test(shape, symmetric=True)

    @skipCUDAIfNoMagma
    @skipCPUIfNoLapack
    @dtypes(*floating_and_complex_types())
    def test_eigvals_errors_and_warnings(self, device, dtype):
        # eig requires the input to be at least 2 dimensional tensor
        a = make_tensor(2, dtype=dtype, device=device)
        with self.assertRaisesRegex(RuntimeError, "must have at least 2 dimensions"):
            torch.linalg.eigvals(a)

        # eig requires a square matrix
        a = make_tensor((2, 3), dtype=dtype, device=device)
        with self.assertRaisesRegex(RuntimeError, "must be batches of square matrices"):
            torch.linalg.eigvals(a)

        # if out tensor with floating dtype is passed for complex output an error is thrown
        if not dtype.is_complex:
            # The characteristic equation is p(λ) = λ^2 − 2λ + 5 = 0, with roots λ = 1±2i
            a = torch.tensor([[3., -2.], [4., -1.]], dtype=dtype, device=device)
            out = torch.empty(0, device=device, dtype=dtype)
            with self.assertRaisesRegex(RuntimeError, "Expected eigenvalues to be safely castable"):
                torch.linalg.eigvals(a, out=out)

        # dtypes should be safely castable
        a = make_tensor((3, 3), dtype=dtype, device=device)
        out = torch.empty(0, dtype=torch.int, device=device)
        with self.assertRaisesRegex(RuntimeError, "but got eigenvalues with dtype Int"):
            torch.linalg.eigvals(a, out=out)

        # if non-empty out tensor with wrong shape is passed a warning is given
        out = torch.empty(1, device=device, dtype=torch.complex128)
        with warnings.catch_warnings(record=True) as w:
            # Trigger warning
            torch.linalg.eigvals(a, out=out)
            # Check warning occurs
            self.assertEqual(len(w), 1)
            self.assertTrue("An output with one or more elements was resized" in str(w[-1].message))

        # device should match
        if torch.cuda.is_available():
            wrong_device = 'cpu' if self.device_type != 'cpu' else 'cuda'
            out_w = torch.empty(0, device=wrong_device, dtype=torch.complex128)
            with self.assertRaisesRegex(RuntimeError, "tensors to be on the same device"):
                torch.linalg.eigvals(a, out=out_w)

    @skipCUDAIfNoMagma
    @skipCPUIfNoLapack
    def test_norm_old(self, device):
        def gen_error_message(input_size, p, keepdim, dim=None):
            return "norm failed for input size %s, p=%s, keepdim=%s, dim=%s" % (
                input_size, p, keepdim, dim)

        for keepdim in [False, True]:
            # full reduction
            x = torch.randn(25, device=device)
            xn = x.cpu().numpy()
            for p in [0, 1, 2, 3, 4, inf, -inf, -1, -2, -3, 1.5]:
                res = x.norm(p, keepdim=keepdim).cpu()
                expected = np.linalg.norm(xn, p, keepdims=keepdim)
                self.assertEqual(res, expected, atol=1e-5, rtol=0, msg=gen_error_message(x.size(), p, keepdim))

            # one dimension
            x = torch.randn(25, 25, device=device)
            xn = x.cpu().numpy()
            for p in [0, 1, 2, 3, 4, inf, -inf, -1, -2, -3]:
                dim = 1
                res = x.norm(p, dim, keepdim=keepdim).cpu()
                expected = np.linalg.norm(xn, p, dim, keepdims=keepdim)
                msg = gen_error_message(x.size(), p, keepdim, dim)
                self.assertEqual(res.shape, expected.shape, msg=msg)
                self.assertEqual(res, expected, msg=msg)

            # matrix norm
            for p in ['fro', 'nuc']:
                res = x.norm(p, keepdim=keepdim).cpu()
                expected = np.linalg.norm(xn, p, keepdims=keepdim)
                msg = gen_error_message(x.size(), p, keepdim)
                self.assertEqual(res.shape, expected.shape, msg=msg)
                self.assertEqual(res, expected, msg=msg)

            # zero dimensions
            x = torch.randn((), device=device)
            xn = x.cpu().numpy()
            res = x.norm(keepdim=keepdim).cpu()
            expected = np.linalg.norm(xn, keepdims=keepdim)
            msg = gen_error_message(x.size(), None, keepdim)
            self.assertEqual(res.shape, expected.shape, msg=msg)
            self.assertEqual(res, expected, msg=msg)

            # larger tensor sanity check
            self.assertEqual(
                2 * torch.norm(torch.ones(10000), keepdim=keepdim),
                torch.norm(torch.ones(40000), keepdim=keepdim))

            # matrix norm with non-square >2-D tensors, all combinations of reduction dims
            x = torch.randn(5, 6, 7, 8, device=device)
            xn = x.cpu().numpy()
            for p in ['fro', 'nuc']:
                for dim in itertools.product(*[list(range(4))] * 2):
                    if dim[0] == dim[1]:
                        continue
                    res = x.norm(p=p, dim=dim, keepdim=keepdim).cpu()
                    expected = np.linalg.norm(xn, ord=p, axis=dim, keepdims=keepdim)
                    msg = gen_error_message(x.size(), p, keepdim, dim)
                    self.assertEqual(res.shape, expected.shape, msg=msg)
                    self.assertEqual(res, expected, msg=msg)

    # Test that torch.norm with p=+/-inf propagates NaN
    def test_norm_old_nan_propagation(self, device):
        ords = [inf, -inf]
        for pair in itertools.product([0.0, nan, 1.0], repeat=2):
            x = torch.tensor(list(pair), device=device)
            for ord in ords:
                result = torch.norm(x, p=ord)
                result_check = torch.linalg.norm(x, ord=ord)
                self.assertEqual(result, result_check)

    @skipCUDAIfNoMagma
    @skipCPUIfNoLapack
    def test_norm_complex_old(self, device):
        def gen_error_message(input_size, p, keepdim, dim=None):
            return "complex norm failed for input size %s, p=%s, keepdim=%s, dim=%s" % (
                input_size, p, keepdim, dim)

        for keepdim in [False, True]:
            # vector norm
            x = torch.randn(25, device=device) + 1j * torch.randn(25, device=device)
            xn = x.cpu().numpy()
            for p in [0, 1, 2, 3, inf, -1, -2, -3, -inf]:
                res = x.norm(p, keepdim=keepdim).cpu()
                expected = np.linalg.norm(xn, p, keepdims=keepdim)
                msg = gen_error_message(x.size(), p, keepdim)
                self.assertEqual(res.shape, expected.shape, msg=msg)
                self.assertEqual(res, expected, msg=msg)

            # matrix norm
            x = torch.randn(25, 25, device=device) + 1j * torch.randn(25, 25, device=device)
            xn = x.cpu().numpy()
            for p in ['nuc', 'fro']:
                res = x.norm(p, keepdim=keepdim).cpu()
                expected = np.linalg.norm(xn, p, keepdims=keepdim)
                msg = gen_error_message(x.size(), p, keepdim)
                self.assertEqual(res.shape, expected.shape, msg=msg)
                self.assertEqual(res, expected, msg=msg, rtol=1.3e-6, atol=3e-4)

    # Ensure torch.norm with p='fro' and p=2 give the same results for mutually supported input combinations
    @dtypes(torch.float)
    def test_norm_fro_2_equivalence_old(self, device, dtype):
        input_sizes = [
            (0,),
            (10,),
            (0, 0),
            (4, 30),
            (0, 45),
            (100, 0),
            (45, 10, 23),
            (0, 23, 59),
            (23, 0, 37),
            (34, 58, 0),
            (0, 0, 348),
            (0, 3434, 0),
            (0, 0, 0),
            (5, 3, 8, 1, 3, 5)]

        for input_size in input_sizes:
            a = make_tensor(input_size, dtype=dtype, device=device, low=-9, high=9)

            # Try full reduction
            dim_settings = [None]

            # Try all possible 1-D reductions
            dim_settings += list(range(-a.dim(), a.dim()))

            def wrap_dim(dim, ndims):
                assert (dim < ndims) and (dim >= -ndims)
                if dim >= 0:
                    return dim
                else:
                    return dim + ndims

            # Try all possible 2-D reductions
            dim_settings += [
                (d0, d1) for d0, d1 in itertools.combinations(range(-a.dim(), a.dim()), 2)
                if wrap_dim(d0, a.dim()) != wrap_dim(d1, a.dim())]

            for dim in dim_settings:
                for keepdim in [True, False]:
                    a_norm_2 = torch.norm(a, p=2, dim=dim, keepdim=keepdim)
                    a_norm_fro = torch.norm(a, p='fro', dim=dim, keepdim=keepdim)
                    self.assertEqual(a_norm_fro, a_norm_2)

    @skipCUDAIfNoMagma
    @skipCPUIfNoLapack
    def test_nuclear_norm_axes_small_brute_force_old(self, device):
        def check_single_nuclear_norm(x, axes):
            if self.device_type != 'cpu' and randrange(100) < 95:
                return  # too many cpu <==> device copies

            a = np.array(x.cpu(), copy=False)
            expected = np.linalg.norm(a, "nuc", axis=axes)

            ans = torch.norm(x, "nuc", dim=axes)
            self.assertTrue(ans.is_contiguous())
            self.assertEqual(ans.shape, expected.shape)
            self.assertEqual(ans.cpu(), expected, rtol=1e-02, atol=1e-03, equal_nan=True)

            out = torch.zeros(expected.shape, dtype=x.dtype, device=x.device)
            ans = torch.norm(x, "nuc", dim=axes, out=out)
            self.assertIs(ans, out)
            self.assertTrue(ans.is_contiguous())
            self.assertEqual(ans.shape, expected.shape)
            self.assertEqual(ans.cpu(), expected, rtol=1e-02, atol=1e-03, equal_nan=True)

        for n in range(1, 3):
            for m in range(1, 3):
                for axes in itertools.permutations([0, 1], 2):
                    # 2d, inner dimensions C
                    x = torch.randn(n, m, device=device)
                    check_single_nuclear_norm(x, axes)

                    # 2d, inner dimensions Fortran
                    x = torch.randn(m, n, device=device).mT
                    check_single_nuclear_norm(x, axes)

                    # 2d, inner dimensions non-contiguous
                    x = torch.randn(n, 2 * m, device=device)[:, ::2]
                    check_single_nuclear_norm(x, axes)

                    # 2d, all dimensions non-contiguous
                    x = torch.randn(7 * n, 2 * m, device=device)[::7, ::2]
                    check_single_nuclear_norm(x, axes)

                for o in range(1, 3):
                    for axes in itertools.permutations([0, 1, 2], 2):
                        # 3d, inner dimensions C
                        x = torch.randn(o, n, m, device=device)
                        check_single_nuclear_norm(x, axes)

                        # 3d, inner dimensions Fortran
                        x = torch.randn(o, m, n, device=device).mT
                        check_single_nuclear_norm(x, axes)

                        # 3d, inner dimensions non-contiguous
                        x = torch.randn(o, n, 2 * m, device=device)[:, :, ::2]
                        check_single_nuclear_norm(x, axes)

                        # 3d, all dimensions non-contiguous
                        x = torch.randn(7 * o, 5 * n, 2 * m, device=device)[::7, ::5, ::2]
                        check_single_nuclear_norm(x, axes)

                    for r in range(1, 3):
                        for axes in itertools.permutations([0, 1, 2, 3], 2):
                            # 4d, inner dimensions C
                            x = torch.randn(r, o, n, m, device=device)
                            check_single_nuclear_norm(x, axes)

                            # 4d, inner dimensions Fortran
                            x = torch.randn(r, o, n, m, device=device).mT
                            check_single_nuclear_norm(x, axes)

                            # 4d, inner dimensions non-contiguous
                            x = torch.randn(r, o, n, 2 * m, device=device)[:, :, :, ::2]
                            check_single_nuclear_norm(x, axes)

                            # 4d, all dimensions non-contiguous
                            x = torch.randn(7 * r, 5 * o, 11 * n, 2 * m, device=device)[::7, ::5, ::11, ::2]
                            check_single_nuclear_norm(x, axes)

    @skipCUDAIfNoMagma
    def test_nuclear_norm_exceptions_old(self, device):
        for lst in [], [1], [1, 2]:
            x = torch.tensor(lst, dtype=torch.double, device=device)
            for axes in (), (0,):
                self.assertRaises(RuntimeError, torch.norm, x, "nuc", axes)
            self.assertRaises(IndexError, torch.norm, x, "nuc", (0, 1))

        x = torch.tensor([[0, 1, 2], [3, 4, 5]], dtype=torch.double, device=device)
        self.assertRaisesRegex(RuntimeError, "duplicate or invalid", torch.norm, x, "nuc", (0, 0))
        self.assertRaisesRegex(IndexError, "Dimension out of range", torch.norm, x, "nuc", (0, 2))

    @skipCUDAIfNoMagmaAndNoCusolver
    @skipCUDAIfNoMagma
    @skipCPUIfNoLapack
    @dtypes(torch.double)
    def test_svd_lowrank(self, device, dtype):
        from torch.testing._internal.common_utils import random_lowrank_matrix, random_sparse_matrix

        def run_subtest(actual_rank, matrix_size, batches, device, svd_lowrank, **options):
            density = options.pop('density', 1)
            if isinstance(matrix_size, int):
                rows = columns = matrix_size
            else:
                rows, columns = matrix_size
            if density == 1:
                a_input = random_lowrank_matrix(actual_rank, rows, columns, *batches, device=device, dtype=dtype)
                a = a_input
            else:
                assert batches == ()
                a_input = random_sparse_matrix(rows, columns, density, device=device, dtype=dtype)
                a = a_input.to_dense()

            q = min(*size)
            u, s, v = svd_lowrank(a_input, q=q, **options)

            # check if u, s, v is a SVD
            u, s, v = u[..., :q], s[..., :q], v[..., :q]
            A = u.matmul(s.diag_embed()).matmul(v.mT)
            self.assertEqual(A, a, rtol=1e-7, atol=2e-7)

            # check if svd_lowrank produces same singular values as torch.svd
            U, S, V = torch.svd(a)
            self.assertEqual(s.shape, S.shape)
            self.assertEqual(u.shape, U.shape)
            self.assertEqual(v.shape, V.shape)
            self.assertEqual(s, S)

            if density == 1:
                # actual_rank is known only for dense inputs
                #
                # check if pairs (u, U) and (v, V) span the same
                # subspaces, respectively
                u, s, v = u[..., :actual_rank], s[..., :actual_rank], v[..., :actual_rank]
                U, S, V = U[..., :actual_rank], S[..., :actual_rank], V[..., :actual_rank]
                self.assertEqual(u.mT.matmul(U).det().abs(), torch.ones(batches, device=device, dtype=dtype))
                self.assertEqual(v.mT.matmul(V).det().abs(), torch.ones(batches, device=device, dtype=dtype))

        all_batches = [(), (1,), (3,), (2, 3)]
        for actual_rank, size, all_batches in [
                (2, (17, 4), all_batches),
                (4, (17, 4), all_batches),
                (4, (17, 17), all_batches),
                (10, (100, 40), all_batches),
                (7, (1000, 1000), [()]),
        ]:
            # dense input
            for batches in all_batches:
                run_subtest(actual_rank, size, batches, device, torch.svd_lowrank)
                if size != size[::-1]:
                    run_subtest(actual_rank, size[::-1], batches, device, torch.svd_lowrank)

        # sparse input
        for size in [(17, 4), (4, 17), (17, 17), (100, 40), (40, 100), (1000, 1000)]:
            for density in [0.005, 0.1]:
                run_subtest(None, size, (), device, torch.svd_lowrank, density=density)

        # jitting support
        jitted = torch.jit.script(torch.svd_lowrank)
        actual_rank, size, batches = 2, (17, 4), ()
        run_subtest(actual_rank, size, batches, device, jitted)

    @skipCUDAIfNoMagmaAndNoCusolver
    @skipCPUIfNoLapack
    @precisionOverride({torch.float: 1e-4, torch.cfloat: 1e-4})
    @setLinalgBackendsToDefaultFinally
    @dtypes(*floating_and_complex_types())
    def test_svd(self, device, dtype):
        # tests linalg.svd, svd, linalg.svdvals
        make_arg = partial(make_tensor, dtype=dtype, device=device)

        backends = ["default"]

        if torch.device(device).type == 'cuda':
            if torch.cuda.has_magma:
                backends.append("magma")
            if has_cusolver():
                backends.append("cusolver")

        ns = (5, 2, 0)
        batches = ((), (0,), (1,), (2,), (2, 1), (0, 2))

        for backend in backends:
            torch.backends.cuda.preferred_linalg_library(backend)

            for batch, m, n in product(batches, ns, ns):
                shape = batch + (m, n)
                k = min(m, n)
                A = make_arg(shape)
                U, S, Vh = torch.linalg.svd(A, full_matrices=False)
                self.assertEqual((U @ S.to(A.dtype).diag_embed()) @ Vh, A)

                U_f, S_f, Vh_f = torch.linalg.svd(A, full_matrices=True)
                self.assertEqual(S_f, S)
                self.assertEqual((U_f[..., :k] @ S_f.to(A.dtype).diag_embed()) @ Vh_f[..., :k, :], A)

                S_s = torch.linalg.svdvals(A)
                self.assertEqual(S_s, S)

                U, S, V = torch.svd(A, some=True)
                self.assertEqual((U @ S.to(A.dtype).diag_embed()) @ V.mH, A)

                U_f, S_f, V_f = torch.svd(A, some=False)
                self.assertEqual(S_f, S)
                self.assertEqual((U_f[..., :k] @ S_f.to(A.dtype).diag_embed()) @ V_f[..., :k].mH, A)

                S_s = torch.svd(A, compute_uv=False).S
                self.assertEqual(S_s, S)

    @skipCUDAIfNoMagmaAndNoCusolver
    @skipCPUIfNoLapack
    @dtypes(torch.complex128)
    def test_invariance_error_spectral_decompositions(self, device, dtype):
        make_arg = partial(make_tensor, device=device, dtype=dtype, requires_grad=True)
        A = make_arg((3, 3))
        with self.assertRaisesRegex(RuntimeError, "ill-defined"):
            U, _, Vh = torch.linalg.svd(A, full_matrices=False)
            (U + Vh).sum().backward()

        A = make_arg((3, 3))
        with self.assertRaisesRegex(RuntimeError, "ill-defined"):
            V = torch.linalg.eig(A).eigenvectors
            V.sum().backward()

        A = make_arg((3, 3))
        A = A + A.mH
        with self.assertRaisesRegex(RuntimeError, "ill-defined"):
            Q = torch.linalg.eigh(A).eigenvectors
            Q.sum().backward()

    @skipCUDAIfNoCusolver  # MAGMA backend doesn't work in this case
    @skipCUDAIfRocm
    @precisionOverride({torch.float: 1e-4, torch.cfloat: 1e-4})
    @skipCPUIfNoLapack
    @dtypes(*floating_and_complex_types())
    def test_svd_memory_allocation(self, device, dtype):
        # test for https://github.com/pytorch/pytorch/issues/61949
        # the problem was that tensors of incorrect size were allocated and then narrowed
        m = 3
        n = 2**20
        a = make_tensor((m, n), dtype=dtype, device=device)
        # the following should run without errors
        S = torch.linalg.svdvals(a)
        result = torch.linalg.svd(a, full_matrices=False)
        self.assertEqual(result.S, S)

    # This test doesn't work with MAGMA backend https://github.com/pytorch/pytorch/issues/72106
    @skipMeta
    @skipCUDAIfRocm
    @skipCUDAIfNoCusolver
    @skipCPUIfNoLapack
    @dtypes(*floating_and_complex_types())
    def test_svd_nan_error(self, device, dtype):
        for svd in [torch.svd, torch.linalg.svd]:
            # if input contains NaN then an error is triggered for svd
            # When cuda < 11.5, cusolver raises CUSOLVER_STATUS_EXECUTION_FAILED when input contains nan.
            # When cuda >= 11.5, cusolver normally finishes execution and sets info array indicating convergence issue.
            error_msg = r'(CUSOLVER_STATUS_EXECUTION_FAILED|The algorithm failed to converge)'
            a = torch.full((3, 3), float('nan'), dtype=dtype, device=device)
            a[0] = float('nan')
            with self.assertRaisesRegex(torch.linalg.LinAlgError, error_msg):
                svd(a)
            error_msg = r'(CUSOLVER_STATUS_EXECUTION_FAILED|\(Batch element 1\): The algorithm failed to converge)'
            a = torch.randn(3, 33, 33, dtype=dtype, device=device)
            a[1, 0, 0] = float('nan')
            with self.assertRaisesRegex(torch.linalg.LinAlgError, error_msg):
                svd(a)

    def cholesky_solve_test_helper(self, A_dims, b_dims, upper, device, dtype):
        from torch.testing._internal.common_utils import random_hermitian_pd_matrix

        b = torch.randn(*b_dims, dtype=dtype, device=device)
        A = random_hermitian_pd_matrix(*A_dims, dtype=dtype, device=device)
        L = torch.linalg.cholesky(A, upper=upper)
        return b, A, L

    @skipCUDAIfNoMagma
    @skipCPUIfNoLapack
    @dtypes(*floating_and_complex_types())
    @precisionOverride({torch.float32: 1e-3, torch.complex64: 1e-3,
                        torch.float64: 1e-8, torch.complex128: 1e-8})
    def test_cholesky_solve(self, device, dtype):
        for (k, n), upper in itertools.product(zip([2, 3, 5], [3, 5, 7]), [True, False]):
            b, A, L = self.cholesky_solve_test_helper((n,), (n, k), upper, device, dtype)
            x = torch.cholesky_solve(b, L, upper=upper)
            self.assertEqual(b, np.matmul(A.cpu(), x.cpu()))

    @skipCUDAIfNoMagma
    @skipCPUIfNoLapack
    @dtypes(*floating_and_complex_types())
    @precisionOverride({torch.float32: 1e-3, torch.complex64: 1e-3,
                        torch.float64: 1e-8, torch.complex128: 1e-8})
    def test_cholesky_solve_batched(self, device, dtype):
        def cholesky_solve_batch_helper(A_dims, b_dims, upper):
            b, A, L = self.cholesky_solve_test_helper(A_dims, b_dims, upper, device, dtype)
            x_exp_list = []
            for i in range(b_dims[0]):
                x_exp_list.append(torch.cholesky_solve(b[i], L[i], upper=upper))
            x_exp = torch.stack(x_exp_list)  # Stacked output
            x_act = torch.cholesky_solve(b, L, upper=upper)  # Actual output
            self.assertEqual(x_act, x_exp)  # Equality check
            Ax = np.matmul(A.cpu(), x_act.cpu())
            self.assertEqual(b, Ax)  # Correctness check

        for upper, batchsize in itertools.product([True, False], [1, 3, 4]):
            cholesky_solve_batch_helper((5, batchsize), (batchsize, 5, 10), upper)

<<<<<<< HEAD
    @skipCUDAIfNoMagma
    @skipCPUIfNoLapack
    @dtypes(*floating_and_complex_types())
    def test_cholesky_solve_batched_non_contiguous(self, device, dtype):
        from numpy.linalg import solve
        from torch.testing._internal.common_utils import random_hermitian_pd_matrix

        for upper in [True, False]:
            A = random_hermitian_pd_matrix(2, 2, dtype=dtype, device='cpu')
            b = torch.randn(2, 2, 2, dtype=dtype, device='cpu')
            x_exp = solve(A.permute(0, 2, 1).numpy(), b.permute(2, 1, 0).numpy())
            A = A.to(device).permute(0, 2, 1)
            b = b.to(device).permute(2, 1, 0)
            assert not A.is_contiguous() and not b.is_contiguous(), "contiguous inputs"
            L = torch.linalg.cholesky(A, upper=upper)
            x = torch.cholesky_solve(b, L, upper=upper)
            self.assertEqual(x, x_exp)

=======
>>>>>>> 89d6f3e6
    @slowTest
    @skipCUDAIfNoMagma
    @skipCPUIfNoLapack
    @dtypes(*floating_and_complex_types())
    @precisionOverride({torch.float32: 1e-3, torch.complex64: 1e-3,
                        torch.float64: 1e-8, torch.complex128: 1e-8})
    def test_cholesky_solve_batched_many_batches(self, device, dtype):
        for A_dims, b_dims in zip([(5, 256, 256), (5,)], [(5, 10), (512, 512, 5, 10)]):
            for upper in [True, False]:
                b, A, L = self.cholesky_solve_test_helper(A_dims, b_dims, upper, device, dtype)
                x = torch.cholesky_solve(b, L, upper)
                Ax = torch.matmul(A, x)
                self.assertEqual(Ax, b.expand_as(Ax))

    @skipCUDAIfNoMagma
    @skipCPUIfNoLapack
    @dtypes(*floating_and_complex_types())
    @precisionOverride({torch.float32: 1e-3, torch.complex64: 1e-3,
                        torch.float64: 1e-8, torch.complex128: 1e-8})
    def test_cholesky_solve_batched_broadcasting(self, device, dtype):
        from numpy.linalg import solve
        from torch.testing._internal.common_utils import random_hermitian_pd_matrix

        def run_test(A_dims, b_dims, upper):
            A_matrix_size = A_dims[-1]
            A_batch_dims = A_dims[:-2]
            A = random_hermitian_pd_matrix(A_matrix_size, *A_batch_dims,
                                           dtype=dtype, device='cpu')
            b = torch.randn(*b_dims, dtype=dtype, device='cpu')
            x_exp = torch.tensor(solve(A.numpy(), b.numpy()), dtype=dtype, device=device)
            A, b = A.to(dtype=dtype, device=device), b.to(dtype=dtype, device=device)
            L = torch.linalg.cholesky(A, upper=upper)
            x = torch.cholesky_solve(b, L, upper=upper)
            self.assertEqual(x, x_exp)
            # https://github.com/pytorch/pytorch/issues/42695
            x = torch.cholesky_solve(b, L, upper=upper, out=x)
            self.assertEqual(x, x_exp)

        # test against numpy.linalg.solve
        for upper in [True, False]:
            run_test((2, 1, 3, 4, 4), (2, 1, 3, 4, 6), upper)  # no broadcasting
            run_test((2, 1, 3, 4, 4), (4, 6), upper)  # broadcasting b
            run_test((4, 4), (2, 1, 3, 4, 2), upper)  # broadcasting A
            run_test((1, 3, 1, 4, 4), (2, 1, 3, 4, 5), upper)  # broadcasting A & b

    @skipCUDAIfNoMagma
    @skipCPUIfNoLapack
    @dtypes(*floating_and_complex_types())
    def test_cholesky_solve_out_errors_and_warnings(self, device, dtype):
        # dtypes should be safely castable
        a = torch.eye(2, dtype=dtype, device=device)
        b = torch.randn(2, 1, dtype=dtype, device=device)
        out = torch.empty(0, dtype=torch.int, device=device)
        with self.assertRaisesRegex(RuntimeError, "but got result with dtype Int"):
            torch.cholesky_solve(b, a, out=out)

        # device should match
        if torch.cuda.is_available():
            wrong_device = 'cpu' if self.device_type != 'cpu' else 'cuda'
            out = torch.empty(0, dtype=dtype, device=wrong_device)
            with self.assertRaisesRegex(RuntimeError, "tensors to be on the same device"):
                torch.cholesky_solve(b, a, out=out)

        # if out tensor with wrong shape is passed a warning is given
        with warnings.catch_warnings(record=True) as w:
            out = torch.empty(1, dtype=dtype, device=device)
            # Trigger warning
            torch.cholesky_solve(b, a, out=out)
            # Check warning occurs
            self.assertEqual(len(w), 1)
            self.assertTrue("An output with one or more elements was resized" in str(w[-1].message))

    @skipCUDAIfNoMagmaAndNoCusolver
    @skipCPUIfNoLapack
    @dtypes(*floating_and_complex_types())
    @precisionOverride({torch.float32: 2e-3, torch.complex64: 2e-3,
                        torch.float64: 1e-8, torch.complex128: 1e-8})
    def test_inverse(self, device, dtype):
        make_fullrank = make_fullrank_matrices_with_distinct_singular_values
        make_arg = partial(make_fullrank, device=device, dtype=dtype)

        def run_test(torch_inverse, matrix, batches, n):
            matrix_inverse = torch_inverse(matrix)

            # Compare against NumPy output
            # NumPy uses 'gesv' LAPACK routine solving the equation A A_inv = I
            # But in PyTorch 'gertf' + 'getri' is used causing element-wise differences
            expected = np.linalg.inv(matrix.cpu().numpy())
            self.assertEqual(matrix_inverse, expected, atol=self.precision, rtol=self.precision)

            # Additional correctness tests, check matrix*matrix_inverse == identity
            identity = torch.eye(n, dtype=dtype, device=device)
            self.assertEqual(identity.expand_as(matrix), np.matmul(matrix.cpu(), matrix_inverse.cpu()))
            self.assertEqual(identity.expand_as(matrix), np.matmul(matrix_inverse.cpu(), matrix.cpu()))

            # check the out= variant
            # prepare the expected out tensor
            matrix_inverse_out = torch.empty(*batches, n, n, dtype=dtype, device=device)
            matrix_inverse_out_t = matrix_inverse_out.mT.clone(memory_format=torch.contiguous_format)
            matrix_inverse_out = matrix_inverse_out_t.mT
            ans = torch_inverse(matrix, out=matrix_inverse_out)
            self.assertEqual(matrix_inverse_out, ans, atol=0, rtol=0)
            self.assertEqual(matrix_inverse_out, matrix_inverse, atol=0, rtol=0)

            # batched matrices: 3+ dimensional tensors, check matrix_inverse same as single-inverse for each matrix
            if matrix.ndim > 2 and batches[0] != 0:
                expected_inv_list = []
                p = int(np.prod(batches))  # use `p` instead of -1, so that the test works for empty input as well
                for mat in matrix.contiguous().view(p, n, n):
                    expected_inv_list.append(torch_inverse(mat))
                expected_inv = torch.stack(expected_inv_list).view(*batches, n, n)
                if self.device_type == 'cuda' and dtype in [torch.float32, torch.complex64]:
                    # single-inverse is done using cuSOLVER, while batched inverse is done using MAGMA
                    # individual values can be significantly different for fp32, hence rather high rtol is used
                    # the important thing is that torch_inverse passes above checks with identity
                    self.assertEqual(matrix_inverse, expected_inv, atol=1e-1, rtol=1e-2)
                else:
                    self.assertEqual(matrix_inverse, expected_inv)

        # helper function for testing torch.linalg.inv_ex
        def test_inv_ex(input, out=None):
            if out is not None:
                info = torch.empty(0, dtype=torch.int32, device=device)
                return torch.linalg.inv_ex(input, out=(out, info)).inverse
            return torch.linalg.inv_ex(input).inverse

        for torch_inverse in [torch.inverse, torch.linalg.inv, test_inv_ex]:
            for batches, n in itertools.product(
                [[], [0], [2], [2, 1]],
                [0, 5]
            ):
                matrices = make_arg(*batches, n, n)
                run_test(torch_inverse, matrices, batches, n)

                # test non-contiguous input
                run_test(torch_inverse, matrices.mT, batches, n)
                if n > 0:
                    run_test(
                        torch_inverse,
                        make_arg(*batches, 2 * n, 2 * n)
                        .view(-1, n * 2, n * 2)[:, ::2, ::2].view(*batches, n, n),
                        batches, n
                    )

    @skipCUDAIfNoMagmaAndNoCusolver
    @skipCPUIfNoLapack
    @dtypes(*floating_and_complex_types())
    def test_inv_ex_info_device(self, device, dtype):
        A = torch.eye(3, 3, dtype=dtype, device=device)
        info = torch.linalg.inv_ex(A).info
        self.assertTrue(info.device == A.device)

    @skipCUDAIfNoMagmaAndNoCusolver
    @skipCPUIfNoLapack
    @dtypes(*floating_and_complex_types())
    @skipCUDAIfRocm
    def test_inv_ex_singular(self, device, dtype):
        # if the input matrix is not invertible, info with positive integer is returned
        A = torch.eye(3, 3, dtype=dtype, device=device)
        A[-1, -1] = 0  # Now A is singular
        info = torch.linalg.inv_ex(A).info
        self.assertEqual(info, 3)
        with self.assertRaisesRegex(torch.linalg.LinAlgError,
                                    r'diagonal element 3 is zero, the inversion could not be completed'):
            torch.linalg.inv_ex(A, check_errors=True)

        # if at least one matrix in the batch is not positive definite,
        # batched info with positive integer for the corresponding matrix is returned
        A = torch.eye(3, 3, dtype=dtype, device=device)
        A = A.reshape((1, 3, 3))
        A = A.repeat(5, 1, 1)
        A[3, -2, -2] = 0  # Now A[3] is singular
        info = torch.linalg.inv_ex(A).info

        expected_info = torch.zeros(A.shape[:-2], dtype=torch.int32, device=device)
        expected_info[3] = 2
        self.assertEqual(info, expected_info)
        with self.assertRaisesRegex(torch.linalg.LinAlgError, r'\(Batch element 3\): The diagonal element 2 is zero'):
            torch.linalg.inv_ex(A, check_errors=True)

    @slowTest
    @skipCUDAIfNoMagmaAndNoCusolver
    @skipCPUIfNoLapack
    @dtypes(*floating_and_complex_types())
    @precisionOverride({torch.float32: 2e-3, torch.complex64: 2e-3,
                        torch.float64: 1e-5, torch.complex128: 1e-5})
    def test_inverse_many_batches(self, device, dtype):
        make_fullrank = make_fullrank_matrices_with_distinct_singular_values
        make_arg = partial(make_fullrank, device=device, dtype=dtype)

        def test_inverse_many_batches_helper(torch_inverse, b, n):
            matrices = make_arg(b, n, n)
            matrices_inverse = torch_inverse(matrices)

            # Compare against NumPy output
            expected = np.linalg.inv(matrices.cpu().numpy())
            self.assertEqual(matrices_inverse, expected, atol=self.precision, rtol=1e-3)

        for torch_inverse in [torch.inverse, torch.linalg.inv]:
            test_inverse_many_batches_helper(torch_inverse, 5, 256)
            test_inverse_many_batches_helper(torch_inverse, 3, 512)

    @skipCUDAIfNoMagmaAndNoCusolver
    @skipCPUIfNoLapack
    @onlyNativeDeviceTypes   # TODO: XLA doesn't raise exception
    @dtypes(*floating_and_complex_types())
    def test_inverse_errors(self, device, dtype):
        # inverse expects batches of square matrices as input
        with self.assertRaisesRegex(RuntimeError, "must be batches of square matrices"):
            torch.inverse(torch.randn(2, 3, 4, 3))

        # if input is not invertible, RuntimeError is raised mentioning the first non-invertible batch
        def run_test_singular_input(batch_dim, n):
            x = torch.eye(3, 3, dtype=dtype, device=device).reshape((1, 3, 3)).repeat(batch_dim, 1, 1)
            x[n, -1, -1] = 0
            with self.assertRaisesRegex(torch.linalg.LinAlgError, rf'\(Batch element {n}\): The diagonal element 3 is zero'):
                torch.inverse(x)

        for params in [(1, 0), (2, 0), (2, 1), (4, 0), (4, 2), (10, 2)]:
            run_test_singular_input(*params)

    @skipCUDAIfNoMagmaAndNoCusolver
    @skipCPUIfNoLapack
    @onlyNativeDeviceTypes   # TODO: XLA doesn't raise exception
    @skipCUDAIfRocm
    @skipCUDAVersionIn([(11, 3), (11, 5)])  # https://github.com/pytorch/pytorch/issues/57482
    @dtypes(*floating_and_complex_types())
    def test_inverse_errors_large(self, device, dtype):
        # Test batched inverse of singular matrices reports errors without crashing (gh-51930)
        x = torch.empty((8, 10, 616, 616), dtype=dtype, device=device)
        x[:] = torch.eye(616, dtype=dtype, device=device)
        x[..., 10, 10] = 0
        with self.assertRaisesRegex(torch.linalg.LinAlgError, r'\(Batch element 0\): The diagonal element 11 is zero'):
            torch.inverse(x)

    @precisionOverride({torch.float32: 1e-3, torch.complex64: 1e-3, torch.float64: 1e-7, torch.complex128: 1e-7})
    @skipCUDAIfNoMagma
    @skipCPUIfNoLapack
    @dtypes(*floating_and_complex_types())
    def test_pinv(self, device, dtype):
        from torch.testing._internal.common_utils import random_hermitian_pd_matrix

        def run_test_main(A, hermitian):
            # Testing against definition for pseudo-inverses
            A_pinv = torch.linalg.pinv(A, hermitian=hermitian)
            np_A = A.cpu().numpy()
            np_A_pinv = A_pinv.cpu().numpy()
            if A.numel() > 0:
                self.assertEqual(A, np_A @ np_A_pinv @ np_A, atol=self.precision, rtol=self.precision)
                self.assertEqual(A_pinv, np_A_pinv @ np_A @ np_A_pinv, atol=self.precision, rtol=self.precision)
                self.assertEqual(np_A @ np_A_pinv, (np_A @ np_A_pinv).conj().swapaxes(-2, -1))
                self.assertEqual(np_A_pinv @ np_A, (np_A_pinv @ np_A).conj().swapaxes(-2, -1))
            else:
                self.assertEqual(A.shape, A_pinv.shape[:-2] + (A_pinv.shape[-1], A_pinv.shape[-2]))

            # Check out= variant
            out = torch.empty_like(A_pinv)
            ans = torch.linalg.pinv(A, hermitian=hermitian, out=out)
            self.assertEqual(ans, out)
            self.assertEqual(ans, A_pinv)

        def run_test_numpy(A, hermitian):
            # Check against NumPy output
            # Test float rcond, and specific value for each matrix
            rconds = [float(torch.rand(1)), ]
            # Test different types of rcond tensor
            for rcond_type in all_types():
                rconds.append(torch.rand(A.shape[:-2], dtype=torch.double, device=device).to(rcond_type))
            # Test broadcasting of rcond
            if A.ndim > 2:
                rconds.append(torch.rand(A.shape[-3], device=device))
            for rcond in rconds:
                actual = torch.linalg.pinv(A, rcond=rcond, hermitian=hermitian)
                torch_rtol = torch.linalg.pinv(A, rtol=rcond, hermitian=hermitian)
                self.assertEqual(actual, torch_rtol)
                numpy_rcond = rcond if isinstance(rcond, float) else rcond.cpu().numpy()
                expected = np.linalg.pinv(A.cpu().numpy(), rcond=numpy_rcond, hermitian=hermitian)
                self.assertEqual(actual, expected, atol=self.precision, rtol=1e-5)

        for sizes in [(5, 5), (3, 5, 5), (3, 2, 5, 5),  # square matrices
                      (3, 2), (5, 3, 2), (2, 5, 3, 2),  # fat matrices
                      (2, 3), (5, 2, 3), (2, 5, 2, 3),  # thin matrices
                      (0, 0), (0, 2), (2, 0), (3, 0, 0), (0, 3, 0), (0, 0, 3)]:  # zero numel matrices
            A = torch.randn(*sizes, dtype=dtype, device=device)
            hermitian = False
            run_test_main(A, hermitian)
            run_test_numpy(A, hermitian)

        # Check hermitian = True
        for sizes in [(5, 5), (3, 5, 5), (3, 2, 5, 5),  # square matrices
                      (0, 0), (3, 0, 0), ]:  # zero numel square matrices
            A = random_hermitian_pd_matrix(sizes[-1], *sizes[:-2], dtype=dtype, device=device)
            hermitian = True
            run_test_main(A, hermitian)
            run_test_numpy(A, hermitian)

    @skipCUDAIfNoMagma
    @skipCPUIfNoLapack
    @dtypes(*floating_and_complex_types())
    def test_pinv_errors_and_warnings(self, device, dtype):
        # pinv requires at least 2D tensor
        a = torch.randn(1, device=device, dtype=dtype)
        with self.assertRaisesRegex(RuntimeError, "expected a tensor with 2 or more dimensions"):
            torch.linalg.pinv(a)

        # if non-empty out tensor with wrong shape is passed a warning is given
        a = torch.randn(3, 3, dtype=dtype, device=device)
        out = torch.empty(7, 7, dtype=dtype, device=device)
        with warnings.catch_warnings(record=True) as w:
            # Trigger warning
            torch.linalg.pinv(a, out=out)
            # Check warning occurs
            self.assertEqual(len(w), 1)
            self.assertTrue("An output with one or more elements was resized" in str(w[-1].message))

        # dtypes of out and input should be safely castable
        out = torch.empty_like(a).to(torch.int)
        with self.assertRaisesRegex(RuntimeError, "but got result with dtype Int"):
            torch.linalg.pinv(a, out=out)

        if torch.cuda.is_available():
            # device of out and input should match
            wrong_device = 'cpu' if self.device_type != 'cpu' else 'cuda'
            out = torch.empty_like(a).to(wrong_device)
            with self.assertRaisesRegex(RuntimeError, "Expected result and input tensors to be on the same device"):
                torch.linalg.pinv(a, out=out)

            # device of rcond and input should match
            wrong_device = 'cpu' if self.device_type != 'cpu' else 'cuda'
            rcond = torch.full((), 1e-2, device=wrong_device)
            with self.assertRaisesRegex(RuntimeError, "Expected all tensors to be on the same device"):
                torch.linalg.pinv(a, rcond=rcond)

        # rcond can't be complex
        rcond = torch.full((), 1j, device=device)
        with self.assertRaisesRegex(RuntimeError, "rcond tensor of complex type is not supported"):
            torch.linalg.pinv(a, rcond=rcond)

        # atol can't be complex
        atol = torch.full((), 1j, device=device)
        with self.assertRaisesRegex(RuntimeError, "atol tensor of complex type is not supported"):
            torch.linalg.pinv(a, atol=atol)

        # rtol can't be complex
        rtol = torch.full((), 1j, device=device)
        with self.assertRaisesRegex(RuntimeError, "rtol tensor of complex type is not supported"):
            torch.linalg.pinv(a, rtol=rtol)

    @skipCUDAIfNoMagmaAndNoCusolver
    @skipCPUIfNoLapack
    @dtypes(*floating_and_complex_types())
    def test_inv_errors_and_warnings(self, device, dtype):
        # inv expects batches of square matrices as input
        a = torch.randn(2, 3, 4, 3, dtype=dtype, device=device)
        with self.assertRaisesRegex(RuntimeError, "must be batches of square matrices"):
            torch.linalg.inv(a)

        # inv requires the input to be at least 2 dimensional tensor
        a = torch.randn(2, device=device, dtype=dtype)
        with self.assertRaisesRegex(RuntimeError, "must have at least 2 dimensions"):
            torch.linalg.inv(a)

        # if input is not invertible, RuntimeError is raised mentioning the first non-invertible batch
        def run_test_singular_input(batch_dim, n):
            a = torch.eye(3, 3, dtype=dtype, device=device).reshape((1, 3, 3)).repeat(batch_dim, 1, 1)
            a[n, -1, -1] = 0
            with self.assertRaisesRegex(torch.linalg.LinAlgError, rf"\(Batch element {n}\): The diagonal element 3 is zero"):
                torch.linalg.inv(a)

        for params in [(1, 0), (2, 0), (2, 1), (4, 0), (4, 2), (10, 2)]:
            run_test_singular_input(*params)

        # dtypes should match
        a = torch.eye(2, dtype=dtype, device=device)
        out = torch.empty(0, dtype=torch.int, device=device)
        with self.assertRaisesRegex(RuntimeError, "got result with dtype Int"):
            torch.linalg.inv(a, out=out)

        # device should match
        if torch.cuda.is_available():
            wrong_device = 'cpu' if self.device_type != 'cpu' else 'cuda'
            out = torch.empty(0, device=wrong_device, dtype=dtype)
            with self.assertRaisesRegex(RuntimeError, "tensors to be on the same device"):
                torch.linalg.inv(a, out=out)

        # if out tensor with wrong shape is passed a warning is given
        with warnings.catch_warnings(record=True) as w:
            a = torch.eye(2, dtype=dtype, device=device)
            out = torch.empty(1, dtype=dtype, device=device)
            # Trigger warning
            torch.linalg.inv(a, out=out)
            # Check warning occurs
            self.assertEqual(len(w), 1)
            self.assertTrue("An output with one or more elements was resized" in str(w[-1].message))

        # if out tensor in batched column major format but with wrong a warning is given
        with warnings.catch_warnings(record=True) as w:
            a = torch.eye(2, dtype=dtype, device=device)
            out = torch.empty(3, 3, dtype=dtype, device=device)
            out = out.mT.clone(memory_format=torch.contiguous_format)
            out = out.mT
            self.assertTrue(out.mT.is_contiguous())
            # Trigger warning
            torch.linalg.inv(a, out=out)
            # Check warning occurs
            self.assertEqual(len(w), 1)
            self.assertTrue("An output with one or more elements was resized" in str(w[-1].message))

    def solve_test_helper(self, A_dims, b_dims, device, dtype):
        make_fullrank = make_fullrank_matrices_with_distinct_singular_values
        make_A = partial(make_fullrank, device=device, dtype=dtype)

        b = torch.randn(*b_dims, dtype=dtype, device=device)
        A = make_A(*A_dims)
        return b, A

    @skipCUDAIfNoMagma
    @skipCPUIfNoLapack
    @dtypes(*floating_and_complex_types())
    @precisionOverride({torch.float32: 1e-3, torch.complex64: 1e-3})
    def test_solve(self, device, dtype):
        def run_test(n, batch, rhs):
            A_dims = (*batch, n, n)
            b_dims = (*batch, n, *rhs)
            b, A = self.solve_test_helper(A_dims, b_dims, device, dtype)

            # Correctness test
            x = torch.linalg.solve(A, b)
            if rhs == ():
                Ax = np.matmul(A.cpu(), x.unsqueeze(-1).cpu())
                Ax.squeeze_(-1)
            else:
                Ax = np.matmul(A.cpu(), x.cpu())
            self.assertEqual(b.expand_as(Ax), Ax)

            # Check against NumPy
            expected = np.linalg.solve(A.cpu().numpy(), b.expand_as(x).cpu().numpy())
            self.assertEqual(x, expected)

            # Check out= variant
            out = torch.empty_like(x)
            ans = torch.linalg.solve(A, b, out=out)
            self.assertEqual(ans, out)
            self.assertEqual(x, out)

            # Check out= variant with complex128 out tensor
            out = torch.empty_like(x).to(torch.complex128)
            ans = torch.linalg.solve(A, b, out=out)
            self.assertEqual(ans, out)
            self.assertEqual(x.to(torch.complex128), out)

            # Check empty out
            out = torch.empty(0, dtype=dtype, device=device)
            ans = torch.linalg.solve(A, b, out=out)
            self.assertEqual(ans, out)
            self.assertEqual(x, out)

        batches = [(), (0, ), (3, ), (2, 3)]
        ns = [0, 5, 32]
        nrhs = [(), (1, ), (5, )]
        for n, batch, rhs in itertools.product(ns, batches, nrhs):
            run_test(n, batch, rhs)

    @skipCUDAIfNoMagma
    @skipCPUIfNoLapack
    @dtypes(*floating_and_complex_types())
    def test_solve_errors_and_warnings(self, device, dtype):
        # solve expects batches of square matrices as input
        with self.assertRaisesRegex(RuntimeError, "must be batches of square matrices"):
            a = torch.randn(2, 3, 4, 3, dtype=dtype, device=device)
            b = torch.randn(2, 3, 4, 1, dtype=dtype, device=device)
            torch.linalg.solve(a, b)

        # solve expects compatible shapes for A x = b
        with self.assertRaisesRegex(RuntimeError, "Incompatible matrix sizes"):
            a = torch.randn(2, 3, 3, 3, dtype=dtype, device=device)
            b = torch.randn(2, 3, 2, 1, dtype=dtype, device=device)
            torch.linalg.solve(a, b)

        # if input is not solvable, RuntimeError is raised mentioning the first non-solvable batch
        def run_test_singular_input(batch_dim, n):
            a = torch.eye(3, 3, dtype=dtype, device=device).reshape((1, 3, 3)).repeat(batch_dim, 1, 1)
            a[n, -1, -1] = 0
            b = torch.randn(batch_dim, 3, 1, dtype=dtype, device=device)
            with self.assertRaisesRegex(torch.linalg.LinAlgError, rf'\(Batch element {n}\): The diagonal element 3 is zero'):
                torch.linalg.solve(a, b)

        for params in [(1, 0), (2, 0), (2, 1), (4, 0), (4, 2), (10, 2)]:
            run_test_singular_input(*params)

        # if out tensor with wrong shape is passed a warning is given
        # matrix 'b' case
        with warnings.catch_warnings(record=True) as w:
            A = torch.eye(2, dtype=dtype, device=device).reshape((1, 2, 2)).repeat(2, 1, 1)
            b = torch.randn(2, 2, 2, dtype=dtype, device=device)
            out = torch.zeros(1, dtype=dtype, device=device)
            # Trigger warning
            torch.linalg.solve(A, b, out=out)
            # Check warning occurs
            self.assertEqual(len(w), 1)
            self.assertTrue("An output with one or more elements was resized" in str(w[-1].message))

        # if out tensor with wrong shape is passed a warning is given
        # vector 'b' case
        with warnings.catch_warnings(record=True) as w:
            A = torch.eye(2, dtype=dtype, device=device)
            b = torch.randn(2, dtype=dtype, device=device)
            out = torch.zeros(1, dtype=dtype, device=device)
            # Trigger warning
            torch.linalg.solve(A, b, out=out)
            # Check warning occurs
            self.assertEqual(len(w), 1)
            self.assertTrue("An output with one or more elements was resized" in str(w[-1].message))

        # dtypes should be safely castable
        a = torch.eye(2, dtype=dtype, device=device)
        b = torch.randn(2, 1, dtype=dtype, device=device)
        out = torch.empty(0, dtype=torch.int, device=device)
        with self.assertRaisesRegex(RuntimeError, "but got result with dtype Int"):
            torch.linalg.solve(a, b, out=out)

        # device should match
        if torch.cuda.is_available():
            wrong_device = 'cpu' if self.device_type != 'cpu' else 'cuda'
            out = torch.empty(0, dtype=dtype, device=wrong_device)
            clone_a = torch.empty_like(a)
            with self.assertRaisesRegex(RuntimeError, "tensors to be on the same device"):
                torch.linalg.solve(a, b, out=out)

    @skipCUDAIfNoMagma
    @skipCPUIfNoLapack
    @dtypes(*floating_and_complex_types())
    def test_old_solve(self, device, dtype):
        for (k, n) in zip([2, 3, 5], [3, 5, 7]):
            b, A = self.solve_test_helper((n, n), (n, k), device, dtype)
            x = torch.solve(b, A)[0]
            self.assertEqual(b, np.matmul(A.cpu(), x.cpu()))

    @skipCUDAIfNoMagma
    @skipCPUIfNoLapack
    @dtypes(*floating_and_complex_types())
    def test_old_solve_batched(self, device, dtype):
        def solve_batch_helper(A_dims, b_dims):
            b, A = self.solve_test_helper(A_dims, b_dims, device, dtype)
            x_exp_list = []
            for i in range(b_dims[0]):
                x_exp_list.append(torch.solve(b[i], A[i])[0])
            x_exp = torch.stack(x_exp_list)  # Stacked output
            x_act = torch.solve(b, A)[0]  # Actual output
            self.assertEqual(x_exp, x_act)  # Equality check
            Ax = np.matmul(A.cpu(), x_act.cpu())
            self.assertEqual(b, Ax)

        for batchsize in [1, 3, 4]:
            solve_batch_helper((batchsize, 5, 5), (batchsize, 5, 10))

    @slowTest
    @skipCUDAIfNoMagma
    @skipCPUIfNoLapack
    @dtypes(*floating_and_complex_types())
    def test_old_solve_batched_many_batches(self, device, dtype):
        for A_dims, b_dims in zip([(256, 256, 5, 5), (3, 3)], [(5, 1), (512, 512, 3, 1)]):
            b, A = self.solve_test_helper(A_dims, b_dims, device, dtype)
            x, _ = torch.solve(b, A)
            Ax = torch.matmul(A, x)
            self.assertEqual(Ax, b.expand_as(x))

    @skipCUDAIfNoMagma
    @skipCPUIfNoLapack
    @dtypes(*floating_and_complex_types())
    def test_old_solve_batched_broadcasting(self, device, dtype):
        from numpy.linalg import solve

        def run_test(A_dims, b_dims):
            A_matrix_size = A_dims[-1]
            A_batch_dims = A_dims[:-2]
            b, A = self.solve_test_helper(A_batch_dims + (A_matrix_size, A_matrix_size), b_dims, device, dtype)
            x, _ = torch.solve(b, A)
            x_exp = solve(A.cpu().numpy(), b.cpu().numpy())
            self.assertEqual(x, x_exp)

        # test against numpy.linalg.solve
        run_test((2, 1, 3, 4, 4), (2, 1, 3, 4, 6))  # no broadcasting
        run_test((2, 1, 3, 4, 4), (4, 6))  # broadcasting b
        run_test((4, 4), (2, 1, 3, 4, 2))  # broadcasting A
        run_test((1, 3, 1, 4, 4), (2, 1, 3, 4, 5))  # broadcasting A & b

    @skipCUDAIfNoMagma
    @skipCPUIfNoLapack
    @dtypes(*floating_and_complex_types())
    def test_old_solve_errors_and_warnings(self, device, dtype):
        # dtypes should be safely castable
        a = torch.eye(2, dtype=dtype, device=device)
        b = torch.randn(2, 1, dtype=dtype, device=device)
        out = torch.empty(0, dtype=torch.int, device=device)
        lu = torch.empty(0, dtype=dtype, device=device)
        with self.assertRaisesRegex(RuntimeError, "but got solution with dtype Int"):
            torch.solve(b, a, out=(out, lu))

        out = torch.empty(0, dtype=dtype, device=device)
        lu = torch.empty(0, dtype=torch.int, device=device)
        with self.assertRaisesRegex(RuntimeError, "but got lu with dtype Int"):
            torch.solve(b, a, out=(out, lu))

        # device should match
        if torch.cuda.is_available():
            wrong_device = 'cpu' if self.device_type != 'cpu' else 'cuda'
            out = torch.empty(0, dtype=dtype, device=wrong_device)
            lu = torch.empty_like(a)
            with self.assertRaisesRegex(RuntimeError, "tensors to be on the same device"):
                torch.solve(b, a, out=(out, lu))
            out = torch.empty(0, dtype=dtype, device=device)
            lu = torch.empty_like(a).to(wrong_device)
            with self.assertRaisesRegex(RuntimeError, "tensors to be on the same device"):
                torch.solve(b, a, out=(out, lu))

    @skipCUDAIfNoMagma
    @skipCPUIfNoLapack
    @dtypes(torch.float, torch.double, torch.cfloat, torch.cdouble)
    @precisionOverride({torch.float: 1e-4, torch.cfloat: 1e-4})
    def test_tensorsolve(self, device, dtype):
        def run_test(a_shape, dims):
            a = torch.randn(a_shape, dtype=dtype, device=device)
            b = torch.randn(a_shape[:2], dtype=dtype, device=device)
            result = torch.linalg.tensorsolve(a, b, dims=dims)
            expected = np.linalg.tensorsolve(a.cpu().numpy(), b.cpu().numpy(), axes=dims)
            self.assertEqual(result, expected)

            # check the out= variant
            out = torch.empty_like(result)
            ans = torch.linalg.tensorsolve(a, b, dims=dims, out=out)
            self.assertEqual(ans, out)
            self.assertEqual(ans, result)

        a_shapes = [(2, 3, 6), (3, 4, 4, 3)]
        dims = [None, (0, 2)]
        for a_shape, d in itertools.product(a_shapes, dims):
            run_test(a_shape, d)

    @skipCUDAIfNoMagma
    @skipCPUIfNoLapack
    @dtypes(torch.float, torch.double, torch.cfloat, torch.cdouble)
    def test_tensorsolve_empty(self, device, dtype):
        # Check for empty inputs. NumPy does not work for these cases.
        a = torch.empty(0, 0, 1, 2, 3, 0, dtype=dtype, device=device)
        b = torch.empty(a.shape[:2], dtype=dtype, device=device)
        x = torch.linalg.tensorsolve(a, b)
        self.assertEqual(torch.tensordot(a, x, dims=len(x.shape)), b)

    @skipCUDAIfNoMagma
    @skipCPUIfNoLapack
    @dtypes(torch.float32)
    def test_tensorsolve_errors_and_warnings(self, device, dtype):
        # tensorsolve expects the input that can be reshaped to a square matrix
        a = torch.eye(2 * 3 * 4, dtype=dtype, device=device).reshape((2 * 3, 4, 2, 3, 4))
        b = torch.randn(8, 4, dtype=dtype, device=device)
        self.assertTrue(np.prod(a.shape[2:]) != np.prod(b.shape))
        with self.assertRaisesRegex(RuntimeError, r'Expected self to satisfy the requirement'):
            torch.linalg.tensorsolve(a, b)

        # if non-empty out tensor with wrong shape is passed a warning is given
        out = torch.empty_like(a)
        b = torch.randn(6, 4, dtype=dtype, device=device)
        with warnings.catch_warnings(record=True) as w:
            # Trigger warning
            torch.linalg.tensorsolve(a, b, out=out)
            # Check warning occurs
            self.assertEqual(len(w), 1)
            self.assertTrue("An output with one or more elements was resized" in str(w[-1].message))

        # dtypes should be safely castable
        out = torch.empty_like(a).to(torch.int)
        with self.assertRaisesRegex(RuntimeError, "but got result with dtype Int"):
            torch.linalg.tensorsolve(a, b, out=out)

        # device should match
        if torch.cuda.is_available():
            wrong_device = 'cpu' if self.device_type != 'cpu' else 'cuda'
            out = torch.empty(0, dtype=dtype, device=wrong_device)
            with self.assertRaisesRegex(RuntimeError, "tensors to be on the same device"):
                torch.linalg.tensorsolve(a, b, out=out)

    @skipCUDAIfNoMagma
    @skipCPUIfNoLapack
    @dtypes(*floating_and_complex_types())
    @precisionOverride({torch.float: 1e-3, torch.cfloat: 1e-3})
    def test_tensorinv(self, device, dtype):

        def run_test(a_shape, ind):
            a = torch.randn(a_shape, dtype=dtype, device=device)
            a_numpy = a.cpu().numpy()
            result = torch.linalg.tensorinv(a, ind=ind)
            expected = np.linalg.tensorinv(a_numpy, ind=ind)
            self.assertEqual(result, expected)

            # check the out= variant
            out = torch.empty_like(result)
            ans = torch.linalg.tensorinv(a, ind=ind, out=out)
            self.assertEqual(ans, out)
            self.assertEqual(ans, result)

        # compare to NumPy output
        run_test((12, 3, 4), ind=1)
        run_test((3, 8, 24), ind=2)
        run_test((18, 3, 3, 2), ind=1)
        run_test((1, 4, 2, 2), ind=2)
        run_test((2, 3, 5, 30), ind=3)
        run_test((24, 2, 2, 3, 2), ind=1)
        run_test((3, 4, 2, 3, 2), ind=2)
        run_test((1, 2, 3, 2, 3), ind=3)
        run_test((3, 2, 1, 2, 12), ind=4)

    @skipMeta  # See https://github.com/pytorch/pytorch/issues/53739
    @skipCUDAIfNoMagma
    @skipCPUIfNoLapack
    @dtypes(*floating_and_complex_types())
    def test_tensorinv_empty(self, device, dtype):
        for ind in range(1, 4):
            # Check for empty inputs. NumPy does not work for these cases.
            a = torch.empty(0, 0, 1, 2, 3, 0, dtype=dtype, device=device)
            a_inv = torch.linalg.tensorinv(a, ind=ind)
            self.assertEqual(a_inv.shape, a.shape[ind:] + a.shape[:ind])

    @skipMeta  # See https://github.com/pytorch/pytorch/issues/53739
    @skipCUDAIfNoMagma
    @skipCPUIfNoLapack
    @dtypes(*floating_and_complex_types())
    def test_tensorinv_errors_and_warnings(self, device, dtype):

        def check_shape(a_shape, ind):
            # tensorinv requires the input to satisfy
            # prod(a.shape[ind:]) == prod(a.shape[:ind])
            a = torch.randn(a_shape, dtype=dtype, device=device)
            with self.assertRaisesRegex(RuntimeError, "Expected self to satisfy the requirement"):
                torch.linalg.tensorinv(a, ind=ind)

        def check_ind(a_shape, ind):
            a = torch.randn(a_shape, dtype=dtype, device=device)
            with self.assertRaisesRegex(RuntimeError, "Expected a strictly positive integer"):
                torch.linalg.tensorinv(a, ind=ind)

        def check_out(a_shape, ind):
            # if non-empty out tensor with wrong shape is passed a warning is given
            a = torch.randn(a_shape, dtype=dtype, device=device)
            out = torch.empty_like(a)
            with warnings.catch_warnings(record=True) as w:
                # Trigger warning
                torch.linalg.tensorinv(a, ind=ind, out=out)
                # Check warning occurs
                self.assertEqual(len(w), 1)
                self.assertTrue("An output with one or more elements was resized" in str(w[-1].message))

            # dtypes should be safely castable
            out = torch.empty(0, dtype=torch.int, device=device)
            with self.assertRaisesRegex(RuntimeError, "but got result with dtype Int"):
                torch.linalg.tensorinv(a, ind=ind, out=out)

            # device should match
            if torch.cuda.is_available():
                wrong_device = 'cpu' if self.device_type != 'cpu' else 'cuda'
                out = torch.empty(0, dtype=dtype, device=wrong_device)
                with self.assertRaisesRegex(RuntimeError, "tensors to be on the same device"):
                    torch.linalg.tensorinv(a, ind=ind, out=out)

        # test for invalid shape
        check_shape((2, 3, 4), ind=1)
        check_shape((1, 2, 3, 4), ind=3)

        # test for invalid ind
        check_ind((12, 3, 4), ind=-1)
        check_ind((18, 3, 3, 2), ind=0)

        # test for invalid out tensor
        check_out((12, 3, 4), ind=1)
        check_out((3, 8, 24), ind=2)

    @skipCUDAIfNoMagma
    @skipCPUIfNoLapack
    @dtypes(*floating_and_complex_types())
    def test_tensorinv_singular_input(self, device, dtype):

        def check_singular_input(a_shape, ind):
            prod_ind_end = np.prod(a_shape[ind:])
            a = torch.eye(prod_ind_end, dtype=dtype, device=device)
            a[-1, -1] = 0   # Now `a` is singular
            a = a.reshape(a_shape)
            with self.assertRaisesRegex(torch.linalg.LinAlgError, "The diagonal element"):
                torch.linalg.tensorinv(a, ind=ind)

        # test for non-invertible input
        check_singular_input((12, 3, 4), ind=1)
        check_singular_input((3, 6, 18), ind=2)

    def _test_dot_vdot_vs_numpy(self, device, dtype, torch_fn, np_fn):
        def check(x, y):
            # Compare with numpy
            res = torch_fn(x, y)
            if x.dtype == torch.bfloat16:
                ref = torch.from_numpy(np.array(np_fn(x.cpu().float().numpy(), y.cpu().float().numpy())))
            else:
                ref = torch.from_numpy(np.array(np_fn(x.cpu().numpy(), y.cpu().numpy())))
            if res.dtype == torch.bfloat16:
                self.assertEqual(res.cpu(), ref.bfloat16())
            else:
                self.assertEqual(res.cpu(), ref)

            # Test out variant
            out = torch.empty_like(res)
            torch_fn(x, y, out=out)
            self.assertEqual(out, res)

        # Empty
        x = torch.tensor([], dtype=dtype, device=device)
        y = torch.tensor([], dtype=dtype, device=device)
        check(x, y)

        # Contiguous
        x = 0.1 * torch.randn(5000, dtype=dtype, device=device)
        y = 0.1 * torch.randn(5000, dtype=dtype, device=device)
        check(x, y)

        # 0 strided
        y = 0.1 * torch.randn(1, dtype=dtype, device=device).expand(5000)
        check(x, y)

        # 2 strided
        check(x[::2], y[::2])

    @dtypes(torch.float, torch.cfloat, torch.bfloat16)
    @dtypesIfCUDA(torch.float, torch.cfloat)
    @precisionOverride({torch.cfloat: 1e-4, torch.float32: 5e-5, torch.bfloat16: 1e-0})
    def test_dot_vs_numpy(self, device, dtype):
        self._test_dot_vdot_vs_numpy(device, dtype, torch.dot, np.dot)

    @dtypes(torch.float, torch.cfloat)
    @precisionOverride({torch.cfloat: 1e-4, torch.float32: 5e-5})
    def test_vdot_vs_numpy(self, device, dtype):
        self._test_dot_vdot_vs_numpy(device, dtype, torch.vdot, np.vdot)

    def _test_dot_vdot_invalid_args(self, device, torch_fn, complex_dtypes=False):
        def check(x, y, regex):
            with self.assertRaisesRegex(RuntimeError, regex):
                torch_fn(x, y)

        if complex_dtypes:
            x = torch.randn(1, dtype=torch.cfloat, device=device)
            y = torch.randn(3, dtype=torch.cdouble, device=device)
        else:
            x = torch.randn(1, dtype=torch.float, device=device)
            y = torch.randn(3, dtype=torch.double, device=device)

        check(x, y, 'dot : expected both vectors to have same dtype')
        check(x.reshape(1, 1), y, '1D tensors expected')
        check(x.expand(9), y.to(x.dtype), 'inconsistent tensor size')

        if self.device_type != 'cpu':
            x_cpu = x.expand(3).cpu()
            check(x_cpu, y.to(x.dtype), 'Expected all tensors to be on the same device')

    @onlyNativeDeviceTypes
    def test_vdot_invalid_args(self, device):
        self._test_dot_vdot_invalid_args(device, torch.vdot)
        self._test_dot_vdot_invalid_args(device, torch.vdot, complex_dtypes=True)

    @onlyNativeDeviceTypes
    def test_dot_invalid_args(self, device):
        self._test_dot_vdot_invalid_args(device, torch.dot)
        self._test_dot_vdot_invalid_args(device, torch.dot, complex_dtypes=True)

    @skipCUDAIfNoMagma
    @skipCPUIfNoLapack
    @dtypes(*floating_and_complex_types())
    def test_matrix_rank(self, device, dtype):
        matrix_rank = torch.linalg.matrix_rank

        def run_test(shape0, shape1, batch):
            a = torch.randn(*batch, shape0, shape1, dtype=dtype, device=device)
            rank_a = matrix_rank(a)

            self.assertEqual(rank_a, matrix_rank(a.mH))
            aaH = torch.matmul(a, a.mH)
            rank_aaH = matrix_rank(aaH)
            rank_aaH_hermitian = matrix_rank(aaH, hermitian=True)
            self.assertEqual(rank_aaH, rank_aaH_hermitian)
            aHa = torch.matmul(a.mH, a)
            self.assertEqual(matrix_rank(aHa), matrix_rank(aHa, hermitian=True))

            # check against NumPy
            self.assertEqual(rank_a, np.linalg.matrix_rank(a.cpu().numpy()))
            self.assertEqual(matrix_rank(a, 0.01), np.linalg.matrix_rank(a.cpu().numpy(), 0.01))

            self.assertEqual(rank_aaH, np.linalg.matrix_rank(aaH.cpu().numpy()))
            self.assertEqual(matrix_rank(aaH, 0.01), np.linalg.matrix_rank(aaH.cpu().numpy(), 0.01))

            # hermitian flag for NumPy was added in 1.14.0
            if np.lib.NumpyVersion(np.__version__) >= '1.14.0':
                self.assertEqual(rank_aaH_hermitian,
                                 np.linalg.matrix_rank(aaH.cpu().numpy(), hermitian=True))
                self.assertEqual(matrix_rank(aaH, 0.01, True),
                                 np.linalg.matrix_rank(aaH.cpu().numpy(), 0.01, True))

            # check out= variant
            out = torch.empty(a.shape[:-2], dtype=torch.int64, device=device)
            ans = matrix_rank(a, out=out)
            self.assertEqual(ans, out)
            self.assertEqual(ans, rank_a)

        shapes = (3, 13)
        batches = ((), (0, ), (4, ), (3, 5, ))
        for (shape0, shape1), batch in zip(itertools.product(shapes, reversed(shapes)), batches):
            run_test(shape0, shape1, batch)

    @skipCUDAIfNoMagma
    @skipCPUIfNoLapack
    @dtypes(*floating_and_complex_types())
    def test_matrix_rank_atol(self, device, dtype):

        def run_test_atol(shape0, shape1, batch):
            a = make_tensor((*batch, shape0, shape1), dtype=dtype, device=device)
            # Check against NumPy output
            # Test float tol, and specific value for each matrix
            tolerances = [float(torch.rand(1)), ]
            # Test different types of tol tensor
            for tol_type in all_types():
                tolerances.append(make_tensor(a.shape[:-2], dtype=tol_type, device=device, low=0))
            # Test broadcasting of tol
            if a.ndim > 2:
                tolerances.append(make_tensor(a.shape[-3], dtype=torch.float32, device=device, low=0))
            for tol in tolerances:
                actual = torch.linalg.matrix_rank(a, atol=tol)
                actual_tol = torch.linalg.matrix_rank(a, tol=tol)
                self.assertEqual(actual, actual_tol)
                numpy_tol = tol if isinstance(tol, float) else tol.cpu().numpy()
                expected = np.linalg.matrix_rank(a.cpu().numpy(), tol=numpy_tol)
                self.assertEqual(actual, expected)

        shapes = (3, 13)
        batches = ((), (0, ), (4, ), (3, 5, ))
        for (shape0, shape1), batch in zip(itertools.product(shapes, reversed(shapes)), batches):
            run_test_atol(shape0, shape1, batch)

    @skipCUDAIfNoMagma
    @skipCPUIfNoLapack
    @dtypes(torch.float64)
    def test_matrix_rank_atol_rtol(self, device, dtype):
        make_fullrank = make_fullrank_matrices_with_distinct_singular_values
        make_arg = partial(make_fullrank, device=device, dtype=dtype)

        # creates a matrix with singular values rank=n and singular values in range [2/3, 3/2]
        # the singular values are 1 + 1/2, 1 - 1/3, 1 + 1/4, 1 - 1/5, ...
        n = 9
        a = make_arg(n, n)

        # test float and tensor variants
        for tol_value in [0.81, torch.tensor(0.81, device=device)]:
            # using rtol (relative tolerance) takes into account the largest singular value (1.5 in this case)
            result = torch.linalg.matrix_rank(a, rtol=tol_value)
            self.assertEqual(result, 2)  # there are 2 singular values above 1.5*0.81 = 1.215

            # atol is used directly to compare with singular values
            result = torch.linalg.matrix_rank(a, atol=tol_value)
            self.assertEqual(result, 7)  # there are 7 singular values above 0.81

            # when both are specified the maximum tolerance is used
            result = torch.linalg.matrix_rank(a, atol=tol_value, rtol=tol_value)
            self.assertEqual(result, 2)  # there are 2 singular values above max(0.81, 1.5*0.81)

    @skipCUDAIfNoMagma
    @skipCPUIfNoLapack
    @dtypes(*floating_and_complex_types())
    def test_matrix_rank_empty(self, device, dtype):
        matrix_rank = torch.linalg.matrix_rank

        # NumPy doesn't work for input with no elements
        def run_test(shape0, shape1, batch):
            a = torch.randn(*batch, shape0, shape1, dtype=dtype, device=device)
            rank_a = matrix_rank(a)
            expected = torch.zeros(batch, dtype=torch.int64, device=device)

            self.assertEqual(rank_a, matrix_rank(a.mH))

            aaH = torch.matmul(a, a.mH)
            rank_aaH = matrix_rank(aaH)
            rank_aaH_hermitian = matrix_rank(aaH, hermitian=True)
            self.assertEqual(rank_aaH, rank_aaH_hermitian)

            aHa = torch.matmul(a.mH, a)
            self.assertEqual(matrix_rank(aHa), matrix_rank(aHa, hermitian=True))

            self.assertEqual(rank_a, expected)
            self.assertEqual(matrix_rank(a, 0.01), expected)

            self.assertEqual(rank_aaH, expected)
            self.assertEqual(matrix_rank(aaH, 0.01), expected)

            self.assertEqual(rank_aaH_hermitian, expected)
            self.assertEqual(matrix_rank(aaH, 0.01, True), expected)

        batches = ((), (4, ), (3, 5, ))
        for batch in batches:
            run_test(0, 0, batch)
            run_test(0, 3, batch)
            run_test(3, 0, batch)

    @skipCUDAIfNoMagma
    @skipCPUIfNoLapack
    @dtypes(*floating_and_complex_types())
    def test_matrix_rank_out_errors_and_warnings(self, device, dtype):
        # dtypes should be safely castable
        a = torch.eye(2, dtype=dtype, device=device)
        out = torch.empty(0, dtype=torch.bool, device=device)
        with self.assertRaisesRegex(RuntimeError, "but got result with dtype Bool"):
            torch.linalg.matrix_rank(a, out=out)

        # device should match
        if torch.cuda.is_available():
            wrong_device = 'cpu' if self.device_type != 'cpu' else 'cuda'
            out = torch.empty(0, dtype=dtype, device=wrong_device)
            with self.assertRaisesRegex(RuntimeError, "tensors to be on the same device"):
                torch.linalg.matrix_rank(a, out=out)

        # if out tensor with wrong shape is passed a warning is given
        with warnings.catch_warnings(record=True) as w:
            out = torch.empty(3, dtype=dtype, device=device)
            # Trigger warning
            torch.linalg.matrix_rank(a, out=out)
            # Check warning occurs
            self.assertEqual(len(w), 1)
            self.assertTrue("An output with one or more elements was resized" in str(w[-1].message))

    @skipCUDAIfNoMagma
    @skipCPUIfNoLapack
    @dtypes(*floating_and_complex_types())
    def test_matrix_rank_basic(self, device, dtype):
        matrix_rank = torch.linalg.matrix_rank

        a = torch.eye(10, dtype=dtype, device=device)
        self.assertEqual(matrix_rank(a).item(), 10)
        self.assertEqual(matrix_rank(a, hermitian=True).item(), 10)

        a[5, 5] = 0
        self.assertEqual(matrix_rank(a).item(), 9)
        self.assertEqual(matrix_rank(a, hermitian=True).item(), 9)

    @skipCUDAIfNoMagma
    @skipCPUIfNoLapack
    @dtypes(*floating_and_complex_types())
    def test_old_matrix_rank(self, device, dtype):
        a = torch.eye(10, dtype=dtype, device=device)
        self.assertEqual(torch.matrix_rank(a).item(), 10)
        self.assertEqual(torch.matrix_rank(a, True).item(), 10)

        a[5, 5] = 0
        self.assertEqual(torch.matrix_rank(a).item(), 9)
        self.assertEqual(torch.matrix_rank(a, True).item(), 9)

        a = torch.randn(24, 42, dtype=dtype, device=device)
        self.assertEqual(torch.matrix_rank(a), torch.matrix_rank(a.t()))
        aaT = torch.mm(a, a.conj().t())
        self.assertEqual(torch.matrix_rank(aaT), torch.matrix_rank(aaT, True))
        aTa = torch.mm(a.conj().t(), a)
        self.assertEqual(torch.matrix_rank(aTa), torch.matrix_rank(aTa, True))

        a = torch.randn(35, 75, dtype=dtype, device=device)
        self.assertEqual(torch.matrix_rank(a), np.linalg.matrix_rank(a.cpu().numpy()))
        self.assertEqual(torch.matrix_rank(a, 0.01), np.linalg.matrix_rank(a.cpu().numpy(), 0.01))

        aaT = torch.mm(a, a.conj().t())
        self.assertEqual(torch.matrix_rank(aaT), np.linalg.matrix_rank(aaT.cpu().numpy()))
        self.assertEqual(torch.matrix_rank(aaT, 0.01), np.linalg.matrix_rank(aaT.cpu().numpy(), 0.01))

        if np.lib.NumpyVersion(np.__version__) >= '1.14.0':
            self.assertEqual(torch.matrix_rank(aaT, True), np.linalg.matrix_rank(aaT.cpu().numpy(), True))
            self.assertEqual(torch.matrix_rank(aaT, 0.01, True), np.linalg.matrix_rank(aaT.cpu().numpy(), 0.01, True))

    @onlyNativeDeviceTypes
    @dtypes(torch.double)
    # This tests only the cases where torch.chain_matmul differs from torch.linalg.multi_dot which this is an "alias" for.
    def test_chain_matmul(self, device, dtype):
        # chain_matmul accepts a single input tensor while multi_dot does not
        t = make_tensor((2, 2), dtype=dtype, device=device)
        self.assertEqual(t, torch.chain_matmul(t))
        with self.assertRaisesRegex(RuntimeError, r"chain_matmul\(\): Expected one or more matrices"):
            torch.chain_matmul()

        # chain_matmul expects all tensors to be 2D whereas multi_dot allows the first and last tensors to
        # be either 1D or 2D
        with self.assertRaisesRegex(RuntimeError, r"Tensor dimension is 1, expected 2 instead"):
            torch.chain_matmul(make_tensor(1, dtype=dtype, device=device), make_tensor(1, dtype=dtype, device=device))

    @onlyNativeDeviceTypes
    @dtypes(torch.double, torch.cdouble)
    def test_multi_dot(self, device, dtype):
        def check(*shapes):
            tensors = [make_tensor(shape, dtype=dtype, device=device) for shape in shapes]
            np_arrays = [tensor.cpu().numpy() for tensor in tensors]
            res = torch.linalg.multi_dot(tensors).cpu()
            ref = torch.from_numpy(np.array(np.linalg.multi_dot(np_arrays)))
            self.assertEqual(res, ref)

        # test for inputs with empty dimensions
        check([0], [0])
        check([2], [2, 0])
        check([1, 0], [0])
        check([0, 2], [2, 1])
        check([2, 2], [2, 0])
        check([2, 0], [0, 3])
        check([0, 0], [0, 1])
        check([4, 2], [2, 0], [0, 3], [3, 2])

        # test variable output shapes
        check([2], [2])
        check([1, 2], [2])
        check([2], [2, 1])
        check([1, 2], [2, 1])
        check([3, 2], [2, 4])

        # test multiple input tensors
        check([3], [3, 4], [4, 2], [2, 5], [5])
        check([1, 2], [2, 2], [2, 3], [3, 1])

        # test large tensors
        check([10, 100], [100, 5], [5, 50])
        check([10, 20], [20, 30], [30, 5])

    @onlyNativeDeviceTypes
    @dtypes(torch.float)
    def test_multi_dot_errors(self, device, dtype):
        def check(tensors, out, msg):
            with self.assertRaisesRegex(RuntimeError, msg):
                torch.linalg.multi_dot(tensors, out=out)

        a = make_tensor(2, dtype=dtype, device=device)

        check([], None, "expected at least 2 tensors")
        check([a], None, "expected at least 2 tensors")

        check([torch.tensor(1, device=device, dtype=dtype), a], None, "the first tensor must be 1D or 2D")
        check([a, torch.tensor(1, device=device, dtype=dtype)], None, "the last tensor must be 1D or 2D")

        check([a, a, a], None, "tensor 1 must be 2D")
        check([a, make_tensor((2, 2, 2), dtype=dtype, device=device), a], None, "tensor 1 must be 2D")

        check([a, make_tensor(2, dtype=torch.double, device=device)], None, "all tensors must have be the same dtype")
        check([a, a], torch.empty(0, device=device, dtype=torch.double), "expected out tensor to have dtype")

        if self.device_type == 'cuda':
            check([a, make_tensor(2, dtype=dtype, device="cpu")], None, "all tensors must be on the same device")
            check([a, a], torch.empty(0, dtype=dtype), "expected out tensor to be on device")

        check([a, make_tensor(3, dtype=dtype, device=device)], None, "cannot be multiplied")
        check([a, make_tensor((3, 2), dtype=dtype, device=device), a], None, "cannot be multiplied")

    @precisionOverride({torch.float32: 5e-6, torch.complex64: 5e-6})
    @skipCUDAIfNoMagma
    @skipCPUIfNoLapack
    @dtypes(*floating_and_complex_types())
    def test_qr(self, device, dtype):
        def run_test(tensor_dims, some):
            A = torch.randn(*tensor_dims, dtype=dtype, device=device)
            Q, R = torch.qr(A, some=some)

            # Check0: Q[-2:] = (m, n_columns), R[-2:] = (n_columns, n)
            m, n = tensor_dims[-2:]
            n_columns = m if (not some) and m > n else min(m, n)
            self.assertEqual(Q.size(-2), m)
            self.assertEqual(R.size(-1), n)
            self.assertEqual(Q.size(-1), n_columns)

            A_ = A.cpu().numpy()
            Q_ = Q.cpu().numpy()
            R_ = R.cpu().numpy()

            # Check1: A = QR
            self.assertEqual(A_, np.matmul(Q_, R_))

            # Check2: A = QR (with out)
            Q_out, R_out = torch.full_like(Q, math.nan), torch.full_like(R, math.nan)
            torch.qr(A, some=some, out=(Q_out, R_out))
            Q_out_ = Q_out.cpu().numpy()
            R_out_ = R_out.cpu().numpy()
            self.assertEqual(A_, np.matmul(Q_out_, R_out_))

            # Check3: Q == Q_out, R == R_out
            self.assertEqual(Q_, Q_out_)
            self.assertEqual(R_, R_out_)

            # Check4: Q^{T}Q = I, triu(R) = R
            eye = torch.eye(n_columns, device=device, dtype=dtype).expand(Q.shape[:-2] + (n_columns, n_columns)).cpu().numpy()
            self.assertEqual(np.matmul(Q_.swapaxes(-1, -2).conj(), Q_), eye)
            self.assertEqual(R.triu(), R)

        tensor_dims_list = [(0, 5), (0, 0), (5, 0),  # Empty Tensors
                            (2, 1, 0, 5), (2, 1, 0, 0), (2, 1, 5, 0), (2, 0, 5, 5),  # Batched empty Tensors
                            (3, 5), (5, 5), (5, 3),  # Single matrix
                            (7, 3, 5), (7, 5, 5), (7, 5, 3),  # 3-dim Tensors
                            (7, 5, 3, 5), (7, 5, 5, 5), (7, 5, 5, 3)]  # 4-dim Tensors
        for tensor_dims, some in itertools.product(tensor_dims_list, [True, False]):
            run_test(tensor_dims, some)

    @skipCUDAIfNoMagma
    @skipCPUIfNoLapack
    @dtypes(torch.float, torch.double, torch.cfloat, torch.cdouble)
    def test_qr_vs_numpy(self, device, dtype):
        """
        test torch.linalg.qr vs numpy.linalg.qr
        """
        sizes_to_test = [
            (7, 5),
            (5, 7),
            (5, 0),    # empty
            (0, 5),    # empty
        ]
        for size in sizes_to_test:
            t = torch.randn(size, device=device, dtype=dtype)
            np_t = t.cpu().numpy()
            for mode in ['reduced', 'complete']:
                exp_q, exp_r = np.linalg.qr(np_t, mode=mode)
                q, r = torch.linalg.qr(t, mode=mode)
                self.assertEqual(q, exp_q)
                self.assertEqual(r, exp_r)
            #
            # for mode='r' we need a special logic because numpy returns only r
            exp_r = np.linalg.qr(np_t, mode='r')
            q, r = torch.linalg.qr(t, mode='r')
            # check that q is empty
            self.assertEqual(q.shape, (0,))
            self.assertEqual(q.dtype, t.dtype)
            self.assertEqual(q.device, t.device)
            # check r
            self.assertEqual(r, exp_r)

    @skipCUDAIfNoMagma
    @skipCPUIfNoLapack
    @dtypes(torch.float)
    def test_linalg_qr_autograd_errors(self, device, dtype):
        # torch.linalg.qr(mode='r') returns only 'r' and discards 'q', but
        # without 'q' you cannot compute the backward pass. Check that
        # linalg_qr_backward complains cleanly in that case.
        inp = torch.randn((5, 7), device=device, dtype=dtype, requires_grad=True)
        q, r = torch.linalg.qr(inp, mode='r')
        self.assertEqual(q.shape, (0,))  # empty tensor
        b = torch.sum(r)
        with self.assertRaisesRegex(RuntimeError,
                                    "The derivative of qr is not implemented when mode='r'"):
            b.backward()
        #
        inp = torch.randn((7, 5), device=device, dtype=dtype, requires_grad=True)
        q, r = torch.linalg.qr(inp, mode='complete')
        b = torch.sum(r)
        with self.assertRaisesRegex(RuntimeError,
                                    "The derivative of qr is not implemented when mode='complete' and nrows > ncols"):
            b.backward()

    @skipCUDAIfNoMagma
    @skipCPUIfNoLapack
    @dtypes(torch.float, torch.double, torch.cfloat, torch.cdouble)
    def test_qr_batched(self, device, dtype):
        """
        test torch.linalg.qr vs numpy.linalg.qr. We need some special logic
        because numpy does not support batched qr
        """
        def np_qr_batched(a, mode):
            """poor's man batched version of np.linalg.qr"""
            all_q = []
            all_r = []
            for matrix in a:
                result = np.linalg.qr(matrix, mode=mode)
                if mode == 'r':
                    all_r.append(result)
                else:
                    q, r = result
                    all_q.append(q)
                    all_r.append(r)
            if mode == 'r':
                return np.array(all_r)
            else:
                return np.array(all_q), np.array(all_r)

        t = torch.randn((3, 7, 5), device=device, dtype=dtype)
        np_t = t.cpu().numpy()
        for mode in ['reduced', 'complete']:
            exp_q, exp_r = np_qr_batched(np_t, mode=mode)
            q, r = torch.linalg.qr(t, mode=mode)
            self.assertEqual(q, exp_q)
            self.assertEqual(r, exp_r)
        # for mode='r' we need a special logic because numpy returns only r
        exp_r = np_qr_batched(np_t, mode='r')
        q, r = torch.linalg.qr(t, mode='r')
        # check that q is empty
        self.assertEqual(q.shape, (0,))
        self.assertEqual(q.dtype, t.dtype)
        self.assertEqual(q.device, t.device)
        # check r
        self.assertEqual(r, exp_r)

    @skipCUDAIfNoMagma
    @skipCPUIfNoLapack
    @dtypes(torch.float, torch.double, torch.cfloat, torch.cdouble)
    def test_qr_out(self, device, dtype):
        """
        test torch.linalg.qr(out=...) vs torch.lingalg.qr
        """
        sizes_to_test = [
            (7, 5),
            (5, 7),
            (5, 0),    # empty
            (0, 5),    # empty
        ]
        for size in sizes_to_test:
            t = torch.randn(size, device=device, dtype=dtype)
            np_t = t.cpu().numpy()
            for mode in ['reduced', 'complete', 'r']:
                q, r = torch.linalg.qr(t, mode=mode)
                out = (torch.empty((0), dtype=dtype, device=device),
                       torch.empty((0), dtype=dtype, device=device))
                q2, r2 = torch.linalg.qr(t, mode=mode, out=out)
                self.assertIs(q2, out[0])
                self.assertIs(r2, out[1])
                self.assertEqual(q2, q)
                self.assertEqual(r2, r)

    @skipCUDAIfNoMagma
    @skipCPUIfNoLapack
    @dtypes(torch.float)
    def test_qr_error_cases(self, device, dtype):
        t1 = torch.randn(5, device=device, dtype=dtype)
        with self.assertRaisesRegex(RuntimeError, 'qr input should have at least 2 dimensions, but has 1 dimensions instead'):
            torch.linalg.qr(t1)
        t2 = torch.randn((5, 7), device=device, dtype=dtype)
        with self.assertRaisesRegex(RuntimeError, "qr received unrecognized mode 'hello'"):
            torch.linalg.qr(t2, mode='hello')

    def _check_einsum(self, *args, np_args=None):
        if np_args is None:
            np_args = [arg.cpu().numpy() if isinstance(arg, torch.Tensor) else arg for arg in args]
        res = torch.einsum(*args)
        ref = np.einsum(*np_args)
        self.assertEqual(torch.from_numpy(np.array(ref)), res)

    @dtypes(torch.double, torch.cdouble)
    def test_einsum(self, device, dtype):
        # Test cases from https://gist.github.com/rockt/15ee013889d65342088e9260a377dc8f
        x = make_tensor((5,), dtype=dtype, device=device)
        y = make_tensor((7,), dtype=dtype, device=device)
        A = make_tensor((3, 5), dtype=dtype, device=device)
        B = make_tensor((2, 5), dtype=dtype, device=device)
        C = make_tensor((2, 3, 5), dtype=dtype, device=device)
        D = make_tensor((2, 5, 7), dtype=dtype, device=device)
        E = make_tensor((7, 9), dtype=dtype, device=device)
        F = make_tensor((2, 3, 3, 5), dtype=dtype, device=device)
        G = make_tensor((5, 4, 6), dtype=dtype, device=device)
        H = make_tensor((4, 4), dtype=dtype, device=device)
        I = make_tensor((2, 3, 2), dtype=dtype, device=device)

        # Vector operations
        self._check_einsum('i->', x)                     # sum
        self._check_einsum('i,i->', x, x)                # dot
        self._check_einsum('i,i->i', x, x)               # vector element-wisem mul
        self._check_einsum('i,j->ij', x, y)              # outer

        # Matrix operations
        self._check_einsum("ij->ji", A)                  # transpose
        self._check_einsum("ij->j", A)                   # row sum
        self._check_einsum("ij->i", A)                   # col sum
        self._check_einsum("ij,ij->ij", A, A)            # matrix element-wise mul
        self._check_einsum("ij,j->i", A, x)              # matrix vector multiplication
        self._check_einsum("ij,kj->ik", A, B)            # matmul
        self._check_einsum("ij,ab->ijab", A, E)          # matrix outer product

        # Tensor operations
        self._check_einsum("Aij,Ajk->Aik", C, D)         # batch matmul
        self._check_einsum("ijk,jk->i", C, A)            # tensor matrix contraction
        self._check_einsum("aij,jk->aik", D, E)          # tensor matrix contraction
        self._check_einsum("abCd,dFg->abCFg", F, G)      # tensor tensor contraction
        self._check_einsum("ijk,jk->ik", C, A)           # tensor matrix contraction with double indices
        self._check_einsum("ijk,jk->ij", C, A)           # tensor matrix contraction with double indices
        self._check_einsum("ijk,ik->j", C, B)            # non contiguous
        self._check_einsum("ijk,ik->jk", C, B)           # non contiguous with double indices

        # Test diagonals
        self._check_einsum("ii", H)                      # trace
        self._check_einsum("ii->i", H)                   # diagonal
        self._check_einsum('iji->j', I)                  # non-contiguous trace
        self._check_einsum('ngrg...->nrg...', make_tensor((2, 1, 3, 1, 4), dtype=dtype, device=device))

        # Test ellipsis
        self._check_einsum("i...->...", H)
        self._check_einsum("ki,...k->i...", A.t(), B)
        self._check_einsum("k...,jk->...", A.t(), B)
        self._check_einsum('...ik, ...j -> ...ij', C, x)
        self._check_einsum('Bik,k...j->i...j', C, make_tensor((5, 3), dtype=dtype, device=device))
        self._check_einsum('i...j, ij... -> ...ij', C, make_tensor((2, 5, 2, 3), dtype=dtype, device=device))

        # torch.bilinear with noncontiguous tensors
        l = make_tensor((5, 10), dtype=dtype, device=device, noncontiguous=True)
        r = make_tensor((5, 20), dtype=dtype, device=device, noncontiguous=True)
        w = make_tensor((15, 10, 20), dtype=dtype, device=device)
        self._check_einsum("bn,anm,bm->ba", l, w, r)

        # with strided tensors
        self._check_einsum("bn,Anm,bm->bA", l[:, ::2], w[:, ::2, ::2], r[:, ::2])

    @dtypes(torch.double, torch.cdouble)
    def test_einsum_sublist_format(self, device, dtype):
        x = make_tensor((5,), dtype=dtype, device=device)
        y = make_tensor((7,), dtype=dtype, device=device)
        A = make_tensor((3, 5), dtype=dtype, device=device)
        B = make_tensor((2, 5), dtype=dtype, device=device)
        C = make_tensor((2, 1, 3, 1, 4), dtype=dtype, device=device)

        self._check_einsum(x, [0])
        self._check_einsum(x, [0], [])
        self._check_einsum(x, [0], y, [1], [0, 1])
        self._check_einsum(A, [0, 1], [1, 0])
        self._check_einsum(A, [0, 1], x, [1], [0])
        self._check_einsum(A, [0, 1], B, [2, 1])
        self._check_einsum(A, [0, 1], B, [2, 1], [0, 2])
        self._check_einsum(C, [0, 1, 2, 1, Ellipsis], [0, 2, 1, Ellipsis])
        self._check_einsum(A.t(), [0, 1], B, [Ellipsis, 0])
        self._check_einsum(A.t(), [0, 1], B, [Ellipsis, 0], [1, Ellipsis])
        self._check_einsum(A.t(), [0, Ellipsis], B, [1, 0], [Ellipsis])

        # torch.bilinear with noncontiguous tensors
        l = make_tensor((5, 10), dtype=dtype, device=device, noncontiguous=True)
        r = make_tensor((5, 20), dtype=dtype, device=device, noncontiguous=True)
        w = make_tensor((15, 10, 20), dtype=dtype, device=device)
        self._check_einsum(l, [40, 41], w, [2, 41, 50], r, [40, 50], [40, 2])

    @dtypes(torch.double, torch.cdouble)
    def test_einsum_random(self, device, dtype):
        def convert_label(label):
            if label == ...:
                return '...'
            elif label < 26:
                return chr(ord('A') + label)
            else:
                return chr(ord('a') + label - 26)

        def convert_sublist(sublist):
            return ''.join(convert_label(label) for label in sublist)

        def test(n=10,                       # how many tests to generate
                 n_labels=5,                 # how many labels available
                 min_ops=1, max_ops=3,       # min and max number of operands per test
                 min_dims=1, max_dims=3,     # min and max number of dimensions per operand
                 min_size=1, max_size=8,    # min and max size of each dimension
                 max_out_dim=3,              # max number of dimensions for the output
                 enable_diagonals=True,      # controls if labels can be repeated for diagonals
                 ellipsis_prob=0.5,          # probability of including ellipsis in operand
                 broadcasting_prob=0.1):     # probability of turning some dim sizes 1 for broadcasting

            all_labels = torch.arange(52)

            assert 0 <= n
            assert 0 <= n_labels < len(all_labels)
            assert 0 < min_ops <= max_ops
            assert 0 <= min_dims <= max_dims
            assert 0 <= min_size <= max_size
            assert 0 <= max_out_dim
            assert enable_diagonals or max_dims <= n_labels

            for _ in range(n):

                # Select a subset of labels for this test and give them random sizes
                possible_labels = all_labels[torch.randperm(len(all_labels))[:n_labels]]
                labels_size = torch.randint_like(all_labels, min_size, max_size + 1)
                ellipsis_shape = torch.randint(min_size, max_size + 1, (max_dims - min_dims,))

                operands = []
                sublists = []

                ell_size = 0
                valid_labels = set()

                # create random input operands
                for _ in range(random.randint(min_ops, max_ops)):
                    n_dim = random.randint(min_dims, max_dims)
                    labels_idx = torch.ones(len(possible_labels)).multinomial(n_dim, enable_diagonals)
                    labels = possible_labels[labels_idx]
                    valid_labels.update(labels.tolist())
                    shape = labels_size[labels]

                    # turn some dimensions to size 1 for testing broadcasting
                    mask = Binomial(probs=broadcasting_prob).sample((n_dim,))
                    broadcast_labels = torch.unique(labels[mask == 1])
                    shape[(labels[..., None] == broadcast_labels).any(-1)] = 1

                    labels = labels.tolist()
                    shape = shape.tolist()

                    # include ellipsis if not all dimensions were assigned a label already
                    if n_dim < max_dims and torch.rand(1) < ellipsis_prob:
                        ell_num_dim = random.randint(1, max_dims - n_dim)
                        ell_size = max(ell_size, ell_num_dim)
                        ell_shape = ellipsis_shape[-ell_num_dim:]
                        # again, turn some dimensions to size 1 for broadcasting
                        mask = Binomial(probs=broadcasting_prob).sample((ell_num_dim,))
                        ell_shape[mask == 1] = 1
                        ell_index = random.randint(0, n_dim)
                        shape[ell_index:ell_index] = ell_shape
                        labels.insert(ell_index, ...)

                    operands.append(make_tensor(shape, dtype=dtype, device=device))
                    sublists.append(labels)

                # NumPy has a bug with the sublist format so for now we compare PyTorch sublist
                # implementation against the equation format implementation of NumPy
                # see https://github.com/numpy/numpy/issues/10926
                np_operands = [op.cpu().numpy() for op in operands]

                # test equation format
                equation = ','.join(convert_sublist(l) for l in sublists)
                self._check_einsum(equation, *operands, np_args=(equation, *np_operands))

                # test sublist format
                args = [*itertools.chain(*zip(operands, sublists))]
                self._check_einsum(*args, np_args=(equation, *np_operands))

                # generate an explicit output
                out_sublist = []
                num_out_labels = max(0, random.randint(0, min(max_out_dim, len(valid_labels))) - ell_size)
                if num_out_labels > 0:
                    out_labels_idx = torch.ones(len(valid_labels)).multinomial(num_out_labels)
                    out_sublist = torch.tensor(list(valid_labels))[out_labels_idx].tolist()
                out_sublist.insert(random.randint(0, num_out_labels), ...)

                # test equation format with explicit output
                equation += '->' + convert_sublist(out_sublist)
                self._check_einsum(equation, *operands, np_args=(equation, *np_operands))

                # test sublist format with explicit output
                args.append(out_sublist)
                self._check_einsum(*args, np_args=(equation, *np_operands))

        test(100)

    def test_einsum_corner_cases(self, device):
        def check(equation, *operands, expected_output):
            tensors = [torch.tensor(operand, device=device, dtype=torch.float32) if not isinstance(operand, tuple)
                       else make_tensor(operand, dtype=torch.float32, device=device) for operand in operands]
            output = torch.einsum(equation, tensors)
            self.assertEqual(output, torch.tensor(expected_output, dtype=torch.float32, device=device))

        # Test equation variantions
        check(' ', 1, expected_output=1)
        check(' -> ', 1, expected_output=1)
        check(' , ', 2, 2, expected_output=4)
        check(' , , ', 2, 2, 2, expected_output=8)
        check(' , -> ', 2, 2, expected_output=4)
        check(' i ', [1], expected_output=[1])
        check(' i -> ', [1], expected_output=1)
        check(' i -> i ', [1], expected_output=[1])
        check(' i , i ', [2], [2], expected_output=4)
        check(' i , i -> i ', [2], [2], expected_output=[4])

        # Test tensors with 0 size dimensions
        check('i', [], expected_output=[])
        check(' i j -> j', [[], []], expected_output=[])
        check('ij->i', [[], []], expected_output=[0., 0.])
        check(' i j k  ,  k  -> i j ', (3, 0, 6), (6,), expected_output=[[], [], []])

        # Test broadcasting
        check('i,j', [2], [1, 2], expected_output=[[2, 4]])
        check('i,ij->ij', [1, 2], [[1, 2, 3], [2, 3, 4]], expected_output=[[1, 2, 3], [4, 6, 8]])

        # Test ellipsis broadcasting
        check('...', 1, expected_output=1)
        check('...->', 1, expected_output=1)
        check('...->...', 1, expected_output=1)
        check('...', [1], expected_output=[1])
        check('...->', [1], expected_output=1)
        check('z...->z', [1], expected_output=[1])
        check('Z...->...Z', [1], expected_output=[1])
        check('...a->', [[2], [4]], expected_output=6)
        check('a...b->ab', [[[1], [2]], [[3], [4]]], expected_output=[[3], [7]])

    def test_einsum_error_cases(self, device):
        def check(*args, regex, exception=RuntimeError):
            with self.assertRaisesRegex(exception, r'einsum\(\):.*' + regex):
                torch.einsum(*args)

        x = make_tensor((2,), dtype=torch.float32, device=device)
        y = make_tensor((2, 3), dtype=torch.float32, device=device)

        check('', [], regex=r'at least one operand', exception=ValueError)
        check('. ..', [x], regex=r'found \'.\' for operand 0 that is not part of any ellipsis')
        check('... ...', [x], regex=r'found \'.\' for operand 0 for which an ellipsis was already found')
        check('1', [x], regex=r'invalid subscript given at index 0')
        check(',', [x], regex=r'fewer operands were provided than specified in the equation')
        check('', [x, x], regex=r'more operands were provided than specified in the equation')
        check('', [x], regex=r'the number of subscripts in the equation \(0\) does not match the number '
              r'of dimensions \(1\) for operand 0 and no ellipsis was given')
        check('ai', [x], regex=r'the number of subscripts in the equation \(2\) does not match the number '
              r'of dimensions \(1\) for operand 0 and no ellipsis was given')
        check('ai...', [x], regex=r'the number of subscripts in the equation \(2\) is more than the number '
              r'of dimensions \(1\) for operand 0')
        check('a->... .', [x], regex=r'found \'.\' for output but an ellipsis \(...\) was already found')
        check('a->..', [x], regex=r'found \'.\' for output that is not part of any ellipsis \(...\)')
        check('a->1', [x], regex=r'invalid subscript given at index 3')
        check('a->aa', [x], regex=r'output subscript a appears more than once in the output')
        check('a->i', [x], regex=r'output subscript i does not appear in the equation for any input operand')
        check('aa', [y], regex=r'subscript a is repeated for operand 0 but the sizes don\'t match, 3 != 2')
        check('a, ba', [x, y], regex=r'operands do not broadcast with remapped shapes \[original->remapped\]: '
              r'\[2\]->\[1, 2\] \[2, 3\]->\[2, 3\]')

        check(x, [-1], regex=r'not within the valid range \[0, 52\)', exception=ValueError)
        check(x, [52], regex=r'not within the valid range \[0, 52\)', exception=ValueError)

    def _gen_shape_inputs_linalg_triangular_solve(self, shape, dtype, device, well_conditioned=False):
        make_arg = partial(make_tensor, dtype=dtype, device=device)
        make_randn = partial(torch.randn, dtype=dtype, device=device)
        b, n, k = shape
        for left, uni, expand_a, tr_a, conj_a, expand_b, tr_b, conj_b in product((True, False), repeat=8):
            # expand means that we generate a batch of matrices with a stride of zero in the batch dimension
            if (conj_a or conj_b) and not dtype.is_complex:
                continue
            # We just expand on the batch size
            if (expand_a or expand_b) and b == 1:
                continue

            size_a = (b, n, n) if left else (b, k, k)
            size_b = (b, n, k) if not tr_b else (b, k, n)

            # If expand_a or expand_b, we'll expand them to the correct size later
            if b == 1 or expand_a:
                size_a = size_a[1:]
            if b == 1 or expand_b:
                size_b = size_b[1:]

            if well_conditioned:
                PLU = torch.lu_unpack(*torch.lu(make_randn(*size_a)))
                if uni:
                    # A = L from PLU
                    A = PLU[1].transpose(-2, -1).contiguous()
                else:
                    # A = U from PLU
                    A = PLU[2].contiguous()
            else:
                A = make_arg(size_a)
                A.triu_()

            diag = A.diagonal(0, -2, -1)
            if uni:
                diag.fill_(1.)
            else:
                diag[diag.abs() < 1e-6] = 1.

            B = make_arg(size_b)

            if tr_a:
                A.transpose_(-2, -1)
            if tr_b:
                B.transpose_(-2, -1)
            if conj_a:
                A = A.conj()
            if conj_b:
                B = B.conj()
            if expand_a:
                A = A.expand(b, *size_a)
            if expand_b:
                B = B.expand(b, n, k)
            yield A, B, left, not tr_a, uni

    def _test_linalg_solve_triangular(self, A, B, upper, left, uni):
        X = torch.linalg.solve_triangular(A, B, upper=upper, left=left, unitriangular=uni)
        if left:
            self.assertEqual(A @ X, B)
        else:
            self.assertEqual(X @ A, B)
        out = B
        # B may be expanded
        if not B.is_contiguous() and not B.transpose(-2, -1).is_contiguous():
            out = B.clone()
        torch.linalg.solve_triangular(A, B, upper=upper, left=left, unitriangular=uni, out=out)
        self.assertEqual(X, out)

    @dtypes(*floating_and_complex_types())
    @precisionOverride({torch.float32: 1e-1, torch.complex64: 1e-1,
                        torch.float64: 1e-8, torch.complex128: 1e-8})
    def test_linalg_solve_triangular(self, device, dtype):
        # This exercises the API + BLAS CPU + batched cuBLAS
        ks = (3, 1, 0)
        ns = (5, 0)
        bs = (1, 2, 0)

        gen_inputs = self._gen_shape_inputs_linalg_triangular_solve
        for b, n, k in product(bs, ns, ks):
            for A, B, left, upper, uni in gen_inputs((b, n, k), dtype, device):
                self._test_linalg_solve_triangular(A, B, upper, left, uni)

    @onlyCUDA
    @skipCUDAIfNoMagma  # Magma needed for the PLU decomposition
    @skipCUDAIfRocm  # There is a memory access bug in rocBLAS in the (non-batched) solve_triangular
    @skipCUDAVersionIn([(11, 3), (11, 5)])  # Tracked in https://github.com/pytorch/pytorch/issues/70111
    @dtypes(*floating_and_complex_types())
    @precisionOverride({torch.float32: 1e-2, torch.complex64: 1e-2,
                        torch.float64: 1e-8, torch.complex128: 1e-8})
    def test_linalg_solve_triangular_large(self, device, dtype):
        # Exercises magma and cublas
        magma = (9, 513, 1)
        iterative_cublas = (2, 64, 1)

        gen_inputs = self._gen_shape_inputs_linalg_triangular_solve
        for shape in (magma, iterative_cublas):
            for A, B, left, upper, uni in gen_inputs(shape, dtype, device, well_conditioned=True):
                self._test_linalg_solve_triangular(A, B, upper, left, uni)

    @dtypes(*floating_and_complex_types())
    @precisionOverride({torch.float32: 1e-2, torch.complex64: 1e-2,
                        torch.float64: 1e-8, torch.complex128: 1e-8})
    def test_linalg_solve_triangular_broadcasting(self, device, dtype):
        make_arg = partial(make_tensor, dtype=dtype, device=device)

        sizes = (((2, 1, 3, 4, 4), (2, 1, 3, 4, 6)),
                 ((2, 1, 3, 4, 4), (4, 6)),
                 ((4, 4), (2, 1, 3, 4, 2)),
                 ((1, 3, 1, 4, 4), (2, 1, 3, 4, 5)))
        for size_A, size_B in sizes:
            for left, upper, uni in itertools.product([True, False], repeat=3):
                A = make_arg(size_A)
                if upper:
                    A.triu_()
                else:
                    A.tril_()
                diag = A.diagonal(0, -2, -1)
                if uni:
                    diag.fill_(1.)
                else:
                    diag[diag.abs() < 1e-6] = 1.
                B = make_arg(size_B)
                if not left:
                    B.transpose_(-2, -1)

                X = torch.linalg.solve_triangular(A, B, upper=upper, left=left, unitriangular=uni)
                if left:
                    B_other = A @ X
                else:
                    B_other = X @ A

                self.assertEqual(*torch.broadcast_tensors(B, B_other))

    def triangular_solve_test_helper(self, A_dims, b_dims, upper, unitriangular,
                                     device, dtype):
        triangle_function = torch.triu if upper else torch.tril
        b = torch.randn(*b_dims, dtype=dtype, device=device)
        A = torch.randn(*A_dims, dtype=dtype, device=device)
        # create positive definite matrix
        A = torch.matmul(A, A.mT)
        A_triangular = triangle_function(A)
        if unitriangular:
            A_triangular.diagonal(dim1=-2, dim2=-1).fill_(1.)
        return b, A_triangular

    @skipCUDAIfNoMagma
    @skipCPUIfNoLapack
    @dtypes(*floating_and_complex_types())
    @precisionOverride({torch.float32: 1e-3, torch.complex64: 1e-3,
                        torch.float64: 1e-8, torch.complex128: 1e-8})
    def test_triangular_solve(self, device, dtype):
        ks = [0, 1, 3]
        ns = [0, 5]
        for k, n, (upper, unitriangular, transpose) in itertools.product(ks, ns,
                                                                         itertools.product([True, False], repeat=3)):
            b, A = self.triangular_solve_test_helper((n, n), (n, k), upper,
                                                     unitriangular, device, dtype)
            x = torch.triangular_solve(b, A, upper=upper, unitriangular=unitriangular, transpose=transpose)[0]
            if transpose:
                self.assertEqual(b, np.matmul(A.t().cpu(), x.cpu()))
            else:
                self.assertEqual(b, np.matmul(A.cpu(), x.cpu()))

    @skipCPUIfNoLapack
    @skipCUDAIfNoMagma
    @dtypes(*floating_and_complex_types())
    @precisionOverride({torch.float32: 1e-3, torch.complex64: 1e-3,
                        torch.float64: 1e-8, torch.complex128: 1e-8})
    def test_triangular_solve_batched(self, device, dtype):
        def triangular_solve_batch_helper(A_dims, b_dims, upper, unitriangular, transpose):
            b, A = self.triangular_solve_test_helper(A_dims, b_dims, upper,
                                                     unitriangular, device, dtype)
            x_exp_list = []
            for i in range(b_dims[0]):
                x_exp_list.append(torch.triangular_solve(b[i], A[i], upper=upper,
                                                         unitriangular=unitriangular,
                                                         transpose=transpose)[0])
            x_exp = torch.stack(x_exp_list)  # Stacked output
            x_act = torch.triangular_solve(b, A, upper=upper,
                                           unitriangular=unitriangular,
                                           transpose=transpose)[0]  # Actual output
            self.assertEqual(x_act, x_exp)  # Equality check
            if transpose:
                A = A.mT

            Ax = np.matmul(A.cpu(), x_act.cpu())
            self.assertEqual(b, Ax)

        def triangular_solve_zero_batch_helper(A_dims, b_dims, upper, unitriangular, transpose):
            b, A = self.triangular_solve_test_helper(A_dims, b_dims, upper,
                                                     unitriangular, device, dtype)
            x = torch.triangular_solve(b, A, upper=upper,
                                       unitriangular=unitriangular,
                                       transpose=transpose)[0]
            self.assertTrue(x.shape == b.shape)

        for upper, unitriangular, transpose in itertools.product([True, False], repeat=3):
            batchsize = 3
            triangular_solve_batch_helper((batchsize, 5, 5), (batchsize, 5, 10),
                                          upper, unitriangular, transpose)

            # test empty input
            triangular_solve_batch_helper((batchsize, 0, 0), (batchsize, 0, 10),
                                          upper, unitriangular, transpose)
            triangular_solve_batch_helper((batchsize, 0, 0), (batchsize, 0, 0),
                                          upper, unitriangular, transpose)

            # test zero batch case
            batchsize = 0
            triangular_solve_zero_batch_helper((batchsize, 5, 5), (batchsize, 5, 10),
                                               upper, unitriangular, transpose)


    @slowTest
    @skipCUDAIfNoMagma
    @skipCPUIfNoLapack
    @dtypes(*floating_and_complex_types())
    @precisionOverride({torch.float32: 1e-3, torch.complex64: 1e-3,
                        torch.float64: 1e-8, torch.complex128: 1e-8})
    def test_triangular_solve_batched_many_batches(self, device, dtype):
        for upper, transpose, unitriangular in itertools.product([True, False], repeat=3):
            # test batched A case
            b, A = self.triangular_solve_test_helper((256, 256, 5, 5), (5, 1),
                                                     upper, unitriangular, device, dtype)
            x, _ = torch.triangular_solve(b, A,
                                          upper=upper, transpose=transpose, unitriangular=unitriangular)
            if transpose:
                A = A.mT

            Ax = torch.matmul(A, x)

            rtol = 1e-2 if dtype in [torch.float32, torch.complex64] else self.precision
            self.assertEqual(Ax, b.expand_as(Ax), atol=self.precision, rtol=rtol)

            # test batched b case
            b, A = self.triangular_solve_test_helper((3, 3), (512, 512, 3, 1),
                                                     upper, unitriangular, device, dtype)
            x, _ = torch.triangular_solve(b, A, upper=upper, transpose=transpose,
                                          unitriangular=unitriangular)
            if transpose:
                A = A.mT

            self.assertEqual(torch.matmul(A, x), b)

    @skipCUDAIfNoMagma
    @skipCPUIfNoLapack
    @unittest.skipIf(not TEST_SCIPY, "SciPy not found")
    @dtypes(*floating_and_complex_types())
    def test_triangular_solve_batched_broadcasting(self, device, dtype):
        from scipy.linalg import solve_triangular as tri_solve

        def scipy_tri_solve_batched(A, B, upper, trans, diag):
            batch_dims_A, batch_dims_B = A.shape[:-2], B.shape[:-2]
            single_dim_A, single_dim_B = A.shape[-2:], B.shape[-2:]
            expand_dims = tuple(torch._C._infer_size(torch.Size(batch_dims_A),
                                                     torch.Size(batch_dims_B)))
            expand_A = np.broadcast_to(A, expand_dims + single_dim_A)
            expand_B = np.broadcast_to(B, expand_dims + single_dim_B)
            flat_A = expand_A.reshape((-1,) + single_dim_A)
            flat_B = expand_B.reshape((-1,) + single_dim_B)
            flat_X = np.vstack([tri_solve(a, b, lower=(not upper), trans=int(trans), unit_diagonal=diag)
                                for a, b in zip(flat_A, flat_B)])
            return flat_X.reshape(expand_B.shape)

        def run_test(A_dims, b_dims, device, upper, transpose, unitriangular):
            b, A = self.triangular_solve_test_helper(A_dims, b_dims, upper,
                                                     unitriangular, device, dtype)
            x_exp = torch.as_tensor(scipy_tri_solve_batched(A.cpu().numpy(), b.cpu().numpy(),
                                                            upper, transpose, unitriangular))
            x = torch.triangular_solve(b, A, upper=upper, transpose=transpose, unitriangular=unitriangular)[0]

            self.assertEqual(x, x_exp.to(device))

        for upper, transpose, unitriangular in itertools.product([True, False], repeat=3):
            # test against scipy.linalg.solve_triangular
            run_test((2, 1, 3, 4, 4), (2, 1, 3, 4, 6), device, upper, transpose, unitriangular)  # no broadcasting
            run_test((2, 1, 3, 4, 4), (4, 6), device, upper, transpose, unitriangular)  # broadcasting b
            run_test((4, 4), (2, 1, 3, 4, 2), device, upper, transpose, unitriangular)  # broadcasting A
            run_test((1, 3, 1, 4, 4), (2, 1, 3, 4, 5), device, upper, transpose, unitriangular)  # broadcasting A & b

    @skipCUDAIfNoMagma
    @skipCPUIfNoLapack
    @dtypes(*floating_and_complex_types())
    def test_triangular_solve_out_errors_and_warnings(self, device, dtype):
        # dtypes should be safely castable
        a = torch.eye(2, dtype=dtype, device=device)
        b = torch.randn(2, 1, dtype=dtype, device=device)
        out = torch.empty_like(b).to(torch.int)
        clone_a = torch.empty_like(a)
        with self.assertRaisesRegex(RuntimeError, "Expected out tensor to have dtype"):
            torch.triangular_solve(b, a, out=(out, clone_a))

        out = torch.empty_like(b)
        clone_a = clone_a.to(torch.int)
        with self.assertRaisesRegex(RuntimeError, "Expected out tensor to have dtype"):
            torch.triangular_solve(b, a, out=(out, clone_a))

        # device should match
        if torch.cuda.is_available():
            wrong_device = 'cpu' if self.device_type != 'cpu' else 'cuda'
            out = torch.empty(0, dtype=dtype, device=wrong_device)
            clone_a = torch.empty_like(a)
            with self.assertRaisesRegex(RuntimeError, "tensors to be on the same device"):
                torch.triangular_solve(b, a, out=(out, clone_a))
            out = torch.empty(0, dtype=dtype, device=device)
            clone_a = torch.empty_like(a).to(wrong_device)
            with self.assertRaisesRegex(RuntimeError, "tensors to be on the same device"):
                torch.triangular_solve(b, a, out=(out, clone_a))

        # Trigger the WARN_ONCE deprecation error
        torch.triangular_solve(b, a)

        # if out tensor with wrong shape is passed a warning is given
        with warnings.catch_warnings(record=True) as w:
            out = torch.empty(1, dtype=dtype, device=device)
            clone_a = torch.empty(1, dtype=dtype, device=device)
            # Trigger warning
            torch.triangular_solve(b, a, out=(out, clone_a))
            # Check warning occurs
            self.assertEqual(len(w), 2)
            self.assertTrue("An output with one or more elements was resized" in str(w[0].message))
            self.assertTrue("An output with one or more elements was resized" in str(w[1].message))

    def check_single_matmul(self, x, y, shape):
        a = np.array(x, copy=False)
        b = np.array(y, copy=False)
        expected = np.matmul(a, b)

        ans = torch.matmul(x, y)
        self.assertTrue(ans.is_contiguous())
        self.assertTrue(np.array_equal(ans, expected))

        out = torch.zeros(*shape, dtype=torch.int64).to(x.device)
        ans = torch.matmul(x, y, out=out)
        self.assertIs(ans, out)
        self.assertTrue(ans.is_contiguous())
        self.assertTrue(np.array_equal(ans, expected))

    # TODO: update to run on CUDA, too
    @onlyCPU
    def test_matmul_small_brute_force_1d_Nd(self, device):
        # Issue #20452: range(0, 10) does not work.
        n = 1
        for m in range(1, 8):
            for p in range(1, 8):
                for o in range(1, 5):
                    # 1d, 3d, inner dimensions C
                    x = torch.arange(m, device=device)
                    y = torch.arange(o * m * p, device=device).reshape(o, m, p)
                    self.check_single_matmul(x, y, (o, n, p))

                    # 1d, 3d, inner dimensions Fortran
                    x = torch.arange(m, device=device)
                    y = torch.arange(o * p * m, device=device).reshape(o, p, m).mT
                    self.check_single_matmul(x, y, (o, n, p))

                    # 1d, 3d, inner dimensions non-contiguous
                    x = torch.arange(2 * m, device=device)[::2]
                    y = torch.arange(o * m * 2 * p, device=device).reshape(o, m, 2 * p)[:, :, ::2]
                    self.check_single_matmul(x, y, (o, n, p))

                    for r in range(1, 5):
                        # 1d, 4d, inner dimensions C
                        x = torch.arange(m)
                        y = torch.arange(r * o * m * p, device=device).reshape(r, o, m, p)
                        self.check_single_matmul(x, y, (r, o, n, p))

                        # 1d, 4d, inner dimensions Fortran
                        x = torch.arange(m)
                        y = torch.arange(r * o * p * m, device=device).reshape(r, o, p, m).mT
                        self.check_single_matmul(x, y, (r, o, n, p))

                        # 1d, 4d, inner dimensions non-contiguous
                        x = torch.arange(2 * m, device=device)[::2]
                        y = torch.arange(r * o * m * 2 * p, device=device).reshape(r, o, m, 2 * p)[:, :, :, ::2]
                        self.check_single_matmul(x, y, (r, o, n, p))

    # TODO: update to run on CUDA, too
    @onlyCPU
    def test_matmul_small_brute_force_2d_Nd(self, device):
        # Issue #20452: range(0, 10) does not work.
        for n in range(1, 5):
            for m in range(1, 5):
                for p in range(1, 5):
                    for o in range(1, 3):
                        # 2d, 3d, inner dimensions C
                        x = torch.arange(n * m, device=device).reshape(n, m)
                        y = torch.arange(o * m * p, device=device).reshape(o, m, p)
                        self.check_single_matmul(x, y, (o, n, p))

                        # 2d, 3d, inner dimensions Fortran
                        x = torch.arange(m * n, device=device).reshape(m, n).mT
                        y = torch.arange(o * p * m, device=device).reshape(o, p, m).mT
                        self.check_single_matmul(x, y, (o, n, p))

                        # 2d, 3d, inner dimensions non-contiguous
                        x = torch.arange(n * 2 * m, device=device).reshape(n, 2 * m)[:, ::2]
                        y = torch.arange(o * m * 2 * p, device=device).reshape(o, m, 2 * p)[:, :, ::2]
                        self.check_single_matmul(x, y, (o, n, p))

                        for r in range(1, 2):
                            # 2d, 4d, inner dimensions C
                            x = torch.arange(n * m, device=device).reshape(n, m)
                            y = torch.arange(r * o * m * p, device=device).reshape(r, o, m, p)
                            self.check_single_matmul(x, y, (r, o, n, p))

                            # 2d, 4d, inner dimensions Fortran
                            x = torch.arange(m * n, device=device).reshape(m, n).mT
                            y = torch.arange(r * o * p * m, device=device).reshape(r, o, p, m).mT
                            self.check_single_matmul(x, y, (r, o, n, p))

                            # 2d, 4d, inner dimensions non-contiguous
                            x = torch.arange(n * 2 * m, device=device).reshape(n, 2 * m)[:, ::2]
                            y = torch.arange(r * o * m * 2 * p, device=device).reshape(r, o, m, 2 * p)[:, :, :, ::2]
                            self.check_single_matmul(x, y, (r, o, n, p))

    def test_linear_algebra_scalar_raises(self, device) -> None:
        m = torch.randn(5, 5, device=device)
        v = torch.randn(5, device=device)
        s = torch.tensor(7, device=device)
        self.assertRaises(RuntimeError, lambda: torch.mv(m, s))
        self.assertRaises(RuntimeError, lambda: torch.addmv(v, m, s))

    @dtypes(torch.float32, torch.complex64)
    def test_cross(self, device, dtype):
        x = torch.rand(100, 3, 100, dtype=dtype, device=device)
        y = torch.rand(100, 3, 100, dtype=dtype, device=device)
        res1 = torch.cross(x, y)
        res2 = torch.tensor((), dtype=dtype, device=device)
        torch.cross(x, y, out=res2)
        self.assertEqual(res1, res2)

    @dtypes(torch.float32, torch.complex64)
    def test_linalg_cross(self, device, dtype):
        x = torch.rand(100, 3, 100, dtype=dtype, device=device)
        y = torch.rand(100, 3, 100, dtype=dtype, device=device)
        res1 = torch.linalg.cross(x, y, dim=1)
        res2 = torch.tensor((), dtype=dtype, device=device)
        torch.linalg.cross(x, y, dim=1, out=res2)
        self.assertEqual(res1, res2)

        # test for broadcastable inputs
        x = torch.rand(1, 3, 2, dtype=dtype, device=device)
        y = torch.rand(4, 3, 1, dtype=dtype, device=device)
        res1 = torch.linalg.cross(x, y, dim=1)
        res2 = torch.tensor((), dtype=dtype, device=device)
        torch.linalg.cross(x, y, dim=1, out=res2)
        self.assertEqual(res1, res2)

        # non contiguous case 1
        x = torch.rand((4, 4, 4, 3), dtype=dtype,
                       device=device).contiguous(memory_format=torch.channels_last)  # non-contiguous
        y = torch.rand((4, 4, 4, 3), dtype=dtype,
                       device=device).contiguous(memory_format=torch.channels_last)  # non-contiguous
        np_expected_ref = np.cross(x.cpu().numpy(), y.cpu().numpy(), axis=-1)
        res = torch.linalg.cross(x, y, dim=-1)
        # numpy reference compared to torch result
        self.assertEqual(res.cpu().numpy(), np_expected_ref)

        # non contiguous case 2
        x = torch.rand(1, 3, 2, dtype=dtype, device=device)  # contiguous
        y = torch.rand(1, 3, 4, dtype=dtype, device=device).permute(2, 1, 0)  # non-contiguous
        np_expected_ref = np.cross(x.cpu().numpy(), y.cpu().numpy(), axis=1)
        res = torch.linalg.cross(x, y, dim=1)
        # numpy reference compared to torch result
        self.assertEqual(res.cpu().numpy(), np_expected_ref)

        # non contiguous case 3
        x = torch.rand(2, 3, 1, dtype=dtype, device=device).permute(2, 1, 0)  # non-contiguous
        y = torch.rand(1, 3, 4, dtype=dtype, device=device).permute(2, 1, 0)  # non-contiguous
        np_expected_ref = np.cross(x.cpu().numpy(), y.cpu().numpy(), axis=1)
        res = torch.linalg.cross(x, y, dim=1)
        # numpy reference compared to torch result
        self.assertEqual(res.cpu().numpy(), np_expected_ref)

        # non contiguous case 4
        x = torch.randn(12, 3, device=device, dtype=dtype)[::2, :]  # non-contiguous
        y = torch.randn(18, 3, device=device, dtype=dtype)[::3, :]  # non-contiguous
        np_expected_ref = np.cross(x.cpu().numpy(), y.cpu().numpy(), axis=1)
        res = torch.linalg.cross(x, y, dim=1)
        # numpy reference compared to torch result
        self.assertEqual(res.cpu().numpy(), np_expected_ref)

        # non contiguous case 5
        x = torch.randn(1, device=device, dtype=dtype)  # contiguous
        y = torch.randn(6, device=device, dtype=dtype)[::2]  # non-contiguous
        np_expected_ref = np.cross(x.expand(3).cpu().numpy(), y.cpu().numpy())
        res = torch.linalg.cross(x, y)
        # numpy reference compared to torch result
        self.assertEqual(res.cpu().numpy(), np_expected_ref)

    @dtypes(torch.float32, torch.complex64)
    def test_cross_with_and_without_dim(self, device, dtype):
        x = torch.rand(100, 3, dtype=dtype, device=device)
        y = torch.rand(100, 3, dtype=dtype, device=device)
        res1 = torch.cross(x, y, dim=1)
        res2 = torch.cross(x, y, dim=-1)
        res3 = torch.cross(x, y)
        self.assertEqual(res1, res2)
        self.assertEqual(res1, res3)

    @dtypes(torch.float32, torch.complex64)
    def test_linalg_cross_with_and_without_dim(self, device, dtype):
        x = torch.rand(100, 3, dtype=dtype, device=device)
        y = torch.rand(100, 3, dtype=dtype, device=device)
        res1 = torch.linalg.cross(x, y, dim=1)
        res2 = torch.linalg.cross(x, y, dim=-1)
        res3 = torch.linalg.cross(x, y)
        self.assertEqual(res1, res2)
        self.assertEqual(res1, res3)

    def test_cross_errors(self, device):
        self.assertRaisesRegex(
            RuntimeError, "must match the size of tensor",
            lambda: torch.cross(torch.rand(100, 3, device=device), torch.rand(100, 3, 10, device=device)))
        self.assertRaisesRegex(
            RuntimeError, "must match the size of tensor",
            lambda: torch.cross(torch.rand(5, 3, device=device), torch.rand(3, 5, device=device)))
        self.assertRaisesRegex(
            RuntimeError, "no dimension of size 3 in input",
            lambda: torch.cross(torch.rand(5, 4, device=device), torch.rand(5, 4, device=device)))
        self.assertRaisesRegex(
            RuntimeError, "dimension 0 does not have size 3",
            lambda: torch.cross(torch.rand(5, 4, 3, device=device), torch.rand(5, 4, 3, device=device), dim=0))
        self.assertRaisesRegex(
            RuntimeError, "dimension -1 does not have size 3",
            lambda: torch.cross(torch.rand(5, 3, 4, device=device), torch.rand(5, 3, 4, device=device), dim=-1))
        self.assertRaisesRegex(
            IndexError, "Dimension out of range",
            lambda: torch.cross(torch.rand(5, 3, 4, device=device), torch.rand(5, 3, 4, device=device), dim=-5))

    def test_linalg_cross_errors(self, device):
        self.assertRaisesRegex(
            RuntimeError, "dimension -1 does not have size 3",
            lambda: torch.linalg.cross(torch.rand(5, 3, 4, device=device), torch.rand(5, 3, 4, device=device)))
        self.assertRaisesRegex(
            RuntimeError, "must match the size of tensor",
            lambda: torch.linalg.cross(torch.rand(100, 3, device=device), torch.rand(100, 3, 10, device=device)))
        self.assertRaisesRegex(
            RuntimeError, "must match the size of tensor",
            lambda: torch.linalg.cross(torch.rand(5, 3, device=device), torch.rand(3, 5, device=device)))
        self.assertRaisesRegex(
            RuntimeError, "dimension 0 does not have size 3",
            lambda: torch.linalg.cross(torch.rand(5, 4, 3, device=device), torch.rand(5, 4, 3, device=device), dim=0))
        self.assertRaisesRegex(
            RuntimeError, "dimension -1 does not have size 3",
            lambda: torch.linalg.cross(torch.rand(5, 3, 4, device=device), torch.rand(5, 3, 4, device=device), dim=-1))
        self.assertRaisesRegex(
            IndexError, "Dimension out of range",
            lambda: torch.linalg.cross(torch.rand(5, 3, 4, device=device), torch.rand(5, 3, 4, device=device), dim=-5))

    def test_renorm(self, device):
        m1 = torch.randn(20, 20, device=device)  # big enough to exercise vectorized path
        res1 = torch.tensor((), device=device)

        def renorm(matrix, value, dim, max_norm):
            m1 = matrix.transpose(dim, 0).contiguous()
            # collapse non-dim dimensions.
            m2 = m1.clone().resize_(m1.size(0), int(math.floor(m1.nelement() / m1.size(0))))
            norms = m2.norm(value, 1, True)
            # clip
            new_norms = norms.clone()
            new_norms[torch.gt(norms, max_norm)] = max_norm
            new_norms.div_(norms.add_(1e-7))
            # renormalize
            m1.mul_(new_norms.expand_as(m1))
            return m1.transpose(dim, 0)

        # note that the axis fed to torch.renorm is different (2~=1)
        maxnorm = m1.norm(2, 1).mean()
        m2 = renorm(m1, 2, 1, maxnorm)
        m1.renorm_(2, 1, maxnorm)
        self.assertEqual(m1, m2, atol=1e-5, rtol=0)
        self.assertEqual(m1.norm(2, 0), m2.norm(2, 0), atol=1e-5, rtol=0)

        m1 = torch.randn(3, 4, 5, device=device)
        m2 = m1.transpose(1, 2).contiguous().clone().resize_(15, 4)
        maxnorm = m2.norm(2, 0).mean()
        m2 = renorm(m2, 2, 1, maxnorm)
        m1.renorm_(2, 1, maxnorm)
        m3 = m1.transpose(1, 2).contiguous().clone().resize_(15, 4)
        self.assertEqual(m3, m2)
        self.assertEqual(m3.norm(2, 0), m2.norm(2, 0))

    @skipCPUIfNoLapack
    @skipCUDAIfNoCusolver
    @dtypes(*floating_and_complex_types())
    def test_ormqr(self, device, dtype):

        def run_test(batch, m, n, fortran_contiguous):
            A = make_tensor((*batch, m, n), dtype=dtype, device=device)
            reflectors, tau = torch.geqrf(A)
            if not fortran_contiguous:
                self.assertTrue(reflectors.mT.is_contiguous())
                reflectors = reflectors.contiguous()

            # Q is of size m x m
            Q, _ = torch.linalg.qr(A, mode='complete')
            C_right = make_tensor((*batch, m, n), dtype=dtype, device=device)
            C_left = make_tensor((*batch, n, m), dtype=dtype, device=device)

            expected = Q @ C_right
            actual = torch.ormqr(reflectors, tau, C_right, left=True, transpose=False)
            self.assertEqual(expected, actual)

            expected = C_left @ Q
            actual = torch.ormqr(reflectors, tau, C_left, left=False, transpose=False)
            self.assertEqual(expected, actual)

            expected = Q.mH @ C_right
            actual = torch.ormqr(reflectors, tau, C_right, left=True, transpose=True)
            self.assertEqual(expected, actual)

            expected = C_left @ Q.mH
            actual = torch.ormqr(reflectors, tau, C_left, left=False, transpose=True)
            self.assertEqual(expected, actual)

            # if tau is all zeros then the implicit matrix Q is the identity matrix
            # so the actual result should be C_right in this case
            zero_tau = torch.zeros_like(tau)
            actual = torch.ormqr(reflectors, zero_tau, C_right, left=True, transpose=False)
            self.assertEqual(C_right, actual)

        batches = [(), (0, ), (2, ), (2, 1)]
        ns = [5, 2, 0]
        for batch, (m, n), fortran_contiguous in product(batches, product(ns, ns), [True, False]):
            run_test(batch, m, n, fortran_contiguous)

    @skipCPUIfNoLapack
    @skipCUDAIfNoCusolver
    @dtypes(*floating_and_complex_types())
    def test_ormqr_errors_and_warnings(self, device, dtype):
        test_cases = [
            # input1 size, input2 size, input3 size, error regex
            ((10,), (2,), (2,), r"input must have at least 2 dimensions"),
            ((2, 2), (2,), (2,), r"other must have at least 2 dimensions"),
            ((10, 6), (20,), (10, 6), r"other.shape\[-2\] must be greater than or equal to tau.shape\[-1\]"),
            ((6, 6), (5,), (5, 5), r"other.shape\[-2\] must be equal to input.shape\[-2\]"),
            ((1, 2, 2), (2, 2), (1, 2, 2), r"batch dimensions of tau to be equal to input.shape\[:-2\]"),
            ((1, 2, 2), (1, 2), (2, 2, 2), r"batch dimensions of other to be equal to input.shape\[:-2\]"),
        ]
        for a_size, tau_size, c_size, error_regex in test_cases:
            a = make_tensor(a_size, dtype=dtype, device=device)
            tau = make_tensor(tau_size, dtype=dtype, device=device)
            c = make_tensor(c_size, dtype=dtype, device=device)
            with self.assertRaisesRegex(RuntimeError, error_regex):
                torch.ormqr(a, tau, c)

    def test_blas_empty(self, device):
        def fn(torchfn, *args, test_out=False, **kwargs):
            def call_torch_fn(*args, **kwargs):
                return torchfn(*tuple(torch.randn(shape, device=device) if isinstance(shape, tuple) else shape
                                      for shape in args), **kwargs)
            result = call_torch_fn(*args, **kwargs)
            if not test_out:
                return result
            else:
                out = torch.full_like(result, math.nan)
                out1 = call_torch_fn(*args, **kwargs, out=out)
                return out

        # mm, addmm
        self.assertEqual((0, 0), fn(torch.mm, (0, 0), (0, 0)).shape)
        self.assertEqual((0, 5), fn(torch.mm, (0, 0), (0, 5)).shape)
        self.assertEqual((5, 0), fn(torch.mm, (5, 0), (0, 0)).shape)
        self.assertEqual((3, 0), fn(torch.mm, (3, 2), (2, 0)).shape)
        self.assertEqual(torch.zeros((5, 6), device=device), fn(torch.mm, (5, 0), (0, 6)))
        self.assertEqual(torch.zeros((5, 6), device=device), fn(torch.mm, (5, 0), (0, 6), test_out=True))

        self.assertEqual((0, 0), fn(torch.addmm, (0, 0), (0, 0), (0, 0)).shape)
        self.assertEqual((0, 1), fn(torch.addmm, (1, ), (0, 17), (17, 1)).shape)
        t = torch.randn((5, 6), device=device)
        self.assertEqual(t, fn(torch.addmm, t, (5, 0), (0, 6)))
        self.assertEqual(t, fn(torch.addmm, t, (5, 0), (0, 6), test_out=True))

        # mv, addmv
        self.assertEqual((0,), fn(torch.mv, (0, 0), (0,)).shape)
        self.assertEqual((0,), fn(torch.mv, (0, 2), (2,)).shape)
        self.assertEqual(torch.zeros((3,), device=device), fn(torch.mv, (3, 0), (0,)))
        self.assertEqual(torch.zeros((3,), device=device), fn(torch.mv, (3, 0), (0,), test_out=True))

        self.assertEqual((0,), fn(torch.addmv, (0,), (0, 0), (0,)).shape)
        t = torch.randn((3,), device=device)
        self.assertEqual(t, fn(torch.addmv, t, (3, 0), (0,)))
        self.assertEqual(t, fn(torch.addmv, t, (3, 0), (0,), test_out=True))

        # bmm, baddbmm
        self.assertEqual((0, 0, 0), fn(torch.bmm, (0, 0, 0), (0, 0, 0)).shape)
        self.assertEqual((3, 0, 5), fn(torch.bmm, (3, 0, 0), (3, 0, 5)).shape)
        self.assertEqual((0, 5, 6), fn(torch.bmm, (0, 5, 0), (0, 0, 6)).shape)
        self.assertEqual(torch.zeros((3, 5, 6), device=device), fn(torch.bmm, (3, 5, 0), (3, 0, 6)))
        self.assertEqual(torch.zeros((3, 5, 6), device=device), fn(torch.bmm, (3, 5, 0), (3, 0, 6), test_out=True))

        self.assertEqual((0, 0, 0), fn(torch.baddbmm, (0, 0, 0), (0, 0, 0), (0, 0, 0)).shape)
        self.assertEqual((3, 0, 5), fn(torch.baddbmm, (3, 0, 5), (3, 0, 0), (3, 0, 5)).shape)
        self.assertEqual((0, 5, 6), fn(torch.baddbmm, (0, 5, 6), (0, 5, 0), (0, 0, 6)).shape)
        self.assertEqual((3, 5, 6), fn(torch.baddbmm, (3, 5, 6), (3, 5, 0), (3, 0, 6)).shape)
        c = torch.arange(30, dtype=torch.float32, device=device).reshape(3, 2, 5)
        self.assertEqual(-2 * c, fn(torch.baddbmm, c, (3, 2, 0), (3, 0, 5), beta=-2))  # Issue #33467
        self.assertEqual(-2 * c, fn(torch.baddbmm, c, (3, 2, 0), (3, 0, 5), beta=-2, test_out=True))  # Issue #33467

        # addbmm
        self.assertEqual((0, 0), fn(torch.addbmm, (0, 0), (0, 0, 0), (0, 0, 0)).shape)
        self.assertEqual((0, 5), fn(torch.addbmm, (0, 5), (3, 0, 0), (3, 0, 5)).shape)
        t = torch.randn((5, 6), device=device)
        self.assertEqual(t, fn(torch.addbmm, t, (0, 5, 0), (0, 0, 6)))
        self.assertEqual(t, fn(torch.addbmm, t, (0, 5, 0), (0, 0, 6), test_out=True))

        # matmul
        self.assertEqual(torch.tensor(0., device=device), fn(torch.matmul, (0,), (0,)))
        self.assertEqual(torch.tensor(0., device=device), fn(torch.matmul, (0,), (0,), test_out=True))
        self.assertEqual((0, 0), fn(torch.matmul, (0, 0), (0, 0)).shape)
        self.assertEqual((0, 0, 0), fn(torch.matmul, (0, 0, 0), (0, 0, 0)).shape)
        self.assertEqual((5, 0, 0), fn(torch.matmul, (5, 0, 0), (5, 0, 0)).shape)
        self.assertEqual(torch.zeros((5, 3, 4), device=device), fn(torch.matmul, (5, 3, 0), (5, 0, 4)))
        self.assertEqual(torch.zeros((5, 3, 4), device=device), fn(torch.matmul, (5, 3, 0), (5, 0, 4), test_out=True))

        # dot
        self.assertEqual(torch.tensor(0., device=device), fn(torch.dot, (0,), (0,)))
        self.assertEqual(torch.tensor(0., device=device), fn(torch.dot, (0,), (0,), test_out=True))

        if torch._C.has_lapack:
            # lu
            A_LU, pivots = fn(torch.lu, (0, 5, 5))
            self.assertEqual([(0, 5, 5), (0, 5)], [A_LU.shape, pivots.shape])
            A_LU, pivots = fn(torch.lu, (0, 0, 0))
            self.assertEqual([(0, 0, 0), (0, 0)], [A_LU.shape, pivots.shape])
            A_LU, pivots = fn(torch.lu, (2, 0, 0))
            self.assertEqual([(2, 0, 0), (2, 0)], [A_LU.shape, pivots.shape])

    @dtypesIfCUDA(torch.cfloat, torch.cdouble,
                  *get_all_fp_dtypes(include_half=not CUDA9, include_bfloat16=(CUDA11OrLater and SM53OrLater)))
    @dtypes(*(set(get_all_dtypes()) - {torch.half, torch.bool}))
    def test_blas_alpha_beta_empty(self, device, dtype):
        # This test is disabled on CUDA 9 due to:
        # See: https://github.com/pytorch/pytorch/issues/31006
        if dtype is torch.bfloat16 and self.device_type == 'xla':
            # TODO (@zasdfgbnm): this causes the following error on test
            # TestTorchDeviceTypeXLA.test_blas_alpha_beta_empty_xla_bfloat16:
            #
            #   RuntimeError: _th_equal not supported on CPUType for BFloat16
            return
        # ensure beta is respected
        value = 11
        input = torch.full((2,), value, dtype=dtype, device=device)
        mat = torch.ones((2, 0), dtype=dtype, device=device)
        vec = torch.ones((0,), dtype=dtype, device=device)
        out = torch.empty((2,), dtype=dtype, device=device)
        if dtype.is_complex:
            alpha = 6 + 7j
            beta = 3 + 4j
        else:
            alpha = 6
            beta = 3
        self.assertEqual(torch.full((2,), beta * value, dtype=dtype, device=device),
                         torch.addmv(input=input, mat=mat, vec=vec, alpha=alpha, beta=beta))
        self.assertEqual(torch.full((2,), beta * value, dtype=dtype, device=device),
                         torch.addmv(input=input, mat=mat, vec=vec, alpha=alpha, beta=beta, out=out))

        # torch.addmm
        input = torch.full((2, 3), value, dtype=dtype, device=device)
        mat2 = torch.ones((0, 3), dtype=dtype, device=device)
        out = torch.empty((2, 3), dtype=dtype, device=device)
        self.assertEqual(torch.full((2, 3), beta * value, dtype=dtype, device=device),
                         torch.addmm(input=input, mat1=mat, mat2=mat2, alpha=alpha, beta=beta))
        self.assertEqual(torch.full((2, 3), beta * value, dtype=dtype, device=device),
                         torch.addmm(input=input, mat1=mat, mat2=mat2, alpha=alpha, beta=beta, out=out))

    @dtypes(*(get_all_complex_dtypes() + get_all_fp_dtypes()))
    def test_blas_nan_out(self, device, dtype):
        # These functions should work correctly with NaN filled outputs,
        # but need special handling, see [NOTE: cpu_zero]
        b = 3
        n = 5
        m = 7
        p = 11

        # torch.mv
        nm = torch.randn((m, n), device=device).t()
        _m = torch.randn((), device=device).expand(m)
        _m_out = torch.full((m,), float('nan'), device=device)
        self.assertEqual(torch.mv(nm, _m), torch.mv(nm, _m, out=_m_out))
        self.assertEqual(0, torch.isnan(torch.mv(nm, _m)).sum())

        # torch.mm
        mp = torch.randn((p, m), device=device).t()
        np_out = torch.full((n, p), float('nan'), device=device)
        self.assertEqual(torch.mm(nm, mp), torch.mm(nm, mp, out=np_out))

        # torch.bmm
        bnm = torch.randn((b, m, n), device=device).transpose(1, 2)
        bmp = torch.randn((b, p, m), device=device).transpose(1, 2)
        bnp_out = torch.full((b, n, p), float('nan'), device=device)
        self.assertEqual(torch.bmm(bnm, bmp), torch.bmm(bnm, bmp, out=bnp_out))

    @onlyCPU  # not supported by CUBLAS
    def test_blas_mv_large_input(self, device):
        # This would previously fail if the allocated output had NaNs, see:
        # https://github.com/pytorch/pytorch/issues/31663 and [NOTE: cpu_zero]
        n = 3000
        m = 200

        nm = torch.randn((m, n), device=device).t()
        _m = torch.randn((), device=device).expand(m)
        _m_out = torch.full((m,), 0., device=device)

        self.assertEqual(torch.mv(nm, _m), torch.mv(nm, _m, out=_m_out))

    @onlyCPU
    def test_renorm_ps(self, device):
        # full reduction
        x = torch.randn(5, 5)
        xn = x.numpy()
        for p in [1, 2, 3, 4, inf]:
            res = x.renorm(p, 1, 1)
            expected = x / x.norm(p, 0, keepdim=True).clamp(min=1)
            self.assertEqual(res, expected, msg="renorm failed for {}-norm".format(p))

    @skipCPUIfNoLapack
    @skipCUDAIfNoCusolver
    @dtypes(*floating_and_complex_types())
    def test_householder_product(self, device, dtype):
        def generate_reflectors_and_tau(A):
            """
            This function uses numpy.linalg.qr with mode "raw" to extract output of LAPACK's geqrf.
            There is torch.geqrf function but it doesn't work with complex-valued input.
            """
            if A.numel() > 0:
                A_cpu = A.cpu()
                flattened_batch_shape = [-1, *A_cpu.shape[-2:]]
                reflectors = torch.empty_like(A_cpu).view(*flattened_batch_shape)
                tau_shape = [*A_cpu.shape[:-2], A_cpu.shape[-1]]
                tau = torch.empty(tau_shape, dtype=dtype).view(-1, A_cpu.shape[-1])
                for A_i, reflectors_i, tau_i in zip(A_cpu.contiguous().view(*flattened_batch_shape), reflectors, tau):
                    reflectors_tmp, tau_i[:] = map(torch.from_numpy, np.linalg.qr(A_i, mode='raw'))
                    reflectors_i[:] = reflectors_tmp.T
                reflectors = reflectors.view(*A_cpu.shape)
                tau = tau.view(tau_shape)
                return reflectors.to(A.device), tau.to(A.device)

            reflectors = torch.empty_like(A)
            tau = torch.empty(*A.shape[:-2], A.shape[-1], dtype=dtype, device=device)
            return reflectors, tau

        def run_test(shape):
            A = torch.randn(*shape, dtype=dtype, device=device)
            reflectors, tau = generate_reflectors_and_tau(A)
            expected, _ = torch.linalg.qr(A)
            actual = torch.linalg.householder_product(reflectors, tau)
            # torch.linalg.qr does not work correctly for zero batch dimension tensors
            # see https://github.com/pytorch/pytorch/issues/50576
            if (A.numel() > 0):
                self.assertEqual(expected, actual)
            else:
                self.assertTrue(actual.shape == shape)

            # if tau is empty and A is not the result should be a matrix with ones on the diagonal
            if (A.numel() > 0):
                tau_empty = torch.empty(*shape[:-2], 0, dtype=dtype, device=device)
                identity_mat = torch.zeros_like(reflectors)
                identity_mat.diagonal(dim1=-1, dim2=-2)[:] = 1
                actual = torch.linalg.householder_product(reflectors, tau_empty)
                self.assertEqual(actual, identity_mat)

            out = torch.empty_like(A)
            ans = torch.linalg.householder_product(reflectors, tau, out=out)
            self.assertEqual(ans, out)
            if (A.numel() > 0):
                self.assertEqual(expected, out)

        shapes = [(0, 0), (5, 0),  # Empty matrix
                  (5, 5), (5, 3),  # Single matrix
                  (0, 0, 0), (0, 5, 5), (0, 5, 3),  # Zero batch dimension tensors
                  (2, 5, 5), (2, 5, 3),  # 3-dim tensors
                  (2, 1, 5, 5), (2, 1, 5, 3)]  # 4-dim tensors
        for shape in shapes:
            run_test(shape)

    @skipCPUIfNoLapack
    @skipCUDAIfNoCusolver
    def test_householder_product_errors_and_warnings(self, device):
        test_cases = [
            # input1 size, input2 size, error regex
            ((10,), (2,), r"input must have at least 2 dimensions"),
            ((10, 6), (20,), r"input.shape\[-1\] must be greater than or equal to tau.shape\[-1\]"),
            ((6, 10), (5,), r"input.shape\[-2\] must be greater than or equal to input.shape\[-1\]"),
        ]
        for a_size, tau_size, error_regex in test_cases:
            a = torch.rand(*a_size, device=device)
            tau = torch.rand(*tau_size, device=device)
            with self.assertRaisesRegex(RuntimeError, error_regex):
                torch.linalg.householder_product(a, tau)

        # if out tensor with wrong shape is passed a warning is given
        reflectors = torch.randn(3, 3, device=device)
        tau = torch.randn(3, device=device)
        out = torch.empty(2, 3, device=device)
        with warnings.catch_warnings(record=True) as w:
            # Trigger warning
            torch.linalg.householder_product(reflectors, tau, out=out)
            # Check warning occurs
            self.assertEqual(len(w), 1)
            self.assertTrue("An output with one or more elements was resized" in str(w[-1].message))

        # dtypes should be safely castable
        out = torch.empty_like(reflectors).to(torch.int)
        with self.assertRaisesRegex(RuntimeError, "but got result with dtype Int"):
            torch.linalg.householder_product(reflectors, tau, out=out)

        with self.assertRaisesRegex(RuntimeError, "tau dtype Int does not match input dtype"):
            torch.linalg.householder_product(reflectors, tau.to(torch.int))

        if torch.cuda.is_available():
            # device of out and input should match
            wrong_device = 'cpu' if self.device_type != 'cpu' else 'cuda'
            out = torch.empty_like(reflectors).to(wrong_device)
            with self.assertRaisesRegex(RuntimeError, "Expected all tensors to be on the same device"):
                torch.linalg.householder_product(reflectors, tau, out=out)

            # device of tau and input should match
            wrong_device = 'cpu' if self.device_type != 'cpu' else 'cuda'
            tau = tau.to(wrong_device)
            with self.assertRaisesRegex(RuntimeError, "Expected all tensors to be on the same device"):
                torch.linalg.householder_product(reflectors, tau)

    @precisionOverride({torch.float32: 1e-4, torch.complex64: 1e-4})
    @skipCUDAIfNoMagmaAndNoCusolver
    @skipCPUIfNoLapack
    @dtypes(*floating_and_complex_types())
    def test_linalg_lu_factor_and_lu(self, device, dtype):
        # Tests lu, linalg.lu_factor and linalg.lu_factor_ex
        from torch.testing._internal.common_utils import random_matrix

        def run_test(A, pivot, singular, fn):
            k = min(A.shape[-2:])
            batch = A.shape[:-2]
            check_errors = (fn == torch.linalg.lu_factor)
            if singular and check_errors:
                # It may or may not throw as the LU decomposition without pivoting
                # may still succeed for singular matrices
                try:
                    LU, pivots = fn(A, pivot=pivot)
                except RuntimeError:
                    return
            else:
                LU, pivots = fn(A, pivot=pivot)[:2]

            self.assertEqual(LU.size(), A.shape)
            self.assertEqual(pivots.size(), batch + (k,))

            if not pivot:
                self.assertEqual(pivots, torch.arange(1, 1 + k, device=device, dtype=torch.int32).expand(batch + (k, )))

            P, L, U = torch.lu_unpack(LU, pivots)

            self.assertEqual(P @ L @ U, A)

        sizes = ((3, 3), (5, 5), (4, 2), (3, 4), (0, 0), (0, 1), (1, 0))
        batches = ((0,), (2,), (3,), (1, 0), (3, 5))
        # Non pivoting just implemented for CUDA
        pivots = (True, False) if self.device_type == "cuda" else (True,)
        fns = (partial(torch.lu, get_infos=True), torch.linalg.lu_factor, torch.linalg.lu_factor_ex)
        for ms, batch, pivot, singular, fn in itertools.product(sizes, batches, pivots, (True, False), fns):
            m, n = ms
            A = random_matrix(m, n, *batch, singular=singular, dtype=dtype, device=device)
            # Just do one of them on singular matrices
            if A.numel() == 0 and not singular:
                continue
            run_test(A, pivot, singular, fn)

            # Reproducer of a magma bug,
            # see https://bitbucket.org/icl/magma/issues/13/getrf_batched-kernel-produces-nans-on
            # This is also a bug in cuSOLVER < 11.3
            if (dtype == torch.double
               and singular
               and (torch.version.cuda is None or
                    torch.version.cuda.split('.') >= ["11", "3"])):
                A = torch.ones(batch + ms, dtype=dtype, device=device)
                run_test(A, pivot, singular, fn)

        # Info should be positive for rank deficient matrices
        A = torch.ones(5, 3, 3, device=device)
        self.assertTrue((torch.linalg.lu_factor_ex(A, pivot=True).info >= 0).all())

        if self.device_type == 'cpu':
            # Error checking, no pivoting variant on CPU
            with self.assertRaisesRegex(RuntimeError, 'LU without pivoting is not implemented on the CPU'):
                torch.lu(torch.empty(1, 2, 2), pivot=False)

            with self.assertRaisesRegex(RuntimeError, 'LU without pivoting is not implemented on the CPU'):
                torch.linalg.lu_factor(torch.empty(1, 2, 2), pivot=False)

    @skipCPUIfNoLapack
    @skipCUDAIfNoMagma
    @dtypes(torch.float, torch.double, torch.cfloat, torch.cdouble)
    @skipCUDAIfRocm
    @precisionOverride({torch.float: 1e-3})
    def test_lu_unpack(self, device, dtype):
        def run_test(pivot):
            for shape in ((3, 3), (5, 3, 3), (7, 3, 5, 5), (7, 5, 3, 3, 3)):
                a = torch.randn(*shape, dtype=dtype, device=device)
                a_lu, p = torch.lu(a, pivot=pivot)
                p_ref, l_ref, u_ref = torch.lu_unpack(a_lu, p)
                self.assertEqual(p_ref.matmul(l_ref.matmul(u_ref)), a)
            for shape in ((3, 3), (5, 3, 3), (7, 3, 5, 5), (7, 5, 3, 3, 3),
                          (3, 5), (5, 3), (3, 3, 5), (3, 5, 3),
                          (7, 5, 3, 5, 3), (7, 5, 3, 3, 5),
                          # empty tensors
                          (0, 0), (0, 0, 0), (0, 3, 3)
                          ):
                a = make_tensor(shape, dtype=dtype, device=device, low=-0.1, high=+0.1)
                a_lu, p = torch.lu(a, pivot=pivot)
                p_ref, l_ref, u_ref = torch.lu_unpack(a_lu, p)
                self.assertEqual(p_ref.matmul(l_ref.matmul(u_ref)), a)

        run_test(True)

        if self.device_type == 'cuda':
            run_test(False)

    @skipCPUIfNoLapack
    @skipCUDAIfNoMagma
    @dtypes(torch.double)
    def test_lu_unpack_check_input(self, device, dtype):
        x = torch.rand(5, 5, 5, device=device, dtype=dtype)
        lu_data, lu_pivots = torch.lu(x, pivot=True)

        with self.assertRaisesRegex(RuntimeError, "torch.int32 dtype"):
            torch.lu_unpack(lu_data, lu_pivots.long())
        with self.assertRaisesRegex(RuntimeError, "contiguous tensor"):
            torch.lu_unpack(lu_data, lu_pivots.mT)

        # check that onces flags are unset, Nones are returned
        p, l, u = torch.lu_unpack(lu_data, lu_pivots, unpack_data=False)
        self.assertTrue((l == u) and l is None)
        p, l, u = torch.lu_unpack(lu_data, lu_pivots, unpack_pivots=False)
        self.assertTrue(p is None)
        p, l, u = torch.lu_unpack(lu_data, lu_pivots, unpack_data=False, unpack_pivots=False)
        self.assertTrue((p == l == u) and p is None)

    @skipCUDAIfNoMagma
    @skipCPUIfNoLapack
    @dtypes(torch.double)
    @skipCUDAIfRocm
    def test_lobpcg_basic(self, device, dtype):
        self._test_lobpcg_method(device, dtype, 'basic')

    @skipCUDAIfNoMagma
    @skipCPUIfNoLapack
    @dtypes(torch.double)
    @skipCUDAIfRocm
    def test_lobpcg_ortho(self, device, dtype):
        self._test_lobpcg_method(device, dtype, 'ortho')

    def _test_lobpcg_method(self, device, dtype, method):
        from torch.testing._internal.common_utils import random_symmetric_pd_matrix, random_sparse_pd_matrix
        from torch._linalg_utils import matmul, qform
        from torch._lobpcg import lobpcg

        def test_tracker(worker):
            k = worker.iparams['k']
            nc = worker.ivars['converged_count']
            if k <= nc:
                tol = worker.fparams['tol']
                rerr = worker.tvars['rerr']
                X = worker.X
                E = worker.E
                B = worker.B
                A = worker.A
                dtype = X.dtype
                device = X.device

                # Check convergence
                self.assertLessEqual(rerr[:k].max(), tol)

                # Check B-orthogonality
                I = torch.eye(k, k, dtype=dtype, device=device)
                self.assertEqual(qform(B, X[:, :k]), I)

                # Check block equation
                self.assertEqual(qform(A, X[:, :k]) / E[:k], I, atol=0.2, rtol=0)

        orig_lobpcg = lobpcg

        def lobpcg(*args, **kwargs):
            kwargs['tracker'] = test_tracker
            kwargs['niter'] = 1000
            kwargs['method'] = method
            kwargs['tol'] = 1e-8
            return orig_lobpcg(*args, **kwargs)
        prec = 5e-4

        # check dense input
        mm = torch.matmul
        for batches in [(), (2,), (2, 3)]:
            for m, n, k in [
                    (9, 3, 1),
                    (9, 3, 2),
                    (9, 2, 2),
                    (100, 15, 5),
            ]:
                # skip tests that are known to fail with the basic
                # LOBPCG method due to calling cholesky on singular
                # input
                if method == 'basic' and (m, n, k) in [(9, 2, 2), (100, 15, 5)]:
                    continue
                A = random_symmetric_pd_matrix(m, *batches, device=device, dtype=dtype)
                B = random_symmetric_pd_matrix(m, *batches, device=device, dtype=dtype)

                # classical eigenvalue problem, smallest eigenvalues
                E, V = lobpcg(A, k=k, n=n, largest=False)
                self.assertEqual(E.shape, batches + (k,))
                self.assertEqual(V.shape, batches + (m, k))
                self.assertEqual(matmul(A, V), mm(V, E.diag_embed()), atol=prec, rtol=0)
                e = torch.symeig(A)[0]
                e_smallest = e[..., :k]
                self.assertEqual(E, e_smallest)

                # classical eigenvalue problem, largest eigenvalues
                E, V = lobpcg(A, k=k, n=n, largest=True)
                e_largest, _ = torch.sort(e[..., -k:], descending=True)
                self.assertEqual(E, e_largest, atol=prec, rtol=0)
                self.assertEqual(matmul(A, V), mm(V, E.diag_embed()), atol=prec, rtol=0)

                # generalized eigenvalue problem, smallest eigenvalues
                E, V = lobpcg(A, B=B, k=k, n=n, largest=False)
                self.assertEqual(matmul(A, V), mm(matmul(B, V), E.diag_embed()), atol=prec, rtol=0)

                # generalized eigenvalue problem, largest eigenvalues
                E, V = lobpcg(A, B=B, k=k, n=n, largest=True)
                self.assertEqual(matmul(A, V) / E.max(), mm(matmul(B, V), (E / E.max()).diag_embed()),
                                 atol=prec, rtol=0)

        # check sparse input
        for m, n, k, density in [
                (5, 1, 1, 0.8),
                (9, 3, 2, 0.5),
                (100, 1, 1, 0.1),
                (1000, 7, 3, 0.01),
        ]:
            # skip tests that are known to fail with the basic LOBCG
            # method due to insufficient accuracy
            if method == 'basic' and (m, n, k, density) in [(1000, 7, 3, 0.01)]:
                continue
            A = random_sparse_pd_matrix(m, density=density, device=device, dtype=dtype)
            B = random_sparse_pd_matrix(m, density=density, device=device, dtype=dtype)
            A_eigenvalues = torch.arange(1, m + 1, dtype=dtype) / m
            e_smallest = A_eigenvalues[..., :k]
            e_largest, _ = torch.sort(A_eigenvalues[..., -k:], descending=True)

            # classical eigenvalue problem, smallest eigenvalues
            E, V = lobpcg(A, k=k, n=n, largest=False)
            self.assertEqual(E, e_smallest)
            self.assertEqual(matmul(A, V), mm(V, E.diag_embed()), atol=prec, rtol=0)

            # classical eigenvalue problem, largest eigenvalues
            E, V = lobpcg(A, k=k, n=n, largest=True)
            self.assertEqual(matmul(A, V), mm(V, E.diag_embed()), atol=prec, rtol=0)
            self.assertEqual(E, e_largest)

            # generalized eigenvalue problem, smallest eigenvalues
            E, V = lobpcg(A, B=B, k=k, n=n, largest=False)
            self.assertEqual(matmul(A, V), matmul(B, mm(V, E.diag_embed())), atol=prec, rtol=0)

            # generalized eigenvalue problem, largest eigenvalues
            E, V = lobpcg(A, B=B, k=k, n=n, largest=True)
            self.assertEqual(matmul(A, V) / E.max(), mm(matmul(B, V), (E / E.max()).diag_embed()),
                             atol=prec, rtol=0)

    @skipCPUIfNoLapack
    @onlyCPU
    @dtypes(torch.double)
    def test_lobpcg_torchscript(self, device, dtype):
        from torch.testing._internal.common_utils import random_sparse_pd_matrix
        from torch._linalg_utils import matmul as mm

        lobpcg = torch.jit.script(torch.lobpcg)

        m = 500
        k = 5
        A1 = random_sparse_pd_matrix(m, density=2.0 / m, device=device, dtype=dtype)
        X1 = torch.randn((m, k), dtype=dtype, device=device)
        E1, V1 = lobpcg(A1, X=X1)
        eq_err = torch.norm((mm(A1, V1) - V1 * E1), 2) / E1.max()
        self.assertLess(eq_err, 1e-6)

    @unittest.skipIf(not TEST_SCIPY or (TEST_SCIPY and scipy.__version__ < '1.4.1'), "Scipy not found or older than 1.4.1")
    @skipCPUIfNoLapack
    @onlyCPU
    @dtypes(torch.double)
    def test_lobpcg_scipy(self, device, dtype):
        """Compare torch and scipy.sparse.linalg implementations of lobpcg
        """
        import time
        from torch.testing._internal.common_utils import random_sparse_pd_matrix
        from torch._linalg_utils import matmul as mm
        from scipy.sparse.linalg import lobpcg as scipy_lobpcg
        import scipy.sparse

        def toscipy(A):
            if A.layout == torch.sparse_coo:
                values = A.coalesce().values().cpu().numpy().copy()
                indices = A.coalesce().indices().cpu().numpy().copy()
                return scipy.sparse.coo_matrix((values, (indices[0], indices[1])), A.shape)
            return A.cpu().numpy().copy()

        niter = 1000
        repeat = 10
        m = 500   # size of the square matrix
        k = 7     # the number of requested eigenpairs
        A1 = random_sparse_pd_matrix(m, density=2.0 / m, device=device, dtype=dtype)
        B1 = random_sparse_pd_matrix(m, density=2.0 / m, device=device, dtype=dtype)
        X1 = torch.randn((m, k), dtype=dtype, device=device)

        A2 = toscipy(A1)
        B2 = toscipy(B1)
        X2 = toscipy(X1)

        lambdas1 = []

        def tracker(worker):
            lambdas1.append(worker.E[:])

        tol = 1e-8
        # tol for scipy lobpcg will be choosed so that the number of
        # iterations will be equal or very close to pytorch lobpcg
        # (that is around 170-180)

        # Standard eigenvalue problem
        E1, V1 = torch.lobpcg(A1, X=X1, niter=niter, largest=True, tracker=tracker, tol=tol)
        E2, V2, lambdas2 = scipy_lobpcg(A2, X2, maxiter=niter, largest=True, retLambdaHistory=True, tol=1.1 * tol)
        iters1 = len(lambdas1)
        iters2 = len(lambdas2)
        self.assertLess(abs(iters1 - iters2), 0.05 * max(iters1, iters2))

        E2a, V2a = scipy_lobpcg(A2, X2, maxiter=niter, largest=False)

        eq_err = torch.norm((mm(A1, V1) - V1 * E1), 2) / E1.max()
        eq_err_scipy = (abs(A2.dot(V2) - V2 * E2)**2).sum() ** 0.5 / E2.max()
        self.assertLess(eq_err, 1e-6)        # std
        self.assertLess(eq_err_scipy, 1e-6)  # std

        self.assertEqual(E1, torch.from_numpy(E2.copy()))

        # Generalized eigenvalue problem
        lambdas1 = []

        def tracker(worker):
            lambdas1.append(worker.E[:])

        E1, V1 = torch.lobpcg(A1, B=B1, X=X1, niter=niter, largest=True, tracker=tracker, tol=tol)
        E2, V2, lambdas2 = scipy_lobpcg(A2, X2, B=B2, maxiter=niter, largest=True, retLambdaHistory=True, tol=39 * tol)
        E2a, V2a = scipy_lobpcg(A2, X2, B=B2, maxiter=niter, largest=False)
        iters1 = len(lambdas1)
        iters2 = len(lambdas2)
        self.assertLess(abs(iters1 - iters2), 0.05 * max(iters1, iters2))

        eq_err = torch.norm((mm(A1, V1) - mm(B1, V1) * E1), 2) / E1.max()
        eq_err_scipy = (abs(A2.dot(V2) - B2.dot(V2) * E2)**2).sum() ** 0.5 / E2.max()
        self.assertLess(eq_err, 1e-6)        # general
        self.assertLess(eq_err_scipy, 1e-6)  # general

        self.assertEqual(E1, torch.from_numpy(E2.copy()))

        # Timings
        elapsed_ortho = 0
        elapsed_ortho_general = 0
        elapsed_scipy = 0
        elapsed_general_scipy = 0
        for i in range(repeat):
            start = time.time()
            torch.lobpcg(A1, X=X1, niter=niter, method='ortho', tol=tol)
            end = time.time()
            elapsed_ortho += end - start

            start = time.time()
            torch.lobpcg(A1, X=X1, B=B1, niter=niter, method='ortho', tol=tol)
            end = time.time()
            elapsed_ortho_general += end - start

            start = time.time()
            scipy_lobpcg(A2, X2, maxiter=niter, tol=1.1 * tol)
            end = time.time()
            elapsed_scipy += end - start

            start = time.time()
            scipy_lobpcg(A2, X2, B=B2, maxiter=niter, tol=39 * tol)
            end = time.time()
            elapsed_general_scipy += end - start

        elapsed_ortho_ms = 1000.0 * elapsed_ortho / repeat
        elapsed_ortho_general_ms = 1000.0 * elapsed_ortho_general / repeat
        elapsed_scipy_ms = 1000.0 * elapsed_scipy / repeat
        elapsed_general_scipy_ms = 1000.0 * elapsed_general_scipy / repeat

        print('''
CPU timings: torch.lobpcg vs scipy.sparse.linalg.lobpcg
-------------------------------------------------------
              | standard    | generalized | method
torch.lobpcg  | {:10.2f}  | {:10.2f}  | ortho
scipy_lobpcg  | {:10.2f}  | {:10.2f}  | N/A
-(input size: {:4}, eigenpairs:{:2}, units: ms per call)-
        '''.format(elapsed_ortho_ms, elapsed_ortho_general_ms,
                   elapsed_scipy_ms, elapsed_general_scipy_ms,
                   m, k))

        # Handling of very small tolerence
        tol = 1e-100

        lambdas1 = []

        def tracker(worker):
            lambdas1.append(worker.E[:])

        E1, V1 = torch.lobpcg(A1, X=X1, niter=niter, largest=True, tracker=tracker, tol=tol)
        iters1 = len(lambdas1)
        eq_err = torch.norm((mm(A1, V1) - V1 * E1), 2) / E1.max()

        try:
            E2, V2, lambdas2 = scipy_lobpcg(A2, X2, maxiter=niter, largest=True, retLambdaHistory=True, tol=tol)
            iters2 = len(lambdas2)
            eq_err_scipy = (abs(A2.dot(V2) - V2 * E2)**2).sum() ** 0.5 / E2.max()
        except Exception as msg:
            print('Calling scipy_lobpcg failed [standard]:', msg)
            iters2 = -1
            eq_err_scipy = -1

        lambdas1 = []

        def tracker(worker):
            lambdas1.append(worker.E[:])

        E1, V1 = torch.lobpcg(A1, X=X1, B=B1, niter=niter, largest=True, tracker=tracker, tol=tol)
        iters1_general = len(lambdas1)
        eq_err_general = torch.norm((mm(A1, V1) - mm(B1, V1) * E1), 2) / E1.max()

        try:
            E2, V2, lambdas2 = scipy_lobpcg(A2, X2, B=B2, maxiter=niter, largest=True, retLambdaHistory=True, tol=tol)
            iters2_general = len(lambdas2)
            eq_err_general_scipy = (abs(A2.dot(V2) - B2.dot(V2) * E2)**2).sum() ** 0.5 / E2.max()
        except Exception as msg:
            print('Calling scipy_lobpcg failed [generalized]:', msg)
            iters2_general = -1
            eq_err_general_scipy = -1

        print('''\
Handling of small tol={:6.0e}: torch.lobpcg vs scipy.sparse.linalg.lobpcg
----------------------------------------------------------------------------
              | standard    | generalized |  niter | method
torch.lobpcg  | {:10.2e}  | {:10.2e}  | {:6} | ortho
scipy_lobpcg  | {:10.2e}  | {:10.2e}  | {:6} | N/A
---(input size: {:4}, eigenpairs:{:2}, units: relative error, maxiter={:4})---
'''.format(tol, eq_err, eq_err_general, iters1, eq_err_scipy, eq_err_general_scipy, iters2, m, k, niter))

    def _test_addmm_addmv(self, f, t, m, v, *, alpha=None, beta=None, transpose_out=False):
        dtype = t.dtype
        numpy_dtype = dtype
        if dtype in {torch.bfloat16}:
            numpy_dtype = torch.float
        if dtype.is_complex:
            alpha = 0.9 + 0.3j if alpha is None else alpha
            beta = 0.5 + 0.6j if beta is None else beta
        else:
            alpha = 1.2 if alpha is None else alpha
            beta = 0.8 if beta is None else beta
        res1 = f(t, m, v, alpha=alpha, beta=beta)
        res2 = torch.full_like(res1, math.nan)
        if transpose_out:
            res2 = res2.t().clone(memory_format=torch.contiguous_format).t()
        f(t, m, v, alpha=alpha, beta=beta, out=res2)
        res3 = alpha * (m.to(numpy_dtype).cpu().numpy() @ v.to(numpy_dtype).cpu().numpy())
        if beta != 0:
            res3 += (beta * t).to(numpy_dtype).cpu().numpy()
        res3 = torch.from_numpy(res3).to(dtype)
        self.assertEqual(res1, res2)
        self.assertEqual(res1, res3)

    @precisionOverride({torch.bfloat16: 1e-0, torch.half: 5e-4, torch.float: 1e-4, torch.double: 1e-8,
                        torch.cfloat: 1e-4, torch.cdouble: 1e-8})
    @dtypesIfCUDA(*get_all_complex_dtypes(),
                  *get_all_fp_dtypes(include_bfloat16=(TEST_WITH_ROCM or (CUDA11OrLater and SM53OrLater)),
                                     include_half=(not TEST_WITH_ROCM)))
    @dtypes(torch.bfloat16, torch.float, torch.double, torch.cfloat, torch.cdouble)
    def test_addmv(self, device, dtype):
        # have to use torch.randn(...).to(bfloat16) instead of
        # torch.randn(..., dtype=bfloat16). randn does not support
        # bfloat16 yet.
        # "*0.2" to reduce errors for low precision
        ts = [
            0.2 * torch.randn(50, device=device).to(dtype),
            0.2 * torch.randn(1, device=device).to(dtype).expand(50),
        ]
        vs = [
            0.2 * torch.randn(100, device=device).to(dtype),
            0.2 * torch.ones(1, device=device).to(dtype).expand(100),  # to reduce errors for low precision
        ]
        ms = [
            # 0d
            0.2 * torch.ones((), device=device).to(dtype).expand(50, 100),  # to reduce errors for low precision
            # 1d
            0.2 * torch.randn((1, 100), device=device).to(dtype).expand(50, 100),
            # this initialization reduces errors for low precision for broadcasted matrices
            # by making sure that intermediate and result values are exactly representable
            # in low precision type
            0.2 * torch.randint(3, (50, 1), dtype=torch.float, device=device).to(dtype).expand(50, 100),
            # 2d
            0.2 * torch.randn((50, 100), device=device).to(dtype),
            0.2 * torch.randn((100, 50), device=device).to(dtype).t(),
        ]
        for m, v, t in itertools.product(ms, vs, ts):
            self._test_addmm_addmv(torch.addmv, t, m, v)
        # Test beta=0, t=nan
        t = torch.full((50,), math.nan, device=device).to(dtype)
        for m, v in itertools.product(ms, vs):
            self._test_addmm_addmv(torch.addmv, t, m, v, beta=0)

    @dtypesIfCUDA(*get_all_fp_dtypes(include_bfloat16=(TEST_WITH_ROCM or (CUDA11OrLater and SM53OrLater))))
    @dtypes(torch.float, torch.double)
    def test_addmv_rowmajor_colmajor_incx_incy_lda(self, device, dtype):
        # tests (o, s)*(s).  o is output size, s is summed size.
        o = 5
        s = 3
        a_data = torch.arange(1, o * s + 1, device=device, dtype=dtype).view(o, s)
        x_data = torch.arange(1, s + 1, 1, device=device, dtype=dtype)
        y_data = torch.ones(o, device=device, dtype=dtype)
        control = torch.tensor([15., 33., 51., 69., 87.], device=device, dtype=dtype)

        def _test(row_major, incx, incy, lda_tail):
            if row_major:
                a_storage = torch.full((o, s + lda_tail), float('nan'), device=device, dtype=dtype)
            else:
                a_storage = torch.full((s, o + lda_tail), float('nan'), device=device, dtype=dtype).permute(1, 0)
            a = a_storage[:o, :s].copy_(a_data)

            x_storage = torch.full((s, incx), float('nan'), device=device, dtype=dtype)
            x = x_storage[:, 0].copy_(x_data)

            y_storage = torch.full((o, incy), float('nan'), device=device, dtype=dtype)
            y = y_storage[:, 0].copy_(y_data)

            self._test_addmm_addmv(torch.addmv, y, a, x)

        for row_major, incx, incy, lda_tail in itertools.product((False, True), (1, 2), (1, 2), (0, 1)):
            _test(row_major, incx, incy, lda_tail)

    @precisionOverride({torch.double: 1e-8, torch.float: 1e-4, torch.bfloat16: 0.6,
                        torch.half: 1e-1, torch.cfloat: 1e-4, torch.cdouble: 1e-8})
    @dtypesIfCUDA(*get_all_complex_dtypes(),
                  *get_all_fp_dtypes(include_bfloat16=(TEST_WITH_ROCM or (CUDA11OrLater and SM53OrLater))))
    @dtypes(*get_all_complex_dtypes(), *get_all_fp_dtypes())
    @tf32_on_and_off(0.05)
    def test_addmm(self, device, dtype):
        M = torch.randn(10, 25, device=device).to(dtype)
        m1 = torch.randn(10, 50, device=device).to(dtype)
        m2 = torch.randn(50, 25, device=device).to(dtype)
        self._test_addmm_addmv(torch.addmm, M, m1, m2)

        # Test 0-strided
        M = torch.randn(10, 1, device=device).to(dtype).expand(10, 25)
        m1 = torch.randn(10, 1, device=device).to(dtype).expand(10, 50)
        m2 = torch.randn(50, 25, device=device).to(dtype)
        self._test_addmm_addmv(torch.addmm, M, m1, m2)

        # Test beta=0, M=nan
        M = torch.full((10, 25), math.nan, device=device).to(dtype)
        m1 = torch.randn(10, 50, device=device).to(dtype)
        m2 = torch.randn(50, 25, device=device).to(dtype)
        self._test_addmm_addmv(torch.addmm, M, m1, m2, beta=0)

        # Test transpose
        for t1, t2, t3, t4 in itertools.product([True, False], repeat=4):
            def maybe_transpose(cond, m):
                if not cond:
                    return m
                return m.t().clone(memory_format=torch.contiguous_format).t()

            M = maybe_transpose(t1, torch.randn(10, 25, device=device).to(dtype))
            m1 = maybe_transpose(t2, torch.randn(10, 50, device=device).to(dtype))
            m2 = maybe_transpose(t3, torch.randn(50, 25, device=device).to(dtype))
            self._test_addmm_addmv(torch.addmm, M, m1, m2, transpose_out=t4)

    @dtypes(torch.float, torch.double)
    @dtypesIfCUDA(*([torch.float, torch.double] + get_all_complex_dtypes()))
    @tf32_on_and_off(0.005)
    def test_addmm_sizes(self, device, dtype):
        for m in [0, 1, 25]:
            for n in [0, 1, 10]:
                for k in [0, 1, 8]:
                    M = torch.randn(n, m, device=device).to(dtype)
                    m1 = torch.randn(n, k, device=device).to(dtype)
                    m2 = torch.randn(k, m, device=device).to(dtype)
                    self._test_addmm_addmv(torch.addmm, M, m1, m2)

                    m1 = torch.randn(n, k + 1, device=device).to(dtype)
                    m2 = torch.randn(k, m, device=device).to(dtype)
                    self.assertRaisesRegex(RuntimeError, f"{n}x{k + 1}.*{k}x{m}", lambda: torch.addmm(M, m1, m2))
                    self.assertRaisesRegex(RuntimeError, f"{n}x{k + 1}.*{k}x{m}", lambda: torch.mm(m1, m2))

    @dtypes(torch.half)
    @onlyCUDA
    def test_addmm_baddbmm_overflow(self, device, dtype):
        orig = torch.backends.cuda.matmul.allow_fp16_reduced_precision_reduction
        torch.backends.cuda.matmul.allow_fp16_reduced_precision_reduction = False
        inp = torch.zeros(128, 128, dtype=torch.half, device=device)
        mat1 = torch.ones(128, 1000, dtype=torch.half, device=device) * 100
        mat2 = torch.ones(1000, 128, dtype=torch.half, device=device) * 100
        out = torch.addmm(inp, mat1, mat2, alpha=0.001, beta=0.)
        # just check for no overflow on ROCM
        if TEST_WITH_ROCM:
            self.assertFalse(out.isinf().any())
        else:
            self.assertTrue((out == 10000.).all())
        inp = torch.zeros(3, 128, 128, dtype=torch.half, device=device)
        mat1 = torch.ones(3, 128, 1000, dtype=torch.half, device=device) * 100
        mat2 = torch.ones(3, 1000, 128, dtype=torch.half, device=device) * 100
        out = torch.baddbmm(inp, mat1, mat2, alpha=0.001, beta=0.)
        if TEST_WITH_ROCM:
            self.assertFalse(out.isinf().any())
        else:
            self.assertTrue((out == 10000.).all())
        torch.backends.cuda.matmul.allow_fp16_reduced_precision_reduction = orig

    @unittest.skipIf(IS_FBCODE and IS_REMOTE_GPU, "cublas runtime error")
    @onlyCUDA
    def test_matmul_45724(self, device):
        # https://github.com/pytorch/pytorch/issues/45724
        a = torch.rand(65537, 22, 64, device=device, dtype=torch.half)
        b = torch.rand(65537, 64, 22, device=device, dtype=torch.half)
        c = torch.full((65537, 22, 22), math.nan, dtype=torch.half, device=device)
        cpu_result = torch.matmul(a.cpu().float(), b.cpu().float()).cuda().half()
        torch.matmul(a, b, out=c)
        self.assertEqual(c, cpu_result)

    @slowTest
    @onlyNativeDeviceTypes
    @dtypes(torch.float32, torch.float64, torch.bfloat16, torch.int32, torch.int64, torch.cfloat, torch.cdouble)
    @dtypesIfCUDA(torch.float32, torch.float64, torch.cfloat, torch.cdouble)
    @tf32_on_and_off(0.01)
    def test_mm(self, device, dtype):
        def _test_mm(n, m, p, dtype, genf):
            # helper function
            def matrixmultiply(mat1, mat2):
                n = mat1.size(0)
                m = mat1.size(1)
                p = mat2.size(1)
                res = torch.zeros(n, p, dtype=dtype, device=device)
                for i, j in iter_indices(res):
                    res[i, j] = sum(mat1[i, k] * mat2[k, j] for k in range(m))
                return res

            # contiguous case
            mat1 = genf(n, m)
            mat2 = genf(m, p)
            res = torch.mm(mat1, mat2)

            res2 = matrixmultiply(mat1, mat2)
            self.assertEqual(res, res2)

            # non contiguous case 1
            mat1 = genf(n, m)
            mat2 = genf(p, m).t()
            res = torch.mm(mat1, mat2)

            res2 = matrixmultiply(mat1, mat2)
            self.assertEqual(res, res2)

            # non contiguous case 2
            mat1 = genf(m, n).t()
            mat2 = genf(m, p)
            res = torch.mm(mat1, mat2)

            res2 = matrixmultiply(mat1, mat2)
            self.assertEqual(res, res2)

            # non contiguous case 3
            mat1 = genf(m, n).t()
            mat2 = genf(p, m).t()
            res = torch.mm(mat1, mat2)

            res2 = matrixmultiply(mat1, mat2)
            self.assertEqual(res, res2)

            # test with zero stride
            mat1 = genf(n, m)
            mat2 = genf(m, 1).expand(m, p)
            res = torch.mm(mat1, mat2)

            res2 = matrixmultiply(mat1, mat2)
            self.assertEqual(res, res2)

            # explicitly exercise the _out variant in torch.mm().
            # contiguous case
            mat1 = genf(n, m)
            mat2 = genf(m, p)
            res = genf(n, p)
            torch.mm(mat1, mat2, out=res)

            res2 = matrixmultiply(mat1, mat2)
            self.assertEqual(res, res2)

            # explicitly exercise the _out variant in torch.mm().
            # non contiguous case 3
            mat1 = genf(m, n).t()
            mat2 = genf(p, m).t()
            res = genf(n, p)
            torch.mm(mat1, mat2, out=res)

            res2 = matrixmultiply(mat1, mat2)
            self.assertEqual(res, res2)

        def genf_int(x, y):
            return torch.randint(0, 100, (x, y), dtype=dtype, device=device)

        def genf_bfloat(x, y):
            return torch.randn(x, y, dtype=torch.float32, device=device).to(dtype) * 0.1

        def genf_float(x, y):
            return torch.randn(x, y, dtype=dtype, device=device)

        for (n, m, p) in [(20, 10, 15), (15, 20, 10), (25, 18, 10)]:
            if (dtype == torch.int32) or (dtype == torch.int64):
                genf = genf_int
            elif (dtype == torch.bfloat16):
                genf = genf_bfloat
            else:
                genf = genf_float

            _test_mm(n, m, p, dtype, genf)

    @onlyNativeDeviceTypes
    def test_mm_bmm_non_memory_dense(self, device):
        def _slice(tensor, fn):
            return fn(tensor)[..., ::2]
        A = torch.randn(3, 6, dtype=torch.cfloat, device=device)
        B = torch.randn(3, 3, dtype=torch.cfloat, device=device)
        out = torch.empty(3, 3, device=device, dtype=torch.complex64).t()
        out1 = torch.empty(3, 3, device=device, dtype=torch.complex64).t()
        A_conj = _slice(A, torch.conj)
        A_conj_physical = _slice(A, torch.conj_physical)

        self.assertEqual(torch.mm(A_conj, B, out=out), torch.mm(A_conj_physical, B, out=out))
        self.assertEqual(torch.mm(A_conj.t(), B, out=out), torch.mm(A_conj_physical.t(), B, out=out))

        Ab = torch.randn(2, 3, 6, dtype=torch.cfloat, device=device)
        Bb = torch.randn(2, 3, 3, dtype=torch.cfloat, device=device)
        Bb_ = torch.randn(1, 3, 3, dtype=torch.cfloat, device=device).expand(2, 3, 3)
        out_b = torch.empty(2, 3, 3, device=device, dtype=torch.complex64).mT

        Ab_conj = _slice(Ab, torch.conj)
        Ab_conj_physical = _slice(Ab, torch.conj_physical)

        def t_b(tensor):
            return tensor.mT

        self.assertEqual(torch.bmm(Ab_conj, Bb, out=out_b), torch.bmm(Ab_conj_physical, Bb, out=out_b))
        self.assertEqual(torch.bmm(t_b(Ab_conj), Bb, out=out_b), torch.bmm(t_b(Ab_conj_physical), Bb, out=out_b))

        # test broadcasting
        self.assertEqual(torch.bmm(Ab_conj, Bb_, out=out_b), torch.bmm(Ab_conj_physical, Bb_, out=out_b))
        self.assertEqual(torch.bmm(t_b(Ab_conj), Bb_, out=out_b), torch.bmm(t_b(Ab_conj_physical), Bb_, out=out_b))

    @onlyNativeDeviceTypes
    @dtypes(torch.float32, torch.float64)
    def test_strided_mm_bmm(self, device, dtype):
        # Tests strided view case with stride smaller than corresponding dimension size
        x = torch.tensor([[1., 2., 3.], [4., 5., 6.]], dtype=dtype, device=device)
        new_shape = [2, 2, 2]
        new_stride = [3, 1, 1]
        sx = torch.as_strided(x, size=new_shape, stride=new_stride)

        torch_fn = lambda x: torch.bmm(x, x)  # noqa: E731
        np_fn = lambda x: np.matmul(x, x)  # noqa: E731
        self.compare_with_numpy(torch_fn, np_fn, sx)

        torch_fn = lambda x: torch.mm(x, x)  # noqa: E731
        self.compare_with_numpy(torch_fn, np_fn, sx[0])

    @precisionOverride({torch.half: 0.05, torch.bfloat16: 0.05})
    @skipCUDAIf(torch.version.cuda == "10.1", "flaky on CUDA 10.1")
    @onlyNativeDeviceTypes
    @dtypes(*get_all_fp_dtypes(), *get_all_complex_dtypes())
    @tf32_on_and_off(0.05)
    def test_bmm(self, device, dtype):
        if self.device_type == 'cuda' and dtype is torch.bfloat16 and CUDA11OrLater and not SM53OrLater:
            # cuBLAS does not guarantee BFloat16 support on SM < 53.
            # So on PyTorch, we consider BFloat16 support on SM < 53 as
            # undefined bahavior
            return

        batch_sizes = [1, 10]
        M, N, O = 23, 15, 12
        numpy_dtype = dtype if dtype != torch.bfloat16 else torch.float32

        is_supported = True
        if dtype == torch.bfloat16 and self.device_type == 'cuda':
            is_supported = TEST_WITH_ROCM or (CUDA11OrLater and SM53OrLater)

        if not is_supported:
            for num_batches in batch_sizes:
                b1 = torch.randn(num_batches, M, N, device=device).to(dtype)
                b2 = torch.randn(num_batches, N, O, device=device).to(dtype)
                self.assertRaisesRegex(RuntimeError, "type|Type|not implemented|CUBLAS_STATUS_NOT_SUPPORTED",
                                       lambda: torch.bmm(b1, b2))
            return

        def invert_perm(p):
            d = {x: i for i, x in enumerate(p)}
            return (d[0], d[1], d[2])

        def generate_inputs(num_batches):
            # transposed tensors
            for perm1, perm2 in itertools.product(itertools.permutations((0, 1, 2)), repeat=2):
                b1 = make_tensor((num_batches, M, N), dtype=dtype, device=device, low=-0.1, high=0.1)
                b2 = make_tensor((num_batches, N, O), dtype=dtype, device=device, low=-0.1, high=0.1)
                b1 = b1.permute(perm1).contiguous().permute(invert_perm(perm1))
                b2 = b2.permute(perm2).contiguous().permute(invert_perm(perm2))
                yield b1, b2
            # broadcasting tensors
            for b1, b2, b3, b4, b5, b6 in itertools.product((True, False), repeat=6):
                shape1 = (num_batches if b1 else 1, M if b2 else 1, N if b3 else 1)
                shape2 = (num_batches if b4 else 1, N if b5 else 1, O if b6 else 1)
                b1 = make_tensor(shape1, dtype=dtype, device=device, low=-0.1, high=0.1).expand(num_batches, M, N)
                b2 = make_tensor(shape2, dtype=dtype, device=device, low=-0.1, high=0.1).expand(num_batches, N, O)
                yield b1, b2
            # zero-sized tensors
            for z1, z2, z3, z4 in itertools.product((True, False), repeat=4):
                shape1 = (num_batches if z1 else 0, M if z2 else 0, N if z3 else 0)
                shape2 = (num_batches if z1 else 0, N if z3 else 0, O if z4 else 0)
                b1 = torch.randn(shape1, dtype=dtype, device=device)
                b2 = torch.randn(shape2, dtype=dtype, device=device)
                yield b1, b2

        for num_batches in batch_sizes:
            for (b1, b2), perm3 in itertools.product(generate_inputs(num_batches), itertools.permutations((0, 1, 2))):
                res1 = torch.bmm(b1, b2)
                res2 = torch.full((num_batches, M, O), math.nan, dtype=dtype, device=device) \
                    .permute(perm3).contiguous().permute(invert_perm(perm3))
                torch.bmm(b1, b2, out=res2)
                expect = torch.from_numpy(
                    b1.to(numpy_dtype).cpu().numpy() @ b2.to(numpy_dtype).cpu().numpy()).to(device=device, dtype=dtype)
                self.assertEqual(expect, res1)
                self.assertEqual(expect, res2)

                if self.device_type == 'cuda':
                    # check that mixed arguments are rejected
                    self.assertRaises(RuntimeError, lambda: torch.bmm(b1, b2.cpu()))
                    self.assertRaises(RuntimeError, lambda: torch.bmm(b1.cpu(), b2))
                    self.assertRaises(RuntimeError, lambda: torch.bmm(b1, b2, out=res2.cpu()))

    def _test_addbmm_baddbmm(self, func, b1, b2, ref, out_tensor):
        getattr(out_tensor, func + "_")(b1, b2)
        self.assertEqual(out_tensor, ref)
        res3 = out_tensor.clone()

        with self.assertWarnsOnceRegex(
                UserWarning, f"This overload of {func}_ is deprecated"):
            getattr(out_tensor, func + "_")(1, b1, b2)
        self.assertEqual(out_tensor, ref * 2),
        getattr(res3, func + "_")(b1, b2, beta=1)
        self.assertEqual(out_tensor, res3)

        with self.assertWarnsOnceRegex(
                UserWarning, f"This overload of {func}_ is deprecated"):
            getattr(out_tensor, func + "_")(1., .5, b1, b2)
        self.assertEqual(out_tensor, ref * 2.5)
        getattr(res3, func + "_")(b1, b2, beta=1., alpha=.5)
        self.assertEqual(out_tensor, res3)

        with self.assertWarnsOnceRegex(
                UserWarning, f"This overload of {func} is deprecated"):
            self.assertEqual(out_tensor, getattr(torch, func)(1, out_tensor, 0, b1, b2))

        res4 = getattr(torch, func)(out_tensor, b1, b2, beta=1, alpha=.5)
        self.assertEqual(res4, ref * 3),

        nan = torch.full_like(out_tensor, math.nan)
        res5 = getattr(torch, func)(nan, b1, b2, beta=0, alpha=1)
        self.assertEqual(res5, ref)

        if b1.is_complex():
            res6 = getattr(torch, func)(out_tensor, b1, b2, beta=.1j, alpha=.5j)
            self.assertEqual(res6, out_tensor * .1j + .5j * ref)
        else:
            res6 = getattr(torch, func)(out_tensor, b1, b2, beta=.1, alpha=.5)
            self.assertEqual(res6, out_tensor * .1 + .5 * ref)

        res7 = torch.full_like(out_tensor, math.nan)
        getattr(torch, func)(nan, b1, b2, beta=0, out=res7)
        self.assertEqual(res7, ref)

    @precisionOverride({torch.half: 0.05, torch.bfloat16: 0.05})
    @onlyNativeDeviceTypes
    @dtypes(*get_all_fp_dtypes(), *get_all_complex_dtypes())
    @tf32_on_and_off(0.05)
    def test_addbmm(self, device, dtype):
        if self.device_type == 'cuda' and dtype is torch.bfloat16 and CUDA11OrLater and not SM53OrLater:
            # cuBLAS does not guarantee BFloat16 support on SM < 53.
            # So on PyTorch, we consider BFloat16 support on SM < 53 as
            # undefined bahavior
            return

        num_batches = 2
        M, N, O = 16, 17, 18

        is_supported = True
        if dtype == torch.bfloat16:
            if self.device_type == 'cpu':
                self.precision = 1  # 43 vs 43.75
            else:
                is_supported = TEST_WITH_ROCM or (CUDA11OrLater and SM53OrLater)

        if not is_supported:
            b1 = make_tensor((num_batches, M, N), dtype=dtype, device=device, low=-1, high=1)
            b2 = make_tensor((num_batches, N, O), dtype=dtype, device=device, low=-1, high=1)
            t = make_tensor((M, O), dtype=dtype, device=device, low=-1, high=1)
            self.assertRaisesRegex(RuntimeError, "type|Type|not implemented|CUBLAS_STATUS_NOT_SUPPORTED",
                                   lambda: torch.addbmm(t, b1, b2))
            return

        def invert_perm(p):
            d = {x: i for i, x in enumerate(p)}
            return (d[0], d[1], d[2])

        def generate_tensor():
            numpy_dtype = dtype if dtype != torch.bfloat16 else torch.float32
            # transposed tensors
            for perm1, perm2 in itertools.product(itertools.permutations((0, 1, 2)), repeat=2):
                for perm3 in itertools.permutations((0, 1)):
                    b1 = make_tensor((num_batches, M, N), dtype=dtype, device=device, low=-1, high=1) * 0.1
                    b2 = make_tensor((num_batches, N, O), dtype=dtype, device=device, low=-1, high=1) * 0.1
                    b1 = b1.permute(perm1).contiguous().permute(invert_perm(perm1))
                    b2 = b2.permute(perm2).contiguous().permute(invert_perm(perm2))
                    ref = torch.from_numpy(
                        b1.to(numpy_dtype).cpu().numpy() @ b2.to(numpy_dtype).cpu().numpy()
                    ).to(device=device, dtype=dtype).sum(0)
                    out_tensor = torch.zeros_like(ref).permute(perm3).contiguous().permute(perm3)
                    yield b1, b2, ref, out_tensor
            # broadcasting tensors
            for s1, s2, s3, s4, s5, s6 in itertools.product((True, False), repeat=6):
                shape1 = (num_batches if s1 else 1, M if s2 else 1, N if s3 else 1)
                shape2 = (num_batches if s4 else 1, N if s5 else 1, O if s6 else 1)
                b1 = make_tensor(shape1, dtype=dtype, device=device, low=-1, high=1).expand(num_batches, M, N) * 0.1
                b2 = make_tensor(shape2, dtype=dtype, device=device, low=-1, high=1).expand(num_batches, N, O) * 0.1
                ref = torch.from_numpy(
                    b1.to(numpy_dtype).cpu().numpy() @ b2.to(numpy_dtype).cpu().numpy()
                ).to(device=device, dtype=dtype).sum(0)
                out_tensor = torch.zeros_like(ref)
                yield b1, b2, ref, out_tensor
            # zero-sized tensors
            for z1, z2, z3, z4 in itertools.product((True, False), repeat=4):
                shape1 = (num_batches if z1 else 0, M if z2 else 0, N if z3 else 0)
                shape2 = (num_batches if z1 else 0, N if z3 else 0, O if z4 else 0)
                b1 = make_tensor(shape1, dtype=dtype, device=device, low=-1, high=1) * 0.1
                b2 = make_tensor(shape2, dtype=dtype, device=device, low=-1, high=1) * 0.1
                ref = torch.from_numpy(
                    b1.to(numpy_dtype).cpu().numpy() @ b2.to(numpy_dtype).cpu().numpy()
                ).to(device=device, dtype=dtype).sum(0)
                out_tensor = torch.zeros_like(ref)
                yield b1, b2, ref, out_tensor

        for b1, b2, ref, out_tensor in generate_tensor():
            self._test_addbmm_baddbmm("addbmm", b1, b2, ref, out_tensor)

    @precisionOverride({torch.half: 0.1, torch.bfloat16: 0.5})
    @onlyNativeDeviceTypes
    @dtypes(*get_all_fp_dtypes(), *get_all_complex_dtypes())
    @tf32_on_and_off(0.05)
    def test_baddbmm(self, device, dtype):
        if self.device_type == 'cuda' and dtype is torch.bfloat16 and CUDA11OrLater and not SM53OrLater:
            # cuBLAS does not guarantee BFloat16 support on SM < 53.
            # So on PyTorch, we consider BFloat16 support on SM < 53 as
            # undefined bahavior
            return

        num_batches = 10
        M, N, O = 12, 8, 50

        is_supported = True
        if dtype == torch.bfloat16 and self.device_type == 'cuda':
            is_supported = TEST_WITH_ROCM or (CUDA11OrLater and SM53OrLater)

        if not is_supported:
            b1 = make_tensor((num_batches, M, N), dtype=dtype, device=device, low=-1, high=1)
            b2 = make_tensor((num_batches, N, O), dtype=dtype, device=device, low=-1, high=1)
            t = make_tensor((num_batches, M, O), dtype=dtype, device=device, low=-1, high=1)
            self.assertRaisesRegex(RuntimeError, "type|Type|not implemented|CUBLAS_STATUS_NOT_SUPPORTED",
                                   lambda: torch.baddbmm(t, b1, b2))
            return

        def invert_perm(p):
            d = {x: i for i, x in enumerate(p)}
            return (d[0], d[1], d[2])

        def generate_tensor():
            numpy_dtype = dtype if dtype != torch.bfloat16 else torch.float32
            # transposed tensors
            for perm1, perm2, perm3 in itertools.product(itertools.permutations((0, 1, 2)), repeat=3):
                b1 = make_tensor((num_batches, M, N), dtype=dtype, device=device, low=-1, high=1)
                b2 = make_tensor((num_batches, N, O), dtype=dtype, device=device, low=-1, high=1)
                b1 = b1.permute(perm1).contiguous().permute(invert_perm(perm1))
                b2 = b2.permute(perm2).contiguous().permute(invert_perm(perm2))
                ref = torch.from_numpy(
                    b1.to(numpy_dtype).cpu().numpy() @ b2.to(numpy_dtype).cpu().numpy()).to(device=device, dtype=dtype)
                out_tensor = torch.zeros_like(ref)
                out_tensor = out_tensor.permute(perm3).contiguous().permute(invert_perm(perm3))
                yield b1, b2, ref, out_tensor
            # broadcasting tensors
            for s1, s2, s3, s4, s5, s6 in itertools.product((True, False), repeat=6):
                shape1 = (num_batches if s1 else 1, M if s2 else 1, N if s3 else 1)
                shape2 = (num_batches if s4 else 1, N if s5 else 1, O if s6 else 1)
                b1 = make_tensor(shape1, dtype=dtype, device=device, low=-1, high=1).expand(num_batches, M, N)
                b2 = make_tensor(shape2, dtype=dtype, device=device, low=-1, high=1).expand(num_batches, N, O)
                ref = torch.from_numpy(
                    b1.to(numpy_dtype).cpu().numpy() @ b2.to(numpy_dtype).cpu().numpy()).to(device=device, dtype=dtype)
                out_tensor = torch.zeros_like(ref)
                yield b1, b2, ref, out_tensor
            # zero-sized tensors
            for z1, z2, z3, z4 in itertools.product((True, False), repeat=4):
                shape1 = (num_batches if z1 else 0, M if z2 else 0, N if z3 else 0)
                shape2 = (num_batches if z1 else 0, N if z3 else 0, O if z4 else 0)
                b1 = make_tensor(shape1, dtype=dtype, device=device, low=-2, high=2)
                b2 = make_tensor(shape2, dtype=dtype, device=device, low=-2, high=2)
                ref = torch.from_numpy(
                    b1.to(numpy_dtype).cpu().numpy() @ b2.to(numpy_dtype).cpu().numpy()).to(device=device, dtype=dtype)
                out_tensor = torch.zeros_like(ref)
                yield b1, b2, ref, out_tensor

        for b1, b2, ref, out_tensor in generate_tensor():
            self._test_addbmm_baddbmm("baddbmm", b1, b2, ref, out_tensor)

    # TODO: update to compare against NumPy
    @onlyCUDA
    def test_solve_methods_arg_device(self, device):
        for b_device, A_device in itertools.product(['cpu', device], repeat=2):
            if b_device == A_device:
                continue

            b = torch.randn(3, 1, device=b_device)
            A = torch.randn(3, 3, device=A_device)

            # solve and cholesky_solve goes through generic backend dispatch and hit kernel specific device check first
            # triangular_solve goes through specific backend dispatch (CPU/CUDA) and hit auto-generated device check first
            generic_backend_dispatch_err_str = "Expected b and A to be on the same device"
            specific_backend_dispatch_err_str = "Expected all tensors to be on the same device"
            with self.assertRaisesRegex(RuntimeError, generic_backend_dispatch_err_str):
                torch.solve(b, A)

            with self.assertRaisesRegex(RuntimeError, generic_backend_dispatch_err_str):
                torch.cholesky_solve(b, A)

            with self.assertRaisesRegex(RuntimeError, specific_backend_dispatch_err_str):
                torch.triangular_solve(b, A)

            # b and A have to be modified to match accepted inputs sizes for lu_solve
            b = b.unsqueeze(0)
            A = A.unsqueeze(0)
            with self.assertRaisesRegex(RuntimeError, specific_backend_dispatch_err_str):
                torch.lu_solve(b, A, torch.rand(A.shape[:-1], device=A_device).int())

            # This checks if a suitable error message is thrown
            # when LU output and pivots are not on the same device
            with self.assertRaisesRegex(RuntimeError, specific_backend_dispatch_err_str):
                torch.lu_solve(b, A, torch.rand(A.shape[:-1], device=b_device).int())

    @precisionOverride({torch.float32: 5e-3, torch.complex64: 1e-3})
    @skipCUDAIfNoMagma
    @skipCPUIfNoLapack
    @dtypes(*floating_and_complex_types())
    def test_pinverse(self, device, dtype):
        make_fullrank = make_fullrank_matrices_with_distinct_singular_values
        make_arg = partial(make_fullrank, device=device, dtype=dtype)

        def run_test(M):
            # Testing against definition for pseudo-inverses
            MPI = torch.pinverse(M)
            MPI_ = MPI.cpu().numpy()
            M_ = M.cpu().numpy()
            if M.numel() > 0:
                self.assertEqual(M_, np.matmul(np.matmul(M_, MPI_), M_))
                self.assertEqual(MPI_, np.matmul(np.matmul(MPI_, M_), MPI_))
                self.assertEqual(np.matmul(M_, MPI_), np.matmul(M_, MPI_).swapaxes(-2, -1).conj())
                self.assertEqual(np.matmul(MPI_, M_), np.matmul(MPI_, M_).swapaxes(-2, -1).conj())
            else:
                self.assertEqual(M.shape, MPI.shape[:-2] + (MPI.shape[-1], MPI.shape[-2]))
        for sizes in [(5, 5), (3, 5, 5), (3, 7, 5, 5),  # square matrices
                      (3, 2), (5, 3, 2), (7, 5, 3, 2),  # fat matrices
                      (2, 3), (5, 2, 3), (7, 5, 2, 3),  # thin matrices
                      (0, 0), (0, 2), (2, 0), (3, 0, 0), (0, 3, 0), (0, 0, 3)]:  # zero numel matrices
            M = torch.randn(*sizes, dtype=dtype, device=device)
            run_test(M)

        # Test inverse and pseudo-inverse for invertible matrix
        for sizes in [(5, 5), (3, 5, 5), (3, 7, 5, 5)]:
            matsize = sizes[-1]
            batchdims = sizes[:-2]
            M = make_arg(*batchdims, matsize, matsize)
            self.assertEqual(torch.eye(matsize, dtype=dtype, device=device).expand(sizes), M.pinverse().matmul(M),
                             atol=1e-7, rtol=0, msg='pseudo-inverse for invertible matrix')

    @skipCPUIfNoLapack
    @skipCUDAIfNoMagmaAndNoCusolver
    @dtypes(torch.double, torch.cdouble)
    def test_matrix_power_non_negative(self, device, dtype):
        def check(*size):
            t = make_tensor(size, dtype=dtype, device=device)
            for n in range(8):
                res = torch.linalg.matrix_power(t, n)
                ref = np.linalg.matrix_power(t.cpu().numpy(), n)
                self.assertEqual(res.cpu(), torch.from_numpy(ref))

        check(0, 0)
        check(1, 1)
        check(5, 5)
        check(0, 3, 3)
        check(2, 3, 3)

    @skipCPUIfNoLapack
    @skipCUDAIfNoMagmaAndNoCusolver
    @dtypes(torch.double, torch.cdouble)
    def test_matrix_power_negative(self, device, dtype):
        make_fullrank = make_fullrank_matrices_with_distinct_singular_values
        make_arg = partial(make_fullrank, device=device, dtype=dtype)

        def check(*size):
            t = make_arg(*size)
            for n in range(-7, 0):
                res = torch.linalg.matrix_power(t, n)
                ref = np.linalg.matrix_power(t.cpu().numpy(), n)
                self.assertEqual(res.cpu(), torch.from_numpy(ref))

        check(0, 0)
        check(5, 5)
        check(2, 0, 0)
        check(0, 3, 3)
        check(2, 3, 3)
        check(2, 3, 5, 5)

    @skipCUDAIfNoMagma
    @skipCPUIfNoLapack
    @dtypes(torch.float, torch.complex64)
    def test_linalg_matrix_exp_utils(self, device, dtype):
        # test linear combination
        def run_test(coeff_shape, data_shape):
            coeffs = torch.rand(*coeff_shape, device=device, dtype=torch.float)
            x = torch.rand(coeff_shape[1], *data_shape, device=device, dtype=dtype)

            res1 = torch._compute_linear_combination(x, coeffs)
            res2 = (x.unsqueeze(0) * coeffs.view(*coeff_shape, *([1] * len(data_shape)))).sum(1)
            self.assertEqual(res1, res2, atol=1e-5, rtol=0.0)

            # check `out=` version
            res3 = torch.zeros(coeff_shape[0], *data_shape, device=device, dtype=dtype)
            torch._compute_linear_combination(x, coeffs, out=res3)
            self.assertEqual(res1, res3, atol=1e-5, rtol=0.0)

            res4 = torch.ones(coeff_shape[0], *data_shape, device=device, dtype=dtype)
            torch._compute_linear_combination(x, coeffs, out=res4)
            self.assertEqual(res1, res4 - 1.0, atol=1e-5, rtol=0.0)

            res5 = torch.ones(coeff_shape[0], *data_shape, device=device, dtype=dtype)
            res5_clone = res5.clone()
            torch._compute_linear_combination(x, coeffs, out=res5)
            self.assertEqual(res1, res5 - res5_clone, atol=1e-5, rtol=0.0)

        run_test([1, 3], [2, 2])
        run_test([3, 1], [2, 2])
        run_test([1, 10], [10, 10])
        run_test([10, 1], [10, 10])
        run_test([5, 3], [2, 2])
        run_test([5, 3], [100, 100])
        run_test([3, 4], [3, 3, 3])
        run_test([3, 4], [3, 3, 3, 3])

    @skipCUDAIfNoMagma
    @skipCPUIfNoLapack
    @dtypes(torch.float, torch.double, torch.complex64, torch.complex128)
    def test_linalg_matrix_exp_boundary_cases(self, device, dtype):
        expm = torch.linalg.matrix_exp

        with self.assertRaisesRegex(RuntimeError, "Expected a floating point or complex tensor"):
            expm(torch.randn(3, 3).type(torch.int))

        with self.assertRaisesRegex(RuntimeError, "must have at least 2 dimensions"):
            expm(torch.randn(3))

        with self.assertRaisesRegex(RuntimeError, "must be batches of square matrices"):
            expm(torch.randn(3, 2, 1))

        # check 1x1 matrices
        x = torch.randn(3, 3, 1, 1)
        self.assertEqual(expm(x), x.exp())

    @slowTest
    @skipCUDAIfNoMagma
    @skipCPUIfNoLapack
    @dtypes(torch.float, torch.double, torch.cfloat, torch.cdouble)
    def test_linalg_matrix_exp_analytic(self, device, dtype):
        expm = torch.linalg.matrix_exp
        # check zero matrix
        x = torch.zeros(20, 20, dtype=dtype, device=device)
        self.assertTrue((expm(x) == torch.eye(20, 20, dtype=dtype, device=device)).all().item())

        def normalize_to_1_operator_norm(sample, desired_norm):
            sample_norm, _ = sample.abs().sum(-2).max(-1)
            sample_to_1_norm = sample / sample_norm.unsqueeze(-1).unsqueeze(-1)
            return sample_to_1_norm * desired_norm

        def gen_good_cond_number_matrices(*n):
            """
            Generates a diagonally-domimant matrix
            with the eigenvalues centered at 1
            and the radii at most (n[-1] - 1) / (n[-2] ** 2)
            """
            identity = torch.eye(n[-2], n[-1], dtype=dtype, device=device).expand(*n)
            x = torch.rand(*n, dtype=dtype, device=device) / (n[-1] ** 2)
            x = (x - x * identity) + identity
            return x

        def run_test(*n):
            if dtype == torch.float:
                thetas = [
                    1.192092800768788e-07,  # deg 1
                    5.978858893805233e-04,  # deg 2
                    5.116619363445086e-02,  # deg 4
                    5.800524627688768e-01,  # deg 8
                    1.461661507209034e+00,  # deg 12
                    3.010066362817634e+00   # deg 18
                ]
            else:  # if torch.double
                thetas = [
                    2.220446049250313e-16,  # deg 1
                    2.580956802971767e-08,  # deg 2
                    3.397168839976962e-04,  # deg 4
                    4.991228871115323e-02,  # deg 8
                    2.996158913811580e-01,  # deg 12
                    1.090863719290036e+00   # deg 18
                ]

            # generate input
            q = gen_good_cond_number_matrices(*n)
            q_ = q.cpu().numpy()
            qinv = torch.inverse(q)
            qinv_ = qinv.cpu().numpy()
            d = torch.randn(n[:-1], dtype=dtype, device=device)
            x = torch.from_numpy(
                np.matmul(q_, np.matmul(torch.diag_embed(d).cpu().numpy(), qinv_))).to(device)
            x_norm, _ = x.abs().sum(-2).max(-1)

            # test simple analytic whatever norm generated
            mexp = expm(x)
            mexp_analytic = np.matmul(
                q_,
                np.matmul(
                    torch.diag_embed(d.exp()).cpu().numpy(),
                    qinv_
                )
            )
            self.assertEqual(mexp, mexp_analytic, atol=1e-3, rtol=0.0)

            # generate norms to test different degree expansions
            sample_norms = []
            for i in range(len(thetas) - 1):
                sample_norms.append(0.5 * (thetas[i] + thetas[i + 1]))
            sample_norms = [thetas[0] / 2] + sample_norms + [thetas[-1] * 2]

            # matrices to equal norm
            for sample_norm in sample_norms:
                x_normalized = normalize_to_1_operator_norm(x, sample_norm)

                mexp = expm(x_normalized)
                mexp_analytic = np.matmul(
                    q_,
                    np.matmul(
                        torch.diag_embed((d / x_norm.unsqueeze(-1) * sample_norm).exp()).cpu().numpy(),
                        qinv_
                    )
                )
                self.assertEqual(mexp, mexp_analytic, atol=1e-3, rtol=0.0)

        # single matrix
        run_test(2, 2)
        run_test(3, 3)
        run_test(4, 4)
        run_test(5, 5)
        run_test(100, 100)
        run_test(200, 200)

        # small batch of matrices
        run_test(3, 2, 2)
        run_test(3, 3, 3)
        run_test(3, 4, 4)
        run_test(3, 5, 5)
        run_test(3, 100, 100)
        run_test(3, 200, 200)

        # large batch of matrices
        run_test(3, 3, 2, 2)
        run_test(3, 3, 3, 3)
        run_test(3, 3, 4, 4)
        run_test(3, 3, 5, 5)
        run_test(3, 3, 100, 100)
        run_test(3, 3, 200, 200)

    @skipCUDAIfNoMagma
    @skipCPUIfNoLapack
    @dtypes(torch.float, torch.double)
    def test_linalg_matrix_exp_batch(self, device, dtype):

        def run_test(*n):
            tensors_batch = torch.zeros(n, dtype=dtype, device=device)
            tensors_batch = tensors_batch.view(-1, n[-2], n[-1])

            num_matrices = tensors_batch.size(0)
            tensors_list = []
            for i in range(num_matrices):
                tensors_list.append(torch.randn(n[-2], n[-1], dtype=dtype, device=device))

            for i in range(num_matrices):
                tensors_batch[i, ...] = tensors_list[i]

            tensors_exp_map = (torch.linalg.matrix_exp(x) for x in tensors_list)
            tensors_exp_batch = torch.linalg.matrix_exp(tensors_batch)

            for i, tensor_exp in enumerate(tensors_exp_map):
                self.assertEqual(tensors_exp_batch[i, ...], tensor_exp)

        # small batch of matrices
        run_test(3, 2, 2)
        run_test(3, 3, 3)
        run_test(3, 4, 4)
        run_test(3, 5, 5)

        # large batch of matrices
        run_test(3, 3, 2, 2)
        run_test(3, 3, 3, 3)
        run_test(3, 3, 4, 4)
        run_test(3, 3, 5, 5)

    @skipCUDAIfNoMagma
    @skipCPUIfNoLapack
    @dtypes(torch.float, torch.double, torch.cfloat, torch.cdouble)
    def test_linalg_matrix_exp_compare_with_taylor(self, device, dtype):

        def normalize_to_1_operator_norm(sample, desired_norm):
            sample_norm, _ = sample.abs().sum(-2).max(-1)
            sample_to_1_norm = sample / sample_norm.unsqueeze(-1).unsqueeze(-1)
            return sample_to_1_norm * desired_norm

        def gen_good_cond_number_matrices(*n):
            """
            Generates a diagonally-domimant matrix
            with the eigenvalues centered at 1
            and the radii at most (n[-1] - 1) / (n[-2] ** 2)
            """
            identity = torch.eye(n[-2], n[-1], dtype=dtype, device=device).expand(*n)
            x = torch.rand(*n, dtype=dtype, device=device) / (n[-1] ** 2)
            x = (x - x * identity) + identity
            return x

        def get_taylor_approximation(a, deg):
            a_ = a.cpu().numpy()
            identity = torch.eye(a.size(-2), a.size(-1), dtype=dtype, device=device).expand_as(a)
            res = identity.cpu().numpy()
            taylor_term = identity.cpu().numpy()

            for i in range(1, deg + 1):
                taylor_term = np.matmul(a_, taylor_term) / i
                res = res + taylor_term

            return res

        def scale_square(a, deg):
            if a.abs().pow(2).sum().sqrt() < 1.0:
                return get_taylor_approximation(a, 12)
            else:
                s = int(torch.log2(a.abs().pow(2).sum().sqrt()).ceil().item())
                b = a / (2 ** s)
                b = get_taylor_approximation(b, 18)
                for _ in range(s):
                    b = np.matmul(b, b)
                return torch.from_numpy(b).to(a.device)

        def run_test(*n):
            degs = [1, 2, 4, 8, 12, 18]
            if dtype == torch.float:
                thetas = [
                    1.192092800768788e-07,  # deg 1
                    5.978858893805233e-04,  # deg 2
                    5.116619363445086e-02,  # deg 4
                    5.800524627688768e-01,  # deg 8
                    1.461661507209034e+00,  # deg 12
                    3.010066362817634e+00   # deg 18
                ]
            else:  # if torch.double
                thetas = [
                    2.220446049250313e-16,  # deg 1
                    2.580956802971767e-08,  # deg 2
                    3.397168839976962e-04,  # deg 4
                    4.991228871115323e-02,  # deg 8
                    2.996158913811580e-01,  # deg 12
                    1.090863719290036e+00   # deg 18
                ]

            # generate norms to test different degree expansions
            sample_norms = []
            for i in range(len(thetas) - 1):
                sample_norms.append(0.5 * (thetas[i] + thetas[i + 1]))
            sample_norms = [thetas[0] / 2] + sample_norms + [thetas[-1] * 2]
            degs = [degs[0]] + degs

            for sample_norm, deg in zip(sample_norms, degs):
                x = gen_good_cond_number_matrices(*n)
                x = normalize_to_1_operator_norm(x, sample_norm)

                mexp = torch.linalg.matrix_exp(x)
                mexp_taylor = scale_square(x, deg)

                self.assertEqual(mexp, mexp_taylor, atol=1e-2, rtol=0.0)

        # single matrix
        run_test(2, 2)
        run_test(3, 3)
        run_test(4, 4)
        run_test(5, 5)

        # small batch of matrices
        run_test(3, 2, 2)
        run_test(3, 3, 3)
        run_test(3, 4, 4)
        run_test(3, 5, 5)

        # large batch of matrices
        run_test(3, 3, 2, 2)
        run_test(3, 3, 3, 3)
        run_test(3, 3, 4, 4)
        run_test(3, 3, 5, 5)

    @skipCUDAIfNoMagma
    @skipCPUIfNoLapack
    @dtypes(*floating_and_complex_types())
    @precisionOverride({torch.float32: 1e-3, torch.complex64: 1e-3,
                        torch.float64: 1e-8, torch.complex128: 1e-8})
    def test_slogdet(self, device, dtype):
        from torch.testing._internal.common_utils import (random_hermitian_matrix, random_hermitian_psd_matrix,
                                                          random_hermitian_pd_matrix, random_square_matrix_of_rank)

        # mat_chars denotes matrix characteristics
        # possible values are: hermitian, hermitian_psd, hermitian_pd, singular, non_singular
        def run_test(matsize, batchdims, mat_chars):
            num_matrices = np.prod(batchdims)
            list_of_matrices = []
            if num_matrices != 0:
                for idx in range(num_matrices):
                    mat_type = idx % len(mat_chars)
                    if mat_chars[mat_type] == 'hermitian':
                        list_of_matrices.append(random_hermitian_matrix(matsize, dtype=dtype, device=device))
                    elif mat_chars[mat_type] == 'hermitian_psd':
                        list_of_matrices.append(random_hermitian_psd_matrix(matsize, dtype=dtype, device=device))
                    elif mat_chars[mat_type] == 'hermitian_pd':
                        list_of_matrices.append(random_hermitian_pd_matrix(matsize, dtype=dtype, device=device))
                    elif mat_chars[mat_type] == 'singular':
                        list_of_matrices.append(torch.ones(matsize, matsize, dtype=dtype, device=device))
                    elif mat_chars[mat_type] == 'non_singular':
                        list_of_matrices.append(random_square_matrix_of_rank(matsize, matsize, dtype=dtype, device=device))
                full_tensor = torch.stack(list_of_matrices, dim=0).reshape(batchdims + (matsize, matsize))
            else:
                full_tensor = torch.randn(*batchdims, matsize, matsize, dtype=dtype, device=device)

            actual_value = torch.linalg.slogdet(full_tensor)
            expected_value = np.linalg.slogdet(full_tensor.cpu().numpy())
            self.assertEqual(expected_value[0], actual_value[0], atol=self.precision, rtol=self.precision)
            self.assertEqual(expected_value[1], actual_value[1], atol=self.precision, rtol=self.precision)

            # test out=variant
            sign_out = torch.empty_like(actual_value[0])
            logabsdet_out = torch.empty_like(actual_value[1])
            ans = torch.linalg.slogdet(full_tensor, out=(sign_out, logabsdet_out))
            self.assertEqual(ans[0], sign_out)
            self.assertEqual(ans[1], logabsdet_out)
            self.assertEqual(sign_out, actual_value[0])
            self.assertEqual(logabsdet_out, actual_value[1])

        for matsize, batchdims in itertools.product([0, 3, 5], [(0,), (3,), (5, 3)]):
            run_test(matsize, batchdims, mat_chars=['hermitian_pd'])
            run_test(matsize, batchdims, mat_chars=['singular'])
            run_test(matsize, batchdims, mat_chars=['non_singular'])
            run_test(matsize, batchdims, mat_chars=['hermitian', 'hermitian_pd', 'hermitian_psd'])
            run_test(matsize, batchdims, mat_chars=['singular', 'non_singular'])

    @skipCUDAIfNoMagma
    @skipCPUIfNoLapack
    @dtypes(*floating_and_complex_types())
    def test_slogdet_errors_and_warnings(self, device, dtype):
        # slogdet requires the input to be a square matrix or batch of square matrices
        a = torch.randn(2, 3, device=device, dtype=dtype)
        with self.assertRaisesRegex(RuntimeError, r'must be batches of square matrices'):
            torch.linalg.slogdet(a)

        # slogdet requires the input to be at least 2 dimensional tensor
        a = torch.randn(2, device=device, dtype=dtype)
        with self.assertRaisesRegex(RuntimeError, r'must have at least 2 dimensions'):
            torch.linalg.slogdet(a)

        # slogdet requires the input to be of float, double, cfloat or cdouble types
        a = torch.randn(2, 2, device=device, dtype=torch.bfloat16)
        with self.assertRaisesRegex(RuntimeError, r'of float, double, cfloat or cdouble types'):
            torch.linalg.slogdet(a)

        # if non-empty out tensor with wrong shape is passed a warning is given
        a = torch.randn(2, 3, 3, device=device, dtype=dtype)
        sign_out = torch.empty(1, device=device, dtype=dtype)
        real_dtype = a.real.dtype if dtype.is_complex else dtype
        logabsdet_out = torch.empty(1, device=device, dtype=real_dtype)
        with warnings.catch_warnings(record=True) as w:
            # Trigger warning
            torch.linalg.slogdet(a, out=(sign_out, logabsdet_out))
            # Check warning occurs
            self.assertEqual(len(w), 1)
            self.assertTrue("An output with one or more elements was resized" in str(w[-1].message))

        # dtypes should be safely castable
        sign_out = torch.empty_like(a).to(torch.int)
        logabsdet_out = torch.empty_like(a).to(torch.int)
        with self.assertRaisesRegex(RuntimeError, "but got sign with dtype Int"):
            torch.linalg.slogdet(a, out=(sign_out, logabsdet_out))

        sign_out = torch.empty(0, device=device, dtype=dtype)
        with self.assertRaisesRegex(RuntimeError, "but got logabsdet with dtype Int"):
            torch.linalg.slogdet(a, out=(sign_out, logabsdet_out))

        # device should match
        if torch.cuda.is_available():
            wrong_device = 'cpu' if self.device_type != 'cpu' else 'cuda'
            sign_out = torch.empty(0, device=wrong_device, dtype=dtype)
            logabsdet_out = torch.empty(0, device=wrong_device, dtype=real_dtype)
            with self.assertRaisesRegex(RuntimeError, "tensors to be on the same device"):
                torch.linalg.slogdet(a, out=(sign_out, logabsdet_out))

    @skipCUDAIf(torch.version.cuda is not None
                and torch.version.cuda.split(".") < ["11", "3"], "There's a bug in cuSOLVER < 11.3")
    @skipCUDAIfNoMagmaAndNoCusolver
    @skipCPUIfNoLapack
    @dtypes(torch.double)
    def test_det_logdet_slogdet(self, device, dtype):
        def reference_slogdet(M):
            sdet, logabsdet = np.linalg.slogdet(M.detach().cpu().numpy())
            return M.new_tensor(sdet), M.new_tensor(logabsdet)

        def test_single_det(M, target, desc):
            target_sdet, target_logabsdet = target

            det = M.det()
            logdet = M.logdet()
            sdet, logabsdet = M.slogdet()
            linalg_sdet, linalg_logabsdet = torch.linalg.slogdet(M)

            # Test det
            self.assertEqual(det, target_sdet * target_logabsdet.exp(),
                             atol=1e-6, rtol=0, msg='{} (det)'.format(desc))

            # Test slogdet
            # Compare the overall value rather than individual parts because of
            # precision issues when det is near zero.
            self.assertEqual(sdet * logabsdet.exp(), target_sdet * target_logabsdet.exp(),
                             atol=1e-6, rtol=0, msg='{} (slogdet)'.format(desc))
            self.assertEqual(linalg_sdet * linalg_logabsdet.exp(), target_sdet * target_logabsdet.exp(),
                             atol=1e-6, rtol=0, msg='{} (linalg_slogdet)'.format(desc))

            # Test logdet
            # Compare logdet against our own pytorch slogdet because they should
            # be consistent, while it may behave slightly differently with other
            # slogdet implementations when det is near zero due to precision
            # issues.
            if sdet.item() < 0:
                self.assertTrue(logdet.item() != logdet.item(), '{} (logdet negative case)'.format(desc))
            else:
                self.assertEqual(logdet.exp(), target_logabsdet.exp(),
                                 atol=1e-6, rtol=0, msg='{} (logdet non-negative case)'.format(desc))

        eye = torch.eye(5, dtype=dtype, device=device)
        test_single_det(eye, (torch.ones((), dtype=dtype, device=device), torch.zeros((), dtype=dtype, device=device)), 'identity')
        # Testing bug in #34061 (https://github.com/pytorch/pytorch/issues/34061)
        for n in range(250, 551, 100):
            mat = torch.randn(n, n, dtype=dtype, device=device)
            q, _ = torch.qr(mat)
            ref_det, ref_logabsdet = reference_slogdet(q)
            test_single_det(q, (ref_det, ref_logabsdet), 'orthogonal')

        def test(M):
            assert M.size(0) >= 5, 'this helper fn assumes M to be at least 5x5'
            M = M.to(device)

            ref_M_sdet, ref_M_logabsdet = reference_slogdet(M)

            test_single_det(M, (ref_M_sdet, ref_M_logabsdet), 'basic')
            if ref_M_logabsdet.exp().item() >= 1e-6:  # skip singular
                M_inv = M.inverse()
                test_single_det(M_inv, reference_slogdet(M_inv), 'inverse')

            test_single_det(M, (ref_M_sdet, ref_M_logabsdet), 'transpose')

            for x in [0, 2, 4]:
                for scale in [-2, -0.1, 0, 10]:
                    if scale > 0:
                        target = ref_M_sdet, ref_M_logabsdet + math.log(scale)
                    elif scale == 0:
                        target = torch.zeros_like(ref_M_sdet), torch.full_like(ref_M_logabsdet, -inf)
                    else:
                        target = ref_M_sdet.neg(), ref_M_logabsdet + math.log(-scale)

                    # dim 0
                    M_clone = M.clone()
                    M_clone[:, x] *= scale
                    test_single_det(M_clone, target, 'scale a row')
                    # dim 1
                    M_clone = M.clone()
                    M_clone[x, :] *= scale
                    test_single_det(M_clone, target, 'scale a column')

            for x1, x2 in [(0, 3), (4, 1), (3, 2)]:
                assert x1 != x2, 'x1 and x2 needs to be different for this test'
                target = torch.zeros_like(ref_M_sdet), torch.full_like(ref_M_logabsdet, -inf)
                # dim 0
                M_clone = M.clone()
                M_clone[:, x2] = M_clone[:, x1]
                test_single_det(M_clone, target, 'two rows are same')
                # dim 1
                M_clone = M.clone()
                M_clone[x2, :] = M_clone[x1, :]
                test_single_det(M_clone, target, 'two columns are same')

                for scale1, scale2 in [(0.3, -1), (0, 2), (10, 0.1)]:
                    det_scale = scale1 * scale2 * -1
                    if det_scale > 0:
                        target = ref_M_sdet, ref_M_logabsdet + math.log(det_scale)
                    elif det_scale == 0:
                        target = torch.zeros_like(ref_M_sdet), torch.full_like(ref_M_logabsdet, -inf)
                    else:
                        target = ref_M_sdet.neg(), ref_M_logabsdet + math.log(-det_scale)

                    # dim 0
                    M_clone = M.clone()
                    t = M_clone[:, x1] * scale1
                    M_clone[:, x1] += M_clone[:, x2] * scale2
                    M_clone[:, x2] = t
                    test_single_det(M_clone, target, 'exchanging rows')
                    # dim 1
                    M_clone = M.clone()
                    t = M_clone[x1, :] * scale1
                    M_clone[x1, :] += M_clone[x2, :] * scale2
                    M_clone[x2, :] = t
                    test_single_det(M_clone, target, 'exchanging columns')

        def get_random_mat_scale(n):
            # For matrices with values i.i.d. with 0 mean, unit variance, and
            # subexponential tail, we have:
            #   E[log det(A^2)] \approx log((n-1)!)
            #
            # Notice:
            #   log Var[det(A)] = log E[det(A^2)] >= E[log det(A^2)]
            #
            # So:
            #   stddev[det(A)] >= sqrt( (n-1)! )
            #
            # We use this as an intuitive guideline to scale random generated
            # matrices so our closeness tests can work more robustly:
            #   scale by sqrt( (n-1)! )^(-1/n) = ( (n-1)! )^(-1/(2n))
            #
            # source: https://arxiv.org/pdf/1112.0752.pdf

            # TODO: technically we need subexponential distn for this to hold,
            #       but we mostly use gaussian entries below. Consider switching
            #       to Chi-sq if this turns out not stable enough, since Chi-sq
            #       is easy enough to sample from.
            return math.factorial(n - 1) ** (-1.0 / (2 * n))

        for n in [5, 10, 25]:
            scale = get_random_mat_scale(n)
            test(torch.randn(n, n, dtype=dtype, device=device) * scale)
            r = torch.randn(n, n, dtype=dtype, device=device) * scale
            # symmetric psd
            test(r.mm(r.t()))
            # symmetric pd
            r = torch.randn(n, n, dtype=dtype, device=device) * scale
            test(r.mm(r.t()) + torch.eye(n, dtype=dtype, device=device) * 1e-6)
            # symmetric
            r = torch.randn(n, n, dtype=dtype, device=device) * scale
            for i in range(n):
                for j in range(i):
                    r[i, j] = r[j, i]
            test(r)
            # non-contiguous
            test((torch.randn(n, n, n + 1, dtype=dtype, device=device) * scale)[:, 2, 1:])
            # det = 0
            r = torch.randn(n, n, dtype=dtype, device=device) * scale
            u, s, v = r.svd()
            if reference_slogdet(u)[0] < 0:
                u = -u
            if reference_slogdet(v)[0] < 0:
                v = -v
            s[0] *= -1
            s[-1] = 0
            test(u.mm(s.diag()).mm(v))

        # Small values to test numerical stability. Note that we don't scale
        # this matrix.
        r = torch.randn(512, 512, dtype=dtype, device=device)
        u, s, v = r.svd()
        s.fill_(1. / (100 * s.numel()))
        test(u.mm(s.diag()).mm(v))

    @skipCUDAIfNoMagma
    @skipCPUIfNoLapack
    @dtypes(torch.double)
    def test_det_logdet_slogdet_batched(self, device, dtype):
        from torch.testing._internal.common_utils import (random_symmetric_matrix, random_symmetric_psd_matrix,
                                                          random_symmetric_pd_matrix, random_square_matrix_of_rank)

        # mat_chars denotes matrix characteristics
        # possible values are: sym, sym_psd, sym_pd, sing, non_sym
        def run_test(matsize, batchdims, mat_chars):
            num_matrices = reduce(lambda x, y: x * y, batchdims, 1)
            list_of_matrices = []

            for idx in range(num_matrices):
                mat_type = idx % len(mat_chars)
                if mat_chars[mat_type] == 'sym':
                    list_of_matrices.append(random_symmetric_matrix(matsize, dtype=dtype, device=device))
                elif mat_chars[mat_type] == 'sym_psd':
                    list_of_matrices.append(random_symmetric_psd_matrix(matsize, dtype=dtype, device=device))
                elif mat_chars[mat_type] == 'sym_pd':
                    list_of_matrices.append(random_symmetric_pd_matrix(matsize, dtype=dtype, device=device))
                elif mat_chars[mat_type] == 'sing':
                    list_of_matrices.append(torch.ones(matsize, matsize, dtype=dtype, device=device))
                elif mat_chars[mat_type] == 'non_sing':
                    list_of_matrices.append(random_square_matrix_of_rank(matsize, matsize, dtype=dtype, device=device))
            full_tensor = torch.stack(list_of_matrices, dim=0).reshape(batchdims + (matsize, matsize))
            # Scaling adapted from `get_random_mat_scale` in _test_det_logdet_slogdet
            full_tensor *= (math.factorial(matsize - 1) ** (-1.0 / (2 * matsize)))

            for fn in [torch.det, torch.logdet, torch.slogdet, torch.linalg.slogdet]:
                expected_value = []
                actual_value = fn(full_tensor)
                for full_idx in itertools.product(*map(lambda x: list(range(x)), batchdims)):
                    expected_value.append(fn(full_tensor[full_idx]))

                if fn == torch.slogdet or fn == torch.linalg.slogdet:
                    sign_value = torch.stack([tup[0] for tup in expected_value], dim=0).reshape(batchdims)
                    expected_value = torch.stack([tup[1] for tup in expected_value], dim=0).reshape(batchdims)
                    self.assertEqual(sign_value, actual_value[0])
                    self.assertEqual(expected_value, actual_value[1])
                else:
                    expected_value = torch.stack(expected_value, dim=0).reshape(batchdims)
                    self.assertEqual(actual_value, expected_value)

        for matsize, batchdims in itertools.product([3, 5], [(3,), (5, 3)]):
            run_test(matsize, batchdims, mat_chars=['sym_pd'])
            run_test(matsize, batchdims, mat_chars=['sing'])
            run_test(matsize, batchdims, mat_chars=['non_sing'])
            run_test(matsize, batchdims, mat_chars=['sym', 'sym_pd', 'sym_psd'])
            run_test(matsize, batchdims, mat_chars=['sing', 'non_sing'])

    @skipCUDAIfNoMagma
    @skipCPUIfNoLapack
    @dtypes(*floating_and_complex_types())
    def test_cholesky_inverse(self, device, dtype):
        from torch.testing._internal.common_utils import random_hermitian_pd_matrix

        def run_test(shape, batch, upper, contiguous):
            A = random_hermitian_pd_matrix(shape, *batch, dtype=dtype, device=device)
            if A.numel() > 0 and not contiguous:
                A = A.mT
                self.assertFalse(A.is_contiguous())
            L = torch.linalg.cholesky(A)
            expected_inverse = torch.inverse(A)
            L = L.mH if upper else L
            actual_inverse = torch.cholesky_inverse(L, upper)
            self.assertEqual(actual_inverse, expected_inverse)

        shapes = (0, 3, 5)
        batches = ((), (0,), (3, ), (2, 2))
        for shape, batch, upper, contiguous in list(itertools.product(shapes, batches, (True, False), (True, False))):
            run_test(shape, batch, upper, contiguous)

        # check the out= variant
        A = random_hermitian_pd_matrix(3, 2, dtype=dtype, device=device)
        L = torch.linalg.cholesky(A)

        # There are two code paths currently for the out= variant
        # 1. When 'out' tensor is in Fortran (column-major) memory format
        # then the fast route is taken and the storage is reused directly in the computations
        # 2. When 'out' tensor is not in Fortran format then a temporary tensor is allocated internally
        # and the result is copied from the temporary tensor to 'out' tensor

        # This test checks the first code path
        out = torch.empty_like(A)
        out_t = out.mT.clone(memory_format=torch.contiguous_format)
        out = out_t.mT
        ans = torch.cholesky_inverse(L, out=out)
        self.assertEqual(ans, out)
        expected = torch.inverse(A)
        self.assertEqual(expected, out)

        # This test checks the second code path
        out = torch.empty_like(A)
        ans = torch.cholesky_inverse(L, out=out)
        self.assertEqual(ans, out)
        expected = torch.inverse(A)
        self.assertEqual(expected, out)

    @skipCUDAIfNoMagma
    @skipCPUIfNoLapack
    @dtypes(*floating_and_complex_types())
    def test_cholesky_inverse_errors_and_warnings(self, device, dtype):
        # cholesky_inverse requires the input to be at least 2 dimensional tensor
        a = torch.randn(2, device=device, dtype=dtype)
        with self.assertRaisesRegex(RuntimeError, "must have at least 2 dimensions"):
            torch.cholesky_inverse(a)

        # cholesky_inverse requires a square matrix
        a = torch.randn(2, 3, device=device, dtype=dtype)
        with self.assertRaisesRegex(RuntimeError, "must be batches of square matrices"):
            torch.cholesky_inverse(a)

        # if non-empty out tensor with wrong shape is passed a warning is given
        a = torch.randn(3, 3, device=device, dtype=dtype)
        out = torch.empty(2, 3, device=device, dtype=dtype)
        with warnings.catch_warnings(record=True) as w:
            # Trigger warning
            torch.cholesky_inverse(a, out=out)
            # Check warning occurs
            self.assertEqual(len(w), 1)
            self.assertTrue("An output with one or more elements was resized" in str(w[-1].message))

        # dtypes should be safely castable
        out = torch.empty(*a.shape, dtype=torch.int, device=device)
        with self.assertRaisesRegex(RuntimeError, "but got result with dtype Int"):
            torch.cholesky_inverse(a, out=out)

        # device should match
        if torch.cuda.is_available():
            wrong_device = 'cpu' if self.device_type != 'cpu' else 'cuda'
            out = torch.empty(0, device=wrong_device, dtype=dtype)
            with self.assertRaisesRegex(RuntimeError, "Expected all tensors to be on the same device"):
                torch.cholesky_inverse(a, out=out)

        # cholesky_inverse raises an error for invalid inputs on CPU
        # for example if at least one diagonal element is zero
        a = torch.randn(3, 3, device=device, dtype=dtype)
        a[1, 1] = 0
        if self.device_type == 'cpu':
            with self.assertRaisesRegex(torch.linalg.LinAlgError, r"cholesky_inverse: The diagonal element 2 is zero"):
                torch.cholesky_inverse(a)
        # cholesky_inverse on GPU does not raise an error for this case
        elif self.device_type == 'cuda':
            out = torch.cholesky_inverse(a)
            self.assertTrue(out.isinf().any() or out.isnan().any())

    def _select_broadcastable_dims(self, dims_full=None):
        # select full dimensionality
        if dims_full is None:
            dims_full = []
            ndims = random.randint(1, 4)
            dims_full = [random.randint(1, 8) for _ in range(ndims)]
        else:
            ndims = len(dims_full)

        # select actual dimensions for ops:
        # larger: full ndims, individual sizes may be reduced
        # smaller: possibly reduced ndims, sizes may be reduced
        smaller_ndims = random.randint(1, ndims)
        dims_small = []
        dims_large = []
        for i in range(ndims - 1, -1, -1):
            j = random.randint(1, 3)
            if j == 1:  # no reduced singleton dimension
                ds = dims_full[i]
                dl = dims_full[i]
            elif j == 2:  # larger may have reduced singleton dimension
                ds = dims_full[i]
                dl = 1 if len(dims_small) < smaller_ndims else dims_full[i]
            elif j == 3:  # smaller may have reduced singleton dimension
                ds = 1
                dl = dims_full[i]
            dims_large = [dl] + dims_large
            if len(dims_small) < smaller_ndims:
                dims_small = [ds] + dims_small
        return (dims_small, dims_large, dims_full)

    def test_broadcast_fused_matmul(self, device):
        fns = ["baddbmm", "addbmm", "addmm", "addmv", "addr"]

        for fn in fns:
            batch_dim = random.randint(1, 8)
            n_dim = random.randint(1, 8)
            m_dim = random.randint(1, 8)
            p_dim = random.randint(1, 8)

            def dims_full_for_fn():
                if fn == "baddbmm":
                    return ([batch_dim, n_dim, p_dim], [batch_dim, n_dim, m_dim], [batch_dim, m_dim, p_dim])
                elif fn == "addbmm":
                    return ([n_dim, p_dim], [batch_dim, n_dim, m_dim], [batch_dim, m_dim, p_dim])
                elif fn == "addmm":
                    return ([n_dim, p_dim], [n_dim, m_dim], [m_dim, p_dim])
                elif fn == "addmv":
                    return ([n_dim], [n_dim, m_dim], [m_dim])
                elif fn == "addr":
                    return ([n_dim, m_dim], [n_dim], [m_dim])
                else:
                    raise AssertionError("unknown function")

            (t0_dims_full, t1_dims, t2_dims) = dims_full_for_fn()
            (t0_dims_small, _, _) = self._select_broadcastable_dims(t0_dims_full)

            t0_small = torch.randn(*t0_dims_small, device=device).float()
            t1 = torch.randn(*t1_dims, device=device).float()
            t2 = torch.randn(*t2_dims, device=device).float()

            t0_full = t0_small.expand(*t0_dims_full).to(device)

            fntorch = getattr(torch, fn)
            r0 = fntorch(t0_small, t1, t2)
            r1 = fntorch(t0_full, t1, t2)
            self.assertEqual(r0, r1)

    @tf32_on_and_off(0.001)
    def test_broadcast_batched_matmul(self, device):
        n_dim = random.randint(1, 8)
        m_dim = random.randint(1, 8)
        p_dim = random.randint(1, 8)
        full_batch_dims = [random.randint(1, 3) for i in range(random.randint(1, 3))]
        (batch_dims_small, _, _) = self._select_broadcastable_dims(full_batch_dims)

        def verify_batched_matmul(full_lhs, one_dimensional):
            if not one_dimensional:
                lhs_dims = [n_dim, m_dim]
                rhs_dims = [m_dim, p_dim]
                result_dims = [n_dim, p_dim]
            else:
                lhs_dims = [n_dim, m_dim] if full_lhs else [m_dim]
                rhs_dims = [m_dim, p_dim] if not full_lhs else [m_dim]
                result_dims = [n_dim] if full_lhs else [p_dim]

            lhs_mat_dims = lhs_dims if len(lhs_dims) != 1 else [1, m_dim]
            rhs_mat_dims = rhs_dims if len(rhs_dims) != 1 else [m_dim, 1]
            full_mat_dims = lhs_mat_dims if full_lhs else rhs_mat_dims
            dim0_dims = rhs_dims if full_lhs else lhs_dims
            small_dims = batch_dims_small + (rhs_mat_dims if full_lhs else lhs_mat_dims)

            small = torch.randn(*(small_dims), device=device).float()
            dim0 = torch.randn(*(dim0_dims), device=device).float()
            full = torch.randn(*(full_batch_dims + full_mat_dims), device=device).float()
            if not one_dimensional:
                (lhsTensors, rhsTensors) = ((full,), (small, dim0)) if full_lhs else ((small, dim0), (full,))
            else:
                (lhsTensors, rhsTensors) = ((full,), (dim0,)) if full_lhs else ((dim0,), (full,))

            def maybe_squeeze_result(l, r, result):
                if len(lhs_dims) == 1 and l.dim() != 1:
                    return result.squeeze(-2)
                elif len(rhs_dims) == 1 and r.dim() != 1:
                    return result.squeeze(-1)
                else:
                    return result

            for lhs in lhsTensors:
                lhs_expanded = lhs.expand(*(torch.Size(full_batch_dims) + torch.Size(lhs_mat_dims)))
                lhs_expanded_matmul_fn = lhs_expanded.matmul
                for rhs in rhsTensors:
                    rhs_expanded = ((rhs if len(rhs_dims) != 1 else rhs.unsqueeze(-1)).
                                    expand(*(torch.Size(full_batch_dims) + torch.Size(rhs_mat_dims))))
                    truth = maybe_squeeze_result(lhs_expanded, rhs_expanded, lhs_expanded_matmul_fn(rhs_expanded))
                    for l in (lhs, lhs_expanded):
                        for r in (rhs, rhs_expanded):
                            l_matmul_fn = l.matmul
                            result = maybe_squeeze_result(l, r, l_matmul_fn(r))
                            self.assertEqual(truth, result)
                            # test torch.matmul function as well
                            torch_result = maybe_squeeze_result(l, r, torch.matmul(l, r))
                            self.assertEqual(truth, torch_result)
                            # test torch.matmul with out
                            out = torch.zeros_like(torch_result)
                            torch.matmul(l, r, out=out)
                            self.assertEqual(truth, maybe_squeeze_result(l, r, out))

                # compare to bmm
                bmm_result = (torch.bmm(lhs_expanded.contiguous().view(-1, *lhs_mat_dims),
                                        rhs_expanded.contiguous().view(-1, *rhs_mat_dims)))
                self.assertEqual(truth.view(-1, *result_dims), bmm_result.view(-1, *result_dims))

        for indices in itertools.product((True, False), repeat=2):
            verify_batched_matmul(*indices)

    def lu_solve_test_helper(self, A_dims, b_dims, pivot, device, dtype):
        make_fullrank = make_fullrank_matrices_with_distinct_singular_values
        make_A = partial(make_fullrank, device=device, dtype=dtype)

        b = torch.randn(*b_dims, dtype=dtype, device=device)
        A = make_A(*A_dims)
        LU_data, LU_pivots, info = torch.lu(A, get_infos=True, pivot=pivot)
        self.assertEqual(info, torch.zeros_like(info))
        return b, A, LU_data, LU_pivots

    @skipCPUIfNoLapack
    @skipCUDAIfNoMagma
    @dtypes(*floating_and_complex_types())
    @precisionOverride({torch.float32: 1e-3, torch.complex64: 1e-3,
                        torch.float64: 1e-8, torch.complex128: 1e-8})
    def test_lu_solve(self, device, dtype):
        def sub_test(pivot):
            for k, n in zip([2, 3, 5], [3, 5, 7]):
                b, A, LU_data, LU_pivots = self.lu_solve_test_helper((n, n), (n, k), pivot, device, dtype)
                x = torch.lu_solve(b, LU_data, LU_pivots)
                self.assertEqual(b, np.matmul(A.cpu(), x.cpu()))

        sub_test(True)
        if self.device_type == 'cuda':
            sub_test(False)

    @skipCUDAIfNoMagma
    @skipCPUIfNoLapack
    @dtypes(*floating_and_complex_types())
    @precisionOverride({torch.float32: 1e-3, torch.complex64: 1e-3,
                        torch.float64: 1e-8, torch.complex128: 1e-8})
    def test_lu_solve_batched(self, device, dtype):
        def sub_test(pivot):
            def lu_solve_batch_test_helper(A_dims, b_dims, pivot):
                b, A, LU_data, LU_pivots = self.lu_solve_test_helper(A_dims, b_dims, pivot, device, dtype)
                x_exp_list = []
                for i in range(b_dims[0]):
                    x_exp_list.append(torch.lu_solve(b[i], LU_data[i], LU_pivots[i]))
                x_exp = torch.stack(x_exp_list)  # Stacked output
                x_act = torch.lu_solve(b, LU_data, LU_pivots)  # Actual output
                self.assertEqual(x_exp, x_act)  # Equality check
                Ax = np.matmul(A.cpu(), x_act.cpu())
                self.assertEqual(b, Ax)

            for batchsize in [1, 3, 4]:
                lu_solve_batch_test_helper((batchsize, 5, 5), (batchsize, 5, 10), pivot)

        # Tests tensors with 0 elements
        b = torch.randn(3, 0, 3, dtype=dtype, device=device)
        A = torch.randn(3, 0, 0, dtype=dtype, device=device)
        LU_data, LU_pivots = torch.lu(A)
        self.assertEqual(torch.empty_like(b), b.lu_solve(LU_data, LU_pivots))

        sub_test(True)
        if self.device_type == 'cuda':
            sub_test(False)

    @slowTest
    @skipCUDAIfNoMagma
    @skipCPUIfNoLapack
    @dtypes(*floating_and_complex_types())
    def test_lu_solve_batched_many_batches(self, device, dtype):
        def run_test(A_dims, b_dims):
            b, A, LU_data, LU_pivots = self.lu_solve_test_helper(A_dims, b_dims, True, device, dtype)
            x = torch.lu_solve(b, LU_data, LU_pivots)
            Ax = torch.matmul(A, x)
            self.assertEqual(Ax, b.expand_as(Ax))

        run_test((65536, 5, 5), (65536, 5, 10))
        run_test((262144, 5, 5), (262144, 5, 10))

    @skipCUDAIfNoMagma
    @skipCPUIfNoLapack
    @dtypes(*floating_and_complex_types())
    def test_lu_solve_batched_broadcasting(self, device, dtype):
        make_fullrank = make_fullrank_matrices_with_distinct_singular_values
        make_A = partial(make_fullrank, device=device, dtype=dtype)

        def run_test(A_dims, b_dims, pivot=True):
            A_matrix_size = A_dims[-1]
            A_batch_dims = A_dims[:-2]
            A = make_A(*A_batch_dims, A_matrix_size, A_matrix_size)
            b = make_tensor(b_dims, dtype=dtype, device=device)
            x_exp = np.linalg.solve(A.cpu(), b.cpu())
            LU_data, LU_pivots = torch.lu(A, pivot=pivot)
            x = torch.lu_solve(b, LU_data, LU_pivots)
            self.assertEqual(x, x_exp)

        # test against numpy.linalg.solve
        run_test((2, 1, 3, 4, 4), (2, 1, 3, 4, 6))  # no broadcasting
        run_test((2, 1, 3, 4, 4), (4, 6))  # broadcasting b
        run_test((4, 4), (2, 1, 3, 4, 2))  # broadcasting A
        run_test((1, 3, 1, 4, 4), (2, 1, 3, 4, 5))  # broadcasting A & b

    @onlyCUDA
    @skipCUDAIfNoMagma
    @dtypes(*floating_and_complex_types())
    # this tests https://github.com/pytorch/pytorch/issues/36921
    def test_lu_solve_large_matrices(self, device, dtype):
        def run_test(A_dims, b_dims):
            b, A, LU_data, LU_pivots = self.lu_solve_test_helper(A_dims, b_dims, True, device, dtype)
            x = torch.lu_solve(b, LU_data, LU_pivots)
            Ax = torch.matmul(A, x)
            self.assertEqual(Ax, b.expand_as(Ax))

        run_test((1, 1), (1, 1, 1025))

    @skipCUDAIfNoMagma
    @skipCPUIfNoLapack
    @dtypes(*floating_and_complex_types())
    def test_lu_solve_out_errors_and_warnings(self, device, dtype):
        # dtypes should be safely castable
        a = torch.eye(2, dtype=dtype, device=device)
        LU_data, LU_pivots = torch.lu(a, pivot=True)
        b = torch.randn(2, 1, dtype=dtype, device=device)
        out = torch.empty(0, dtype=torch.int, device=device)
        with self.assertRaisesRegex(RuntimeError, "but got result with dtype Int"):
            torch.lu_solve(b, LU_data, LU_pivots, out=out)

        # device should match
        if torch.cuda.is_available():
            wrong_device = 'cpu' if self.device_type != 'cpu' else 'cuda'
            out = torch.empty(0, dtype=dtype, device=wrong_device)
            with self.assertRaisesRegex(RuntimeError, "tensors to be on the same device"):
                torch.lu_solve(b, LU_data, LU_pivots, out=out)

        # if out tensor with wrong shape is passed a warning is given
        with warnings.catch_warnings(record=True) as w:
            out = torch.empty(1, dtype=dtype, device=device)
            # Trigger warning
            torch.lu_solve(b, LU_data, LU_pivots, out=out)
            # Check warning occurs
            self.assertEqual(len(w), 1)
            self.assertTrue("An output with one or more elements was resized" in str(w[-1].message))

    @precisionOverride({torch.float32: 1e-5, torch.complex64: 1e-5})
    @skipCUDAIfNoMagma
    @skipCPUIfNoLapack
    @dtypes(*floating_and_complex_types())
    def test_symeig(self, device, dtype):
        from torch.testing._internal.common_utils import random_hermitian_matrix

        def run_test(dims, eigenvectors, upper):
            x = random_hermitian_matrix(*dims, dtype=dtype, device=device)
            if dtype.is_complex:
                real_dtype = torch.float32 if dtype is torch.complex64 else torch.float64
            else:
                real_dtype = dtype
            oute = torch.empty(dims[1:] + dims[:1], dtype=real_dtype, device=device)
            outv = torch.empty(dims[1:] + dims[:1] * 2, dtype=dtype, device=device)
            torch.symeig(x, eigenvectors=eigenvectors, upper=upper, out=(oute, outv))

            if eigenvectors:
                outv_ = outv.cpu().numpy()
                x_recon = np.matmul(np.matmul(outv_, torch.diag_embed(oute.to(dtype)).cpu().numpy()),
                                    outv_.swapaxes(-2, -1).conj())
                self.assertEqual(x, x_recon, atol=1e-8, rtol=0, msg='Incorrect reconstruction using V @ diag(e) @ V.T')
            else:
                eigvals, _ = torch.symeig(x, eigenvectors=True, upper=upper)
                self.assertEqual(eigvals, oute, msg='Eigenvalues mismatch')
                self.assertEqual(torch.empty(0, device=device, dtype=dtype), outv, msg='Eigenvector matrix not empty')

            rese, resv = x.symeig(eigenvectors=eigenvectors, upper=upper)
            self.assertEqual(rese, oute, msg="outputs of symeig and symeig with out don't match")
            self.assertEqual(resv, outv, msg="outputs of symeig and symeig with out don't match")

            # test non-contiguous
            x = random_hermitian_matrix(*dims, dtype=dtype, device=device)
            n_dim = len(dims) + 1
            # Reverse the batch dimensions and the matrix dimensions and then concat them
            x = x.permute(tuple(range(n_dim - 3, -1, -1)) + (n_dim - 1, n_dim - 2))
            assert not x.is_contiguous(), "x is intentionally non-contiguous"
            rese, resv = torch.symeig(x, eigenvectors=eigenvectors, upper=upper)
            if eigenvectors:
                resv_ = resv.cpu().numpy()
                x_recon = np.matmul(np.matmul(resv_, torch.diag_embed(rese.to(dtype)).cpu().numpy()),
                                    resv_.swapaxes(-2, -1).conj())
                self.assertEqual(x, x_recon, atol=1e-8, rtol=0, msg='Incorrect reconstruction using V @ diag(e) @ V.T')
            else:
                eigvals, _ = torch.symeig(x, eigenvectors=True, upper=upper)
                self.assertEqual(eigvals, rese, msg='Eigenvalues mismatch')
                self.assertEqual(torch.empty(0, device=device, dtype=dtype), resv, msg='Eigenvector matrix not empty')

        batch_dims_set = [(), (3,), (3, 5), (5, 3, 5)]
        for batch_dims, eigenvectors, upper in itertools.product(batch_dims_set, (True, False), (True, False)):
            run_test((5,) + batch_dims, eigenvectors, upper)

    @skipCUDAIfNoMagma
    @skipCPUIfNoLapack
    @dtypes(*floating_and_complex_types())
    def test_symeig_out_errors_and_warnings(self, device, dtype):
        from torch.testing._internal.common_utils import random_hermitian_matrix

        # if non-empty out tensor with wrong shape is passed a warning is given
        a = random_hermitian_matrix(3, dtype=dtype, device=device)
        real_dtype = a.real.dtype if dtype.is_complex else dtype
        out_w = torch.empty(7, 7, dtype=real_dtype, device=device)
        out_v = torch.empty(7, 7, dtype=dtype, device=device)
        with warnings.catch_warnings(record=True) as w:
            # Trigger warning
            torch.symeig(a, out=(out_w, out_v))
            self.assertTrue("An output with one or more elements was resized" in str(w[-2].message))
            self.assertTrue("An output with one or more elements was resized" in str(w[-1].message))

        # dtypes should be safely castable
        out_w = torch.empty(0, dtype=real_dtype, device=device)
        out_v = torch.empty(0, dtype=torch.int, device=device)
        with self.assertRaisesRegex(RuntimeError, "but got eigenvectors with dtype Int"):
            torch.symeig(a, out=(out_w, out_v))

        out_w = torch.empty(0, dtype=torch.int, device=device)
        out_v = torch.empty(0, dtype=dtype, device=device)
        with self.assertRaisesRegex(RuntimeError, "but got eigenvalues with dtype Int"):
            torch.symeig(a, out=(out_w, out_v))

        # device should match
        if torch.cuda.is_available():
            wrong_device = 'cpu' if self.device_type != 'cpu' else 'cuda'
            out_w = torch.empty(0, device=wrong_device, dtype=dtype)
            out_v = torch.empty(0, device=device, dtype=dtype)
            with self.assertRaisesRegex(RuntimeError, "tensors to be on the same device"):
                torch.symeig(a, out=(out_w, out_v))
            out_w = torch.empty(0, device=device, dtype=dtype)
            out_v = torch.empty(0, device=wrong_device, dtype=dtype)
            with self.assertRaisesRegex(RuntimeError, "tensors to be on the same device"):
                torch.symeig(a, out=(out_w, out_v))

    @skipCUDAIfNoMagma
    @skipCPUIfNoLapack
    def test_pca_lowrank(self, device):
        from torch.testing._internal.common_utils import random_lowrank_matrix, random_sparse_matrix

        dtype = torch.double

        def run_subtest(guess_rank, actual_rank, matrix_size, batches, device, pca, **options):
            density = options.pop('density', 1)
            if isinstance(matrix_size, int):
                rows = columns = matrix_size
            else:
                rows, columns = matrix_size
            if density == 1:
                a_input = random_lowrank_matrix(actual_rank, rows, columns, *batches, device=device, dtype=dtype)
                a = a_input
            else:
                a_input = random_sparse_matrix(rows, columns, density, device=device, dtype=dtype)
                a = a_input.to_dense()

            u, s, v = pca(a_input, q=guess_rank, **options)

            self.assertEqual(s.shape[-1], guess_rank)
            self.assertEqual(u.shape[-2], rows)
            self.assertEqual(u.shape[-1], guess_rank)
            self.assertEqual(v.shape[-1], guess_rank)
            self.assertEqual(v.shape[-2], columns)

            A1 = u.matmul(s.diag_embed()).matmul(v.mT)
            ones_m1 = torch.ones(batches + (rows, 1), dtype=a.dtype, device=device)
            c = a.sum(axis=-2) / rows
            c = c.reshape(batches + (1, columns))
            A2 = a - ones_m1.matmul(c)
            self.assertEqual(A1, A2)

            if density == 1:
                # actual rank is known only for dense input
                detect_rank = (s.abs() > 1e-5).sum(axis=-1)
                self.assertEqual(actual_rank * torch.ones(batches, device=device, dtype=torch.int64), detect_rank)
                S = torch.linalg.svdvals(A2)
                self.assertEqual(s[..., :actual_rank], S[..., :actual_rank])

        all_batches = [(), (1,), (3,), (2, 3)]
        for actual_rank, size, all_batches in [
                (2, (17, 4), all_batches),
                (2, (100, 4), all_batches),
                (6, (100, 40), all_batches),
                (12, (1000, 1000), [()]),
        ]:
            for batches in all_batches:
                for guess_rank in [
                        actual_rank,
                        actual_rank + 2,
                        actual_rank + 6,
                ]:
                    if guess_rank <= min(*size):
                        run_subtest(guess_rank, actual_rank, size, batches, device, torch.pca_lowrank)
                        run_subtest(guess_rank, actual_rank, size[::-1], batches, device, torch.pca_lowrank)

        # sparse input
        for guess_rank, size in [
                (4, (17, 4)), (4, (4, 17)), (16, (17, 17)),
                (21, (100, 40)), (20, (40, 100)), (600, (1000, 1000))]:
            for density in [0.005, 0.1]:
                run_subtest(guess_rank, None, size, (), device, torch.pca_lowrank, density=density)

        # jitting support
        jitted = torch.jit.script(torch.pca_lowrank)
        guess_rank, actual_rank, size, batches = 2, 2, (17, 4), ()
        run_subtest(guess_rank, actual_rank, size, batches, device, jitted)

    # Ensure that nuclear_norm's out variant gives the same result as the non-out
    @onlyNativeDeviceTypes
    @skipCUDAIfNoMagma
    @skipCPUIfNoLapack
    @dtypes(torch.float32, torch.float64)
    def test_nuclear_norm_out(self, device, dtype):
        test_cases = [
            # input size, dim
            ((25, 25), None),
            ((25, 25), (0, 1)),
            ((25, 25), (1, 0)),
            ((25, 25, 25), (2, 0)),
            ((25, 25, 25), (0, 1)),
        ]
        for keepdim in [False, True]:
            for input_size, dim in test_cases:
                msg = f'input_size: {input_size}, dim: {dim}, keepdim: {keepdim}'
                x = torch.randn(*input_size, device=device, dtype=dtype)
                result_out = torch.empty(0, device=device, dtype=dtype)
                if dim is None:
                    result = torch.nuclear_norm(x, keepdim=keepdim)
                    torch.nuclear_norm(x, keepdim=keepdim, out=result_out)
                else:
                    result = torch.nuclear_norm(x, keepdim=keepdim, dim=dim)
                    torch.nuclear_norm(x, keepdim=keepdim, dim=dim, out=result_out)
                self.assertEqual(result, result_out, msg=msg)

    @skipCUDAIfNoMagma
    @skipCPUIfNoLapack
    @dtypes(*floating_and_complex_types())
    def test_geqrf(self, device, dtype):

        def run_test(shape):
            # numpy.linalg.qr with mode = 'raw' computes the same operation as torch.geqrf
            # so this test compares against that function
            A = make_tensor(shape, dtype=dtype, device=device)

            # numpy.linalg.qr doesn't work with batched input
            m, n = A.shape[-2:]
            tau_size = "n" if m > n else "m"
            np_dtype = A.cpu().numpy().dtype
            ot = [np_dtype, np_dtype]
            numpy_geqrf_batched = np.vectorize(
                lambda x: np.linalg.qr(x, mode='raw'),
                otypes=ot,
                signature=f'(m,n)->(n,m),({tau_size})')

            expected = numpy_geqrf_batched(A.cpu())
            actual = torch.geqrf(A)

            # numpy.linalg.qr returns transposed result
            self.assertEqual(expected[0].swapaxes(-2, -1), actual[0])
            self.assertEqual(expected[1], actual[1])

        batches = [(), (0, ), (2, ), (2, 1)]
        ns = [5, 2, 0]
        for batch, (m, n) in product(batches, product(ns, ns)):
            run_test((*batch, m, n))

    @skipCUDAIfNoMagma
    @skipCPUIfNoLapack
    @dtypes(torch.double)
    def test_lstsq(self, device, dtype):
        def _test_underdetermined(a, b, expectedNorm):
            # underdetermined systems are only supported on CPU
            if self.device_type != 'cpu':
                return

            m = a.size()[0]
            n = a.size()[1]
            assert(m <= n)

            a_copy = a.clone()
            b_copy = b.clone()
            res1 = torch.lstsq(b, a)[0]
            self.assertEqual(a, a_copy, atol=0, rtol=0)
            self.assertEqual(b, b_copy, atol=0, rtol=0)
            self.assertEqual((torch.mm(a, res1) - b).norm(), expectedNorm, atol=1e-8, rtol=0)

            ta = torch.tensor((), dtype=dtype, device=device)
            tb = torch.tensor((), dtype=dtype, device=device)
            res2 = torch.lstsq(b, a, out=(tb, ta))[0]
            self.assertEqual(a, a_copy, atol=0, rtol=0)
            self.assertEqual(b, b_copy, atol=0, rtol=0)
            self.assertEqual((torch.mm(a, res1) - b).norm(), expectedNorm, atol=1e-8, rtol=0)

            res3 = torch.lstsq(b, a, out=(b, a))[0]
            self.assertEqual((torch.mm(a_copy, b) - b_copy).norm(), expectedNorm, atol=1e-8, rtol=0)
            self.assertEqual(res1, tb, atol=0, rtol=0)
            self.assertEqual(res1, b, atol=0, rtol=0)
            self.assertEqual(res1, res2, atol=0, rtol=0)
            self.assertEqual(res1, res3, atol=0, rtol=0)

        def _test_overdetermined(a, b, expectedNorm):
            m = a.size()[0]
            n = a.size()[1]
            assert(m > n)

            def check_norm(a, b, expected_norm, gels_result):
                # Checks |ax - b| and the residual info from the result

                # The first n rows is the least square solution.
                # Rows n to m-1 contain residual information.
                x = gels_result[:n]
                resid_info = gels_result[n:]

                resid_norm = (torch.mm(a, x) - b).norm()
                self.assertEqual(resid_norm, expectedNorm, atol=1e-8, rtol=0)
                self.assertEqual(resid_info.norm(), resid_norm, atol=1e-8, rtol=0)

            a_copy = a.clone()
            b_copy = b.clone()
            res1 = torch.lstsq(b, a)[0]
            self.assertEqual(a, a_copy, atol=0, rtol=0)
            self.assertEqual(b, b_copy, atol=0, rtol=0)
            check_norm(a, b, expectedNorm, res1)

            ta = torch.tensor((), dtype=dtype, device=device)
            tb = torch.tensor((), dtype=dtype, device=device)
            res2 = torch.lstsq(b, a, out=(tb, ta))[0]
            self.assertEqual(a, a_copy, atol=0, rtol=0)
            self.assertEqual(b, b_copy, atol=0, rtol=0)
            check_norm(a, b, expectedNorm, res2)

            res3 = torch.lstsq(b, a, out=(b, a))[0]
            check_norm(a_copy, b_copy, expectedNorm, res3)

            self.assertEqual(res1, tb, atol=0, rtol=0)
            self.assertEqual(res1, b, atol=0, rtol=0)
            self.assertEqual(res1, res2, atol=0, rtol=0)
            self.assertEqual(res1, res3, atol=0, rtol=0)

        # basic test
        expectedNorm = 0
        a = torch.tensor(((1.44, -9.96, -7.55, 8.34),
                          (-7.84, -0.28, 3.24, 8.09),
                          (-4.39, -3.24, 6.27, 5.28),
                          (4.53, 3.83, -6.64, 2.06)), dtype=dtype, device=device).t()
        b = torch.tensor(((8.58, 8.26, 8.48, -5.28),
                          (9.35, -4.43, -0.70, -0.26)), dtype=dtype, device=device).t()
        _test_underdetermined(a, b, expectedNorm)

        # test overdetermined
        expectedNorm = 17.390200628863
        a = torch.tensor(((1.44, -9.96, -7.55, 8.34, 7.08, -5.45),
                          (-7.84, -0.28, 3.24, 8.09, 2.52, -5.70),
                          (-4.39, -3.24, 6.27, 5.28, 0.74, -1.19),
                          (4.53, 3.83, -6.64, 2.06, -2.47, 4.70)), dtype=dtype, device=device).t()
        b = torch.tensor(((8.58, 8.26, 8.48, -5.28, 5.72, 8.93),
                          (9.35, -4.43, -0.70, -0.26, -7.36, -2.52)), dtype=dtype, device=device).t()
        _test_overdetermined(a, b, expectedNorm)

        # test underdetermined
        expectedNorm = 0
        a = torch.tensor(((1.44, -9.96, -7.55),
                          (-7.84, -0.28, 3.24),
                          (-4.39, -3.24, 6.27),
                          (4.53, 3.83, -6.64)), dtype=dtype, device=device).t()
        b = torch.tensor(((8.58, 8.26, 8.48),
                          (9.35, -4.43, -0.70)), dtype=dtype, device=device).t()
        _test_underdetermined(a, b, expectedNorm)

        # test reuse
        expectedNorm = 0
        a = torch.tensor(((1.44, -9.96, -7.55, 8.34),
                          (-7.84, -0.28, 3.24, 8.09),
                          (-4.39, -3.24, 6.27, 5.28),
                          (4.53, 3.83, -6.64, 2.06)), dtype=dtype, device=device).t()
        b = torch.tensor(((8.58, 8.26, 8.48, -5.28),
                          (9.35, -4.43, -0.70, -0.26)), dtype=dtype, device=device).t()
        ta = torch.tensor((), dtype=dtype, device=device)
        tb = torch.tensor((), dtype=dtype, device=device)
        torch.lstsq(b, a, out=(tb, ta))
        self.assertEqual((torch.mm(a, tb) - b).norm(), expectedNorm, atol=1e-8, rtol=0)
        torch.lstsq(b, a, out=(tb, ta))
        self.assertEqual((torch.mm(a, tb) - b).norm(), expectedNorm, atol=1e-8, rtol=0)
        torch.lstsq(b, a, out=(tb, ta))
        self.assertEqual((torch.mm(a, tb) - b).norm(), expectedNorm, atol=1e-8, rtol=0)

    @skipCUDAIfNoMagma
    @skipCPUIfNoLapack
    def test_lapack_empty(self, device):
        # FIXME: these are just a selection of LAPACK functions -- we need a general strategy here.
        # The LAPACK functions themselves generally do NOT work with zero sized dimensions, although
        # numpy/sci often has a direct wrapper (e.g. lu_factor) and a wrapper that "does the right thing"
        # (e.g. lu).  We often name our functions identically to the lapack function, so it will take work
        # to name / migrate-to better wrappers.
        def fn(torchfn, *args):
            return torchfn(*tuple(torch.randn(shape, device=device) if isinstance(shape, tuple) else shape
                                  for shape in args))

        # inverse, pinverse
        self.assertEqual((0, 0), fn(torch.inverse, (0, 0)).shape)
        self.assertEqual((5, 0), fn(torch.pinverse, (0, 5)).shape)
        self.assertEqual((0, 5), fn(torch.pinverse, (5, 0)).shape)
        self.assertEqual((0, 0), fn(torch.pinverse, (0, 0)).shape)

        # det, logdet, slogdet
        self.assertEqual(torch.tensor(1., device=device), fn(torch.det, (0, 0)))
        self.assertEqual(torch.tensor(0., device=device), fn(torch.logdet, (0, 0)))
        self.assertEqual((torch.tensor(1., device=device), torch.tensor(0., device=device)),
                         fn(torch.slogdet, (0, 0)))

        # eig, symeig
        evalues, evectors = fn(torch.eig, (0, 0), True)
        self.assertEqual([(0, 2), (0, 0)], [evalues.shape, evectors.shape])
        evalues, evectors = fn(torch.symeig, (0, 0), True)
        self.assertEqual([(0,), (0, 0)], [evalues.shape, evectors.shape])

        # qr
        q, r = fn(torch.qr, (3, 0), True)
        self.assertEqual([(3, 0), (0, 0)], [q.shape, r.shape])
        q, r = fn(torch.qr, (0, 3), True)
        self.assertEqual([(0, 0), (0, 3)], [q.shape, r.shape])
        q, r = fn(torch.qr, (3, 0), False)
        self.assertEqual([(3, 3), (3, 0)], [q.shape, r.shape])

        # lstsq
        self.assertRaises(RuntimeError, lambda: torch.lstsq(torch.randn(0, 0), torch.randn(0, 0)))
        self.assertRaises(RuntimeError, lambda: torch.lstsq(torch.randn(0,), torch.randn(0, 0)))

    @tf32_on_and_off(0.005)
    def test_tensordot(self, device):
        a = torch.arange(60., device=device).reshape(3, 4, 5)
        b = torch.arange(24., device=device).reshape(4, 3, 2)
        c = torch.tensordot(a, b, dims=([1, 0], [0, 1])).cpu()
        cn = torch.from_numpy(np.tensordot(a.cpu().numpy(), b.cpu().numpy(),
                                           axes=([1, 0], [0, 1])))
        self.assertEqual(c, cn)

        cout = torch.zeros((5, 2), device=device)
        torch.tensordot(a, b, dims=([1, 0], [0, 1]), out=cout).cpu()
        self.assertEqual(c, cout)

        a = torch.randn(2, 3, 4, 5, device=device)
        b = torch.randn(4, 5, 6, 7, device=device)
        c = torch.tensordot(a, b, dims=2).cpu()
        cn = torch.from_numpy(np.tensordot(a.cpu().numpy(), b.cpu().numpy(),
                                           axes=2))

        with self.assertRaisesRegex(RuntimeError, "expects dims >= 0"):
            torch.tensordot(a, b, dims=-1)

        self.assertEqual(c, cn)
        c = torch.tensordot(a, b).cpu()
        cn = torch.from_numpy(np.tensordot(a.cpu().numpy(), b.cpu().numpy()))
        self.assertEqual(c, cn)

        a = torch.tensordot(torch.tensor(0.), torch.tensor(0.), 0)
        an = torch.from_numpy(np.tensordot(np.zeros((), dtype=np.float32), np.zeros((), dtype=np.float32), 0))
        self.assertEqual(a, an)

    @onlyCUDA
    @skipCUDAIfNoMagma
    @skipCUDAIfNoCusolver
    @setLinalgBackendsToDefaultFinally
    def test_preferred_linalg_library(self):
        # The main purpose of this test is to make sure these "backend" calls work normally without raising exceptions.
        x = torch.randint(2, 5, (2, 4, 4), device='cuda', dtype=torch.double)

        torch.backends.cuda.preferred_linalg_library('cusolver')
        out1 = torch.linalg.inv(x)

        torch.backends.cuda.preferred_linalg_library('magma')
        out2 = torch.linalg.inv(x)

        torch.backends.cuda.preferred_linalg_library('default')
        # Although linalg preferred flags doesn't affect CPU currently,
        # we set this to make sure the flag can switch back to default normally.
        out_ref = torch.linalg.inv(x.cpu())

        self.assertEqual(out_ref, out1.cpu())
        self.assertEqual(out1, out2)


instantiate_device_type_tests(TestLinalg, globals())

if __name__ == '__main__':
    run_tests()<|MERGE_RESOLUTION|>--- conflicted
+++ resolved
@@ -16,12 +16,7 @@
 
 from torch.testing._internal.common_utils import \
     (TestCase, run_tests, TEST_SCIPY, IS_MACOS, IS_WINDOWS, slowTest,
-<<<<<<< HEAD
-     TEST_WITH_ASAN, TEST_WITH_ROCM, IS_FBCODE, IS_REMOTE_GPU,
-     iter_indices, gradcheck,
-=======
      TEST_WITH_ASAN, TEST_WITH_ROCM, IS_FBCODE, IS_REMOTE_GPU, iter_indices,
->>>>>>> 89d6f3e6
      make_fullrank_matrices_with_distinct_singular_values)
 from torch.testing._internal.common_device_type import \
     (instantiate_device_type_tests, dtypes, has_cusolver,
@@ -537,121 +532,6 @@
             out = torch.empty(0, device=wrong_device, dtype=dtype)
             with self.assertRaisesRegex(RuntimeError, "Expected result and input tensors to be on the same device"):
                 torch.linalg.cholesky(A, out=out)
-
-<<<<<<< HEAD
-    @skipCUDAIfNoMagma
-    @skipCPUIfNoLapack
-    @dtypes(torch.float64, torch.complex128)
-    def test_cholesky_hermitian_grad(self, device, dtype):
-        # Check that the gradient is Hermitian (or symmetric)
-        def run_test(shape):
-            root = torch.rand(*shape, dtype=dtype, device=device)
-            root = torch.matmul(root, root.mH)
-            root.requires_grad_()
-            chol = torch.linalg.cholesky(root).sum().backward()
-            self.assertEqual(root.grad, root.grad.mH)
-
-        shapes = ((3, 3), (1, 1, 3, 3))
-        for shape in shapes:
-            run_test(shape)
-=======
-    # NOTE: old_cholesky* tests were moved here from test_torch.py and test_autograd.py
-    @slowTest
-    @skipCUDAIfNoMagma
-    @skipCPUIfNoLapack
-    @dtypes(torch.double)
-    def test_old_cholesky_batched_many_batches(self, device, dtype):
-        from torch.testing._internal.common_utils import random_symmetric_pd_matrix
-
-        def cholesky_test_helper(n, batchsize, device, upper):
-            A = random_symmetric_pd_matrix(n, batchsize, dtype=dtype, device=device)
-            chol_fact = torch.cholesky(A, upper=upper)
-            if upper:
-                # Correctness check
-                self.assertEqual(A, chol_fact.mT.matmul(chol_fact))
-                # Upper triangular check
-                self.assertEqual(chol_fact, chol_fact.triu())
-            else:
-                # Correctness check
-                self.assertEqual(A, chol_fact.matmul(chol_fact.mT))
-                # Lower triangular check
-                self.assertEqual(chol_fact, chol_fact.tril())
-
-        for upper, batchsize in itertools.product([True, False], [262144, 524288]):
-            cholesky_test_helper(2, batchsize, device, upper)
-
-    @precisionOverride({torch.float32: 1e-4, torch.complex64: 1e-4})
-    @skipCUDAIfNoMagma
-    @skipCPUIfNoLapack
-    @dtypes(*floating_and_complex_types())
-    def test_old_cholesky_batched(self, device, dtype):
-        from torch.testing._internal.common_utils import random_hermitian_pd_matrix
-
-        def cholesky_test_helper(n, batch_dims, upper):
-            A = random_hermitian_pd_matrix(n, *batch_dims, dtype=dtype, device=device)
-            cholesky_exp = torch.stack([m.cholesky(upper=upper) for m in A.reshape(-1, n, n)])
-            cholesky_exp = cholesky_exp.reshape_as(A)
-            self.assertEqual(cholesky_exp, torch.cholesky(A, upper=upper))
-
-        for upper, batchsize in itertools.product([True, False], [(3,), (3, 4), (2, 3, 4)]):
-            cholesky_test_helper(3, batchsize, upper)
-
-    @precisionOverride({torch.float32: 1e-4, torch.complex64: 1e-4})
-    @skipCUDAIfNoMagma
-    @skipCPUIfNoLapack
-    @dtypes(*floating_and_complex_types())
-    @tf32_on_and_off(0.01)
-    def test_old_cholesky(self, device, dtype):
-        from torch.testing._internal.common_utils import random_hermitian_pd_matrix
-
-        A = random_hermitian_pd_matrix(10, dtype=dtype, device=device)
-
-        # default Case
-        C = torch.cholesky(A)
-        B = torch.mm(C, C.t().conj())
-        self.assertEqual(A, B, atol=1e-14, rtol=0)
-
-        # test Upper Triangular
-        U = torch.cholesky(A, True)
-        B = torch.mm(U.t().conj(), U)
-        self.assertEqual(A, B, atol=1e-14, rtol=0, msg='cholesky (upper) did not allow rebuilding the original matrix')
-
-        # test Lower Triangular
-        L = torch.cholesky(A, False)
-        B = torch.mm(L, L.t().conj())
-        self.assertEqual(A, B, atol=1e-14, rtol=0, msg='cholesky (lower) did not allow rebuilding the original matrix')
-
-    @skipCUDAIfNoMagma
-    @skipCPUIfNoLapack
-    @dtypes(*floating_and_complex_types())
-    def test_old_cholesky_empty(self, device, dtype):
-        def run_test(upper):
-            A = torch.empty(0, 0, dtype=dtype, device=device)
-            chol = torch.cholesky(A, upper)
-            chol_A = torch.matmul(chol, chol.t().conj())
-            self.assertEqual(A, chol_A)
-        for upper in [True, False]:
-            run_test(upper)
-
-    # Test for issue
-    # https://github.com/pytorch/pytorch/issues/57032
-    # torch.cholesky with upper=True for batched CUDA inputs was wrong
-    # it was using the lower triangular part instead of the upper one
-    @onlyCUDA
-    @skipCUDAIfNoMagma
-    @dtypes(*floating_and_complex_types())
-    def test_old_cholesky_batched_upper(self, device, dtype):
-        from torch.testing._internal.common_utils import random_hermitian_pd_matrix
-
-        batchsize = 2
-        A = random_hermitian_pd_matrix(3, batchsize, dtype=dtype, device=device)
-        A_triu = A.triu()  # fill the lower triangular part with zero
-
-        U = torch.cholesky(A_triu, upper=True)
-
-        reconstruct_A = U.mH @ U
-        self.assertEqual(A, reconstruct_A)
->>>>>>> 89d6f3e6
 
     @skipCUDAIfNoMagmaAndNoCusolver
     @skipCPUIfNoLapack
@@ -2734,27 +2614,6 @@
         for upper, batchsize in itertools.product([True, False], [1, 3, 4]):
             cholesky_solve_batch_helper((5, batchsize), (batchsize, 5, 10), upper)
 
-<<<<<<< HEAD
-    @skipCUDAIfNoMagma
-    @skipCPUIfNoLapack
-    @dtypes(*floating_and_complex_types())
-    def test_cholesky_solve_batched_non_contiguous(self, device, dtype):
-        from numpy.linalg import solve
-        from torch.testing._internal.common_utils import random_hermitian_pd_matrix
-
-        for upper in [True, False]:
-            A = random_hermitian_pd_matrix(2, 2, dtype=dtype, device='cpu')
-            b = torch.randn(2, 2, 2, dtype=dtype, device='cpu')
-            x_exp = solve(A.permute(0, 2, 1).numpy(), b.permute(2, 1, 0).numpy())
-            A = A.to(device).permute(0, 2, 1)
-            b = b.to(device).permute(2, 1, 0)
-            assert not A.is_contiguous() and not b.is_contiguous(), "contiguous inputs"
-            L = torch.linalg.cholesky(A, upper=upper)
-            x = torch.cholesky_solve(b, L, upper=upper)
-            self.assertEqual(x, x_exp)
-
-=======
->>>>>>> 89d6f3e6
     @slowTest
     @skipCUDAIfNoMagma
     @skipCPUIfNoLapack
