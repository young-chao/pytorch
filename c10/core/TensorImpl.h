--- conflicted
+++ resolved
@@ -12,6 +12,7 @@
 #include <c10/core/impl/LocalDispatchKeySet.h>
 #include <c10/core/impl/PyInterpreter.h>
 #include <c10/core/impl/SizesAndStrides.h>
+#include <c10/util/DimVector.h>
 #include <c10/util/Exception.h>
 #include <c10/util/Flags.h>
 #include <c10/util/Logging.h>
@@ -224,8 +225,6 @@
   };
 };
 
-<<<<<<< HEAD
-=======
 struct C10_API ExtraMeta {
   SymDimVector sizes_ = {0};
   SymDimVector strides_ = {1};
@@ -259,7 +258,6 @@
   }
 };
 
->>>>>>> 67d6f716
 // NOTE [ Version Counter Sharing ]
 //
 // Every Tensor has a version counter. Version counters are incremented whenever
@@ -447,7 +445,7 @@
  *
  *      - A tensor may be DTYPE UNINITIALIZED.  A tensor of this
  *        form has an uninitialized dtype.  This situation most
- *        frequently arises when a user writes Tensor x(CPU).  The dtype and
+ *        frequently arises when a user writes Tensor x(CPU).  The dtype
  *        is subsequently initialized when mutable_data<T>() is
  *        invoked for the first time.
  *
@@ -649,10 +647,6 @@
     return c10::SymInt(SymInt::UNCHECKED, numel_);
   }
 
-<<<<<<< HEAD
-  inline c10::SymInt sym_numel_default() const {
-    return numel_;
-=======
   int64_t numel_default() const {
     TORCH_CHECK(
         !has_symbolic_sizes_strides_,
@@ -666,7 +660,6 @@
     } else {
       return c10::SymInt(SymInt::UNCHECKED, numel_);
     }
->>>>>>> 67d6f716
   }
 
   /**
@@ -750,12 +743,6 @@
         "Cannot call strides() on tensor with symbolic sizes/strides");
     return sizes_and_strides_.strides_arrayref();
   }
-<<<<<<< HEAD
-  inline c10::SymIntArrayRef sym_strides_default() const {
-    return c10::SymIntArrayRef(
-        reinterpret_cast<const c10::SymInt*>(sizes_and_strides_.strides_data()),
-        sizes_and_strides_.size());
-=======
 
   c10::SymIntArrayRef sym_strides_default() const {
     if (has_symbolic_sizes_strides_) {
@@ -764,7 +751,6 @@
       return c10::SymIntArrayRef::fromIntArrayRefKnownNonNegative(
           strides_default());
     }
->>>>>>> 67d6f716
   }
 
   /**
@@ -809,7 +795,7 @@
       return size_custom(d);
     }
     d = maybe_wrap_dim(d, dim(), /*wrap_scalar=*/false);
-    return sizes_and_strides_.size_at_unchecked(d).as_int_unchecked();
+    return sizes_and_strides_.size_at_unchecked(d);
   }
 
   c10::SymInt sym_size(int64_t d) const {
@@ -836,12 +822,8 @@
       // size_custom overrideability
       return strides_custom()[d]; // unchecked (maybe_wrap_dim enforces bounds)
     }
-<<<<<<< HEAD
-    return sizes_and_strides_.stride_at_unchecked(d).as_int_unchecked();
-=======
     // Intentionally don't call default, which also handles symbolic
     return sizes_and_strides_.stride_at_unchecked(d);
->>>>>>> 67d6f716
   }
 
   enum class SizesStridesPolicy : uint8_t {
@@ -860,24 +842,6 @@
     CustomSizes = 2
   };
 
-<<<<<<< HEAD
-  inline IntArrayRef strides_default() const {
-    return c10::IntArrayRef(
-        reinterpret_cast<const int64_t*>(sizes_and_strides_.strides_data()),
-        sizes_and_strides_.size());
-  }
-
-  inline IntArrayRef sizes_default() const {
-    return c10::IntArrayRef(
-        reinterpret_cast<const int64_t*>(sizes_and_strides_.sizes_data()),
-        sizes_and_strides_.size());
-  }
-
-  inline c10::SymIntArrayRef sym_sizes_default() const {
-    return c10::SymIntArrayRef(
-        reinterpret_cast<const c10::SymInt*>(sizes_and_strides_.sizes_data()),
-        sizes_and_strides_.size());
-=======
  protected:
   inline bool matches_policy(SizesStridesPolicy policy) const {
     return sizes_strides_policy_ >= static_cast<uint8_t>(policy);
@@ -893,7 +857,6 @@
       TORCH_INTERNAL_ASSERT(is_python_dispatch())
     }
     return r;
->>>>>>> 67d6f716
   }
 
   /**
@@ -932,42 +895,10 @@
   virtual Device device_custom() const;
   virtual Layout layout_custom() const;
 
-<<<<<<< HEAD
-  virtual int64_t dim_custom() const;
-  virtual int64_t numel_custom() const;
-
-  // These are factored into separate functions in case subclasses
-  // want to use them
-  inline bool is_contiguous_default(at::MemoryFormat memory_format) const {
-    TORCH_INTERNAL_ASSERT_DEBUG_ONLY(compute_contiguous() == is_contiguous_);
-    if (memory_format == at::MemoryFormat::ChannelsLast) {
-      return is_channels_last_contiguous_;
-    } else if (memory_format == at::MemoryFormat::ChannelsLast3d) {
-      return is_channels_last_3d_contiguous_;
-    }
-    return is_contiguous_;
-  }
-  inline int64_t dim_default() const {
-    return sizes_and_strides_.size();
-  }
-  inline c10::Device device_default() const {
-    TORCH_CHECK(device_opt_.has_value(), "tensor does not have a device");
-    // See NOTE [c10::optional operator usage in CUDA]
-    return *device_opt_;
-  }
-
-  inline int64_t numel_default() const {
-#ifdef DEBUG
-    TORCH_INTERNAL_ASSERT(compute_numel() == numel_.as_int_unchecked());
-#endif
-    return numel_.as_int_unchecked();
-  }
-=======
   virtual c10::SymIntArrayRef sym_sizes_custom() const;
   virtual c10::SymIntArrayRef sym_strides_custom() const;
   virtual c10::SymInt sym_numel_custom() const;
   virtual c10::SymInt sym_storage_offset_custom() const;
->>>>>>> 67d6f716
 
  public:
   /**
@@ -1635,15 +1566,9 @@
         "set_sizes_contiguous ",
         err_msg_tensor_metadata_change_not_allowed);
     TORCH_CHECK(
-<<<<<<< HEAD
-        !has_symbolic_sizes_strides_,
-        "set_sizes_contiguous() called on tensor with symbolic shape")
-    sizes_and_strides_.set_sizes(SymIntArrayRef::fromIntArrayRef(new_size));
-=======
         !matches_policy(SizesStridesPolicy::CustomStrides),
         "tried to directly modify sizes for customized tensor");
     sizes_and_strides_.set_sizes(new_size);
->>>>>>> 67d6f716
 
     refresh_numel();
     empty_tensor_restride(MemoryFormat::Contiguous);
@@ -1676,7 +1601,7 @@
         ")");
     const auto new_dim = new_size.size();
 
-    sizes_and_strides_.set_sizes(SymIntArrayRef::fromIntArrayRef(new_size));
+    sizes_and_strides_.set_sizes(new_size);
 
     if (new_dim > 0) {
       for (size_t dim = new_dim - 1;; dim--) {
@@ -1692,11 +1617,8 @@
             // Keep stride monotonically increasing to match NumPy.
             sizes_and_strides_.stride_at_unchecked(dim) =
                 std::max<int64_t>(
-                    sizes_and_strides_.size_at_unchecked(dim + 1)
-                        .as_int_unchecked(),
-                    1) *
-                sizes_and_strides_.stride_at_unchecked(dim + 1)
-                    .as_int_unchecked();
+                    sizes_and_strides_.size_at_unchecked(dim + 1), 1) *
+                sizes_and_strides_.stride_at_unchecked(dim + 1);
           }
         }
         if (dim == 0)
@@ -1757,11 +1679,17 @@
       TORCH_INTERNAL_ASSERT(named_tensor_meta->slow_dim() == dim());
     }
 #endif
-    named_tensor_meta_ = std::move(named_tensor_meta);
-    if (named_tensor_meta_ == nullptr) {
+    if (named_tensor_meta) {
+      if (!extra_meta_) {
+        extra_meta_ = std::make_unique<ExtraMeta>();
+      }
+      extra_meta_->named_tensor_meta_ = std::move(named_tensor_meta);
+      key_set_ = key_set_.add(DispatchKey::Named);
+    } else {
+      if (extra_meta_) {
+        extra_meta_->named_tensor_meta_ = nullptr;
+      }
       key_set_ = key_set_.remove(DispatchKey::Named);
-    } else {
-      key_set_ = key_set_.add(DispatchKey::Named);
     }
   }
 
@@ -1781,15 +1709,24 @@
    * Return the pointer to named tensor metadata.
    */
   const c10::NamedTensorMetaInterface* named_tensor_meta() const {
-    return named_tensor_meta_.get();
+    if (!extra_meta_) {
+      return nullptr;
+    }
+    return extra_meta_->named_tensor_meta_.get();
   }
 
   c10::NamedTensorMetaInterface* named_tensor_meta() {
-    return named_tensor_meta_.get();
+    if (!extra_meta_) {
+      return nullptr;
+    }
+    return extra_meta_->named_tensor_meta_.get();
   }
 
   bool has_named_tensor_meta() const {
-    return named_tensor_meta_ != nullptr;
+    if (!extra_meta_) {
+      return false;
+    }
+    return extra_meta_->named_tensor_meta_ != nullptr;
   }
 
   // NOTE [ TensorImpl Shallow-Copying ]
@@ -2020,9 +1957,9 @@
       TORCH_CHECK(
           false,
           "cannot access PyObject for Tensor on interpreter ",
-          self_interpreter->name(),
+          (*self_interpreter)->name(),
           " that has already been used by another torch deploy interpreter ",
-          pyobj_interpreter_.load()->name());
+          (*pyobj_interpreter_.load())->name());
     }
   }
 
@@ -2041,7 +1978,7 @@
     return device_opt_;
   }
 
-  impl::PyInterpreter* load_pyobj_interpreter() const;
+  impl::PyInterpreter& load_pyobj_interpreter() const;
 
  public:
   /**
@@ -2152,10 +2089,6 @@
    * and a new storage will be created.
    */
   inline void* raw_mutable_data(const caffe2::TypeMeta meta) {
-    auto concrete_numel = numel_.expect_int();
-#ifdef DEBUG
-    TORCH_INTERNAL_ASSERT(compute_numel() == concrete_numel);
-#endif
     // For 0-size tensors it's fine to return any pointer (including nullptr)
     if (data_type_ == meta && storage_initialized()) {
       return static_cast<void*>(
@@ -2170,9 +2103,9 @@
       // We can reuse the existing buffer if the current data does not have
       // a special destructor and the new data doesn't have a special
       // constructor.
-      if (concrete_numel == 0 ||
+      if (numel_ == 0 ||
           (meta.placementNew() == nullptr && !had_special_dtor &&
-           (storage_.nbytes() >= (concrete_numel * data_type_.itemsize())))) {
+           (storage_.nbytes() >= (numel_ * data_type_.itemsize())))) {
         TORCH_INTERNAL_ASSERT(
             storage_offset_ == 0); // because we just reallocated
         return storage_.data();
@@ -2189,18 +2122,18 @@
         // For types that need placement new, we will call it, as well as
         // making sure that when the data is freed, it calls the right
         // destruction procedure.
+        auto size = numel_;
         auto dtor = data_type_.placementDelete();
-        auto data_ptr =
-            allocator->allocate(concrete_numel * data_type_.itemsize());
+        auto data_ptr = allocator->allocate(numel_ * data_type_.itemsize());
         storage_.set_data_ptr_noswap(PlacementDeleteContext::makeDataPtr(
-            std::move(data_ptr), dtor, concrete_numel, storage_.device()));
-        data_type_.placementNew()(storage_.data(), concrete_numel);
+            std::move(data_ptr), dtor, size, storage_.device()));
+        data_type_.placementNew()(storage_.data(), numel_);
       } else {
         // For fundamental type, new and delete is easier.
         storage_.set_data_ptr_noswap(
-            allocator->allocate(concrete_numel * data_type_.itemsize()));
+            allocator->allocate(numel_ * data_type_.itemsize()));
       }
-      storage_.set_nbytes(concrete_numel * data_type_.itemsize());
+      storage_.set_nbytes(numel_ * data_type_.itemsize());
       TORCH_INTERNAL_ASSERT(
           storage_offset_ == 0); // because we just reallocated
       device_opt_ = storage_.device();
@@ -2275,7 +2208,7 @@
         "empty_tensor_restride() called on tensor with symbolic shape")
 #ifdef DEBUG
     TORCH_INTERNAL_ASSERT(
-        compute_numel() == numel_.as_int_unchecked(),
+        compute_numel() == numel_,
         "If you are seeing this error, that means empty_tensor_restride was "
         "called before setting correct numel");
 #endif
@@ -2289,12 +2222,9 @@
           sizes_and_strides_.stride_at_unchecked(last_idx) = 1;
           for (auto i = last_idx - 1; i >= 0; --i) {
             sizes_and_strides_.stride_at_unchecked(i) =
-                sizes_and_strides_.stride_at_unchecked(i + 1)
-                    .as_int_unchecked() *
+                sizes_and_strides_.stride_at_unchecked(i + 1) *
                 std::max<int64_t>(
-                    sizes_and_strides_.size_at_unchecked(i + 1)
-                        .as_int_unchecked(),
-                    1);
+                    sizes_and_strides_.size_at_unchecked(i + 1), 1);
           }
         }
         break;
@@ -2665,7 +2595,7 @@
   std::unique_ptr<c10::AutogradMetaInterface> autograd_meta_ = nullptr;
 
  protected:
-  std::unique_ptr<c10::NamedTensorMetaInterface> named_tensor_meta_ = nullptr;
+  std::unique_ptr<c10::ExtraMeta> extra_meta_ = nullptr;
 
   c10::VariableVersion version_counter_;
 
@@ -2720,7 +2650,7 @@
   // time, we will immediately set sizes to {0} and reset numel to 0.
   // (Can't do that in the default initializers, because there's no way to
   // spell "allocate a one-element array" for strides_).
-  SymInt numel_ = c10::SymInt(1);
+  int64_t numel_ = 1;
 
   // INVARIANT: When storage is non-null, this type meta must
   // agree with the type meta in storage
@@ -2859,7 +2789,7 @@
   // does NOT include Autograd (historically, it did, but
   // not anymore!)
   //
-  // INVARIANT: named_tensor_meta_ != nullptr  <==>
+  // INVARIANT: extra_meta_->named_tensor_meta_ != nullptr  <==>
   // key_set_.has(DispatchKey::Named)
   DispatchKeySet key_set_;
 
@@ -2988,7 +2918,7 @@
   enum class FieldNameEnum {
     storage_,
     autograd_meta_,
-    named_tensor_meta_,
+    extra_meta_,
     version_counter_,
     pyobj_interpreter_,
     pyobj_,
@@ -3045,7 +2975,7 @@
     // clang-format off
     are_equal<sizeof(storage_),            4,  FieldNameEnum::storage_>();
     are_equal<sizeof(autograd_meta_),      4,  FieldNameEnum::autograd_meta_>();
-    are_equal<sizeof(named_tensor_meta_),  4,  FieldNameEnum::named_tensor_meta_>();
+    are_equal<sizeof(extra_meta_),         4,  FieldNameEnum::extra_meta_>();
     are_equal<sizeof(version_counter_),    4,  FieldNameEnum::version_counter_>();
     are_equal<sizeof(pyobj_interpreter_),  4,  FieldNameEnum::pyobj_interpreter_>();
     are_equal<sizeof(pyobj_),              4,  FieldNameEnum::pyobj_>();
@@ -3071,7 +3001,7 @@
     // figured out how to detect those via macro preprocessors yet, so we use <=
     // comparisons for the relevant fields.
     is_le<sizeof(autograd_meta_),         16,  FieldNameEnum::autograd_meta_>();
-    is_le<sizeof(named_tensor_meta_),     16,  FieldNameEnum::named_tensor_meta_>();
+    is_le<sizeof(extra_meta_),            16,  FieldNameEnum::extra_meta_>();
     are_equal<sizeof(version_counter_),    8,  FieldNameEnum::version_counter_>();
     are_equal<sizeof(pyobj_interpreter_),  8,  FieldNameEnum::pyobj_interpreter_>();
     are_equal<sizeof(pyobj_),              8,  FieldNameEnum::pyobj_>();
