import contextlib
import copy
import functools
import itertools
import math
import traceback
import warnings
from contextlib import contextmanager
from dataclasses import dataclass
from enum import Enum, auto
from typing import (
    Any,
    Callable,
    Dict,
    Generator,
    Iterable,
    Iterator,
    List,
    Mapping,
    NamedTuple,
    Optional,
    Set,
    Tuple,
    Union,
    cast,
)

import torch
import torch.distributed as dist
import torch.distributed.algorithms._checkpoint.checkpoint_wrapper as checkpoint_wrapper
import torch.nn as nn
import torch.nn.functional as F
from torch.autograd import Variable
from torch.distributed import ProcessGroup
from torch.distributed._shard.sharded_tensor import (
    Shard,
    ShardedTensor,
    init_from_local_shards,
)
from torch.distributed.algorithms._checkpoint.checkpoint_wrapper import (
    _CHECKPOINT_PREFIX,
)
from torch.distributed.algorithms._comm_hooks import (
    LOW_PRECISION_HOOKS,
    default_hooks,
)
from torch.distributed.distributed_c10d import _get_default_group
from torch.distributed.utils import (
    _replace_by_prefix,
    _sync_params_and_buffers,
    _to_kwargs,
)
from torch.nn.parameter import Parameter

from ._optim_utils import (
    _broadcast_pos_dim_tensor_states,
    _broadcast_processed_optim_state_dict,
    _flatten_optim_state_dict,
    _get_param_id_to_param,
    _get_param_to_param_id,
    _optim_state_dict,
    _process_pos_dim_tensor_state,
    _rekey_sharded_optim_state_dict,
)
from ._shard_utils import _create_chunk_sharded_tensor
from ._utils import (
    _apply_to_modules,
    _apply_to_tensors,
    _contains_batchnorm,
    _free_storage,
    _override_batchnorm_mixed_precision,
    p_assert,
)
from .flat_param import (
    FlatParameter,
    FlatParamHandle,
    HandleConfig,
    HandleShardingStrategy,
    HandleTrainingState,
)
from .flatten_params_wrapper import (
    FLAT_PARAM,
    FPW_MODULE,
    FlattenParamsWrapper,
)
from .wrap import (
    ParamExecOrderWrapPolicy,
    _or_policy,
    _recursive_wrap,
    _wrap_batchnorm_individually,
)

_TORCHDISTX_AVAIL = True
try:
    from torchdistx import deferred_init, fake
except ImportError:
    _TORCHDISTX_AVAIL = False

_TORCH_FX_AVAIL = True
if not hasattr(torch, "fx"):
    _TORCH_FX_AVAIL = False
if _TORCH_FX_AVAIL:
    from ._symbolic_trace import (
        TracingConfig,
        _init_execution_info,
        _patch_tracer,
    )


__all__ = [
    "FullyShardedDataParallel", "ShardingStrategy", "MixedPrecision",
    "CPUOffload", "BackwardPrefetch", "StateDictType", "StateDictConfig",
    "FullStateDictConfig", "LocalStateDictConfig", "ShardedStateDictConfig",
    "OptimStateKeyType", "TrainingState_", "clean_tensor_name",
]


FSDP_WRAPPED_MODULE = "_fsdp_wrapped_module"
FSDP_PREFIX = FSDP_WRAPPED_MODULE + "." + FPW_MODULE + "."

_PARAM_BROADCAST_BUCKET_SIZE = int(250 * 1024 * 1024)


class ShardingStrategy(Enum):
    """
    This specifies the sharding strategy to be used for distributed training by
    :class:`FullyShardedDataParallel`.
    FULL_SHARD: Parameters, gradients, and optimizer states are sharded. For
                the parameters, this algorithm all-gathers before the forward,
                reshards after the forward, all-gathers before the backward
                computation, and reshards after the backward computation. The
                gradients are synchronized and sharded via reduce-scatter after
                the backward computation. The sharded optimizer states are
                updated locally.
    SHARD_GRAD_OP: Gradients and optimizer states are sharded during
                   computation, and additionally parameters are sharded outside
                   computation. For the parameters, this algorithm all-gathers
                   before the forward, does not reshard after the forward, and
                   only reshards after the backward computation. The gradients
                   are synchronized and sharded via reduce-scatter after the
                   backward computation. The sharded optimizer states are
                   updated locally. Inside ``no_sync()``, the parameters are
                   not resharded after the backward computation.
    NO_SHARD: Parameters, gradients, and optimizer states are not sharded but
              instead replicated across ranks, similar to PyTorch's
              ``DistributedDataParallel`` API. The gradients are synchronized
              via all-reduce after the backward computation. The unsharded
              optimizer states are updated locally.
    HYBRID_SHARD(future support): Apply ``FULL_SHARD`` intra-node and
                                  ``NO_SHARD`` inter-node.

    """
    FULL_SHARD = auto()
    SHARD_GRAD_OP = auto()
    NO_SHARD = auto()
    # TODO
    # HYBRID_SHARD = auto()


@dataclass
class MixedPrecision:
    """
    A config to enable mixed precision training with FullyShardedDataParallel.
    This class can be constructed with three flags:
        ``param_dtype`` controls the precision of model parameters, inputs, and
        therefore the precision under which computation happens. After forward
        and backward passes, FSDP parameters point to full precision shards
        that are kept in memory. Full precision parameters are always
        checkpointed.
        ``reduce_dtype`` controls the precision under which gradient reduction
        would occur, which can potentially be different than ``param_dtype``
        for use cases such as communication efficiency.
        ``buffer_dtype`` controls the precision that buffers are cast to. Note
        that buffers are unsharded and are cast in the first forward pass, and
        remain in their reduced precision state even after forward/backward
        passes. However, when taking checkpoints with ``state_dict``, buffers
        are checkpointed in their full precision (and then restored back to
        to their reduced precision) as expected. Note that this checkpoint
        support is currently limited to ``StateDictType.FULL_STATE_DICT``.

    .. note:: In ``summon_full_params``, parameters are summoned in full
        precision but buffers are not.

    .. note:: Parameters and buffers are checkpointed in full precision. For
        buffers, this is only guaranteed to work for ``StateDictType.FULL_STATE_DICT``.

    .. note:: This API is experimental and subject to change.

    .. note:: Specification of reduced precision types must be explicit, in that
        if, for example, ``param_dtype`` is not specified, it will not be cast by
        FSDP. Thus, a config such as ``MixedPrecision(reduce_dtype=torch.float16)``
        will not cast buffers or parameters. Note that if a ``MixedPrecision``
        config is specified without a ``reduce_dtype``, gradient communication
        would occur in the `param_dtype` precision, if given, otherwise, in the
        original parameter precision.
    """
    # maintain a tensor of this dtype that the fp32 param shard will be cast to.
    # Will control the precision of model params, inputs, and thus compute as
    # well.
    param_dtype: Optional[torch.dtype] = None
    # Gradient communication precision.
    reduce_dtype: Optional[torch.dtype] = None
    # Buffer precision.
    # TODO: buffer + param are usually of the same type, if user specifies
    # param but not buffer, should we automatically make buffer be the same?
    buffer_dtype: Optional[torch.dtype] = None


@dataclass
class CPUOffload:
    """
    CPU offloading config. Currently, only parameter and gradient CPU
    offload are supported.
    offload_params: Offloading parameters to CPUs when these parameters are
                    not used for computation on GPUs. This implicitly enables
                    gradient offloading to CPUs in order for parameters and
                    gradients to be on the same device to work with optimizer.
    """

    offload_params: bool = False


class BackwardPrefetch(Enum):
    """
    Specify where to prefetch next layer's full parameters
    during backward pass.
    BACKWARD_PRE: prefetch right before current layer's backward computation
                  starts, this approach will increase backward communication
                  and computation overalpping and potentialy improve training
                  performance, but it may increase the peak memory usage as
                  the prefetched full parameters will be kept in the GPU memory
                  until next layer's backward computation is done.
    BACKWARD_POST: prefetch right after current layer's backward computation finishes,
                   this approach will not increase peak memory as prefetching happens
                   after current layer's full parameters are freed.
                   It could potentially improve backward communication and computation
                   overlapping as it avoids all_gather and reduce_scatter are blocked
                   each other in the single NCCL stream. However, based on our experiments,
                   for some models, the backward post backward hook fire order is not always
                   the reversed forward computation order, so this
                   approach may prefetch full parameters for layers ahead of next layer,
                   this 'ahead' all_gather could delay next layer's all_gather in the
                   single NCCL stream and cause the next layer's computation delay. So it may
                   cause some performance regession for some models.
    """

    BACKWARD_PRE = auto()
    BACKWARD_POST = auto()
    # TODO, BACKWARD_PRE_CPU, prefetch full parameters and keep them in the CPU memory


class TrainingState_(Enum):
    """
    Simple enum to indicate what state FSDP is in. Used for asserting
    to make sure APIs are called in the correct state.
    ..note::
        ``BACKWARD_PRE`` and ``BACKWARD_POST`` states are used to ensure we
        receives backward hooks in the correct order. It is used to catch
        unexpected order of hooks being called (likely due to our
        hook registration logic or autograd engine logic changes).
    """

    IDLE = auto()
    FORWARD = auto()
    BACKWARD_PRE = auto()
    BACKWARD_POST = auto()
    SUMMON_FULL_PARAMS = auto()


class StateDictType(Enum):
    """
    This enum indicates that which type of ``state_dict`` the FSDP module is
    currently processing (returning or loading).
    The default value is FULL_STATE_DICT to comply the PyTorch convention.
    ..note::
        FSDP currently supports three types of ``state_dict``:
            1. ``state_dict/load_state_dict`: this pair of APIs return and load
               the non-sharded, unflattened parameters. The semantics is the
               same as using DDP.
            2. ``_local_state_dict/_load_local_state_dict``: this pair of APIs return
               and load local sharded, flattened parameters. The values returned
               by ``_local_state_dict`` can be directly used by FSDP and is only
               meaningful to FSDP (because parameters are flattened). Note that
               these APIs are meant for use via the :func:`state_dict_type`
               context manager as follows:
                   >>> # xdoctest: +SKIP("undefined variables")
                   >>> with fsdp.state_dict_type(StateDictType.LOCAL_STATE_DICT):
                   ...     state = fsdp.state_dict()  # loads local state dict
            3. ``_sharded_state_dict/_load_sharded_state_dict``: this pair of APIs
               return and load sharded, unflattened parameters. The ``state_dict``
               return by ``sharded_state_dict`` can be used by all other parallel
               schemes (resharding may be required).
    """

    FULL_STATE_DICT = auto()
    LOCAL_STATE_DICT = auto()
    SHARDED_STATE_DICT = auto()

@dataclass
class StateDictConfig:
    """
    ``StateDictConfig`` is the base class for all state_dict configuration classes.
    Users should instantiate a child version (i.e. ``FullStateDictConfig``) in
    order to configure settings for the particular type of ``state_dict``
    implementation FSDP will use.
    """
    pass

@dataclass
class FullStateDictConfig(StateDictConfig):
    """
    ``FullStateDictConfig`` is a config class meant to be used with
    ``StateDictType.FULL_STATE_DICT``. Currently, it accepts two parameters,
    ``offload_to_cpu`` and ``rank0_only`` which can be configured to offload
    the full ``state_dict`` to CPU and to materialize the ``state_dict`` on
    rank 0 only. When used, it is recommended to enable both of these flags
    together to optimize memory savings when taking checkpoints. Note that
    this config class is meant for user via the :func:`state_dict_type`
    context manager as follows:
        >>> # xdoctest: +SKIP("undefined variables")
        >>> fsdp = FSDP(model, auto_wrap_policy=...)
        >>> cfg = FullStateDictConfig(offload_to_cpu=True, rank0_only=True)
        >>> with FullyShardedDataParallel.state_dict_type(fsdp, StateDictType.FULL_STATE_DICT, cfg):
        >>>     state = fsdp.state_dict()
        >>>     # state will be empty on non rank 0 and contain CPU tensors on rank 0.
        >>> # To reload checkpoint for inference, finetuning, transfer learning, etc:
        >>> model = model_fn() # Initialize model on CPU in preparation for wrapping with FSDP
        >>> if dist.get_rank() == 0:
        >>>     # Load checkpoint only on rank 0 to avoid memory redundancy
        >>>     state_dict = torch.load("my_checkpoint.pt")
        >>>     model.load_state_dict(state_dict)
        >>> # All ranks initialize FSDP module as usual. ``sync_module_states`` argument
        >>> # communicates loaded checkpoint states from rank 0 to rest of the world.
        >>> fsdp = FSDP(model, device_id=torch.cuda.current_device(), auto_wrap_policy=..., sync_module_states=True)
        >>> # After this point, all ranks have FSDP model with loaded checkpoint.
    """
    offload_to_cpu: bool = False
    rank0_only: bool = False

@dataclass
class LocalStateDictConfig(StateDictConfig):
    pass

@dataclass
class ShardedStateDictConfig(StateDictConfig):
    pass

_state_dict_type_to_config = {
    StateDictType.FULL_STATE_DICT: FullStateDictConfig,
    StateDictType.LOCAL_STATE_DICT: LocalStateDictConfig,
    StateDictType.SHARDED_STATE_DICT: ShardedStateDictConfig,
}

class OptimStateKeyType(Enum):
    PARAM_NAME = auto()
    PARAM_ID = auto()


# A handles key represents the group of `FlatParamHandle`s involved in a given
# module's forward. These will be all-gathered together in the pre-forward and
# pre-backward.
_HandlesKey = Tuple[FlatParamHandle, ...]


class _ExecOrderWarnStatus(Enum):
    """Used internally for execution order validation."""
    NONE = auto()     # no deviation yet
    WARNING = auto()  # deviated this iteration; currently issuing warnings
    WARNED = auto()   # deviated in a previous iteration


class _ExecOrderData:
    """
    This contains the data structures to track the execution order. We track
    the pre-forward order on the *first* iteration for forward prefetching
    (which thus assumes static graph) and the post-forward order on *every*
    iteration for backward prefetching (which thus does not assume static
    graph but may be provide an incorrect order).
    """

    def __init__(self, debug_level: dist.DebugLevel) -> None:
        # Tracks the pre-forward order for post-backward prefetching
        self.handles_pre_forward_order: List[int] = []
        # Maps each handles key to its index in `handles_pre_forward_order`
        self.handles_to_pre_forward_order_index: Dict[_HandlesKey, int] = {}
        # Tracks the post-forward order for pre-backward prefetching
        self.handles_post_forward_order: List[int] = []
        # Maps each handles key to its index in `handles_post_forward_order`
        self.handles_to_post_forward_order_index: Dict[_HandlesKey, int] = {}
        self.is_first_iter = True

        # Data structures for execution order validation
        self._checking_order: bool = (
            debug_level in [dist.DebugLevel.INFO, dist.DebugLevel.DETAIL]
        )
        self.process_group: Optional[dist.ProcessGroup] = None
        self.world_size: Optional[int] = None
        self.all_handles: List[FlatParamHandle] = []
        # Maps each handle to its index in `all_handles`, which must be the
        # same across ranks for the execution order validation to work
        self.handle_to_handle_index: Dict[FlatParamHandle, int] = {}
        # Names are prefixed from the root module
        self.flat_param_to_prefixed_param_names: Dict[FlatParameter, List[str]] = {}
        # Current index in the pre-forward execution order
        self.current_order_index = 0
        self.warn_status = _ExecOrderWarnStatus.NONE

    def init(
        self,
        fsdp_root: "FullyShardedDataParallel",
        process_group: dist.ProcessGroup,
    ) -> None:
        """
        Initializes the data structures needed for checking the forward order.
        This should be called after a root FSDP instance has been set during
        lazy initialization.
        """
        self.process_group = process_group
        self.rank = process_group.rank()
        self.world_size = process_group.size()
        # Fix an order over the handles, which should be the same across ranks
        for fsdp_module in fsdp_root.fsdp_modules(fsdp_root):
            for handle in fsdp_module._handles:
                index = len(self.all_handles)
                self.all_handles.append(handle)
                self.handle_to_handle_index[handle] = index
        self.flat_param_to_prefixed_param_names = cast(
            Dict[FlatParameter, List[str]],
            _get_param_to_unflat_param_names(fsdp_root),
        )
        # TODO (awgu): We can broadcast the metadata of rank 0's `all_handles`
        # to check that all ranks have the same handles in the same order.
        # https://github.com/pytorch/pytorch/issues/79620

    def get_handles_to_backward_prefetch(
        self,
        current_handles_key: _HandlesKey,
    ) -> Optional[_HandlesKey]:
        """
        Returns the handles key of the handles to backward prefetch given the
        current handles key or ``None`` if there is no valid handles key to
        prefetch.
        """
        current_index = self.handles_to_post_forward_order_index.get(current_handles_key, None)
        if current_index is None:
            return None
        target_index = current_index - 1
        if target_index < 0:
            return None
        target_handles_key = self.handles_post_forward_order[target_index]
        return target_handles_key

    def record_post_forward(self, handles: List[FlatParamHandle]) -> None:
        """
        Records ``handles`` in the post-forward order, where ``handles`` should
        be a group of handles used in the same module's forward. If ``handles``
        is empty, then it is omitted.

        Unlike :meth:`record_pre_forward`, this records the order *every*
        iteration with the expectation that the recorded order is reset in
        :meth:`next_iter`.
        """
        if not handles:
            return
        handles_key = tuple(handles)
        # Only record the first usage of a handles key
        if handles_key in self.handles_to_post_forward_order_index:
            return
        index = len(self.handles_post_forward_order)
        self.handles_to_post_forward_order_index[handles_key] = index
        self.handles_post_forward_order.append(handles_key)

    def record_pre_forward(self, handles: List[FlatParamHandle], is_training: bool) -> None:
        """
        Records ``handles`` in the pre-forward order on the first iteration,
        where ``handles`` should be a group of handles used in the same
        module's forward. If ``handles`` is empty, then it is omitted.

        On the first iteration, this checks the execution order across ranks.
        See :meth:`_check_order` for details.
        """
        if not handles:
            return
        handles_key = tuple(handles)
        self._check_order(handles_key, is_training)
        # Fix the order after the first iteration and only record the first
        # usage of a handles key
        if (
            not self.is_first_iter
            or handles_key in self.handles_to_pre_forward_order_index
        ):
            return
        index = len(self.handles_pre_forward_order)
        self.handles_to_pre_forward_order_index[handles_key] = index
        self.handles_pre_forward_order.append(handles_key)

    def _check_order(self, handles_key: _HandlesKey, is_training: bool) -> None:
        """
        Checks the forward execution order as long as ``is_training`` is
        ``True`` since checking in eval mode is not supported.

        - On the first iteration, this uses all-gathers to check that all ranks
        are all-gathering the same handles and hence ``FlatParameter`` s,
        raising an error if not.
        - On subsequent iterations, if the distributed debug level is at least
        INFO, then this checks that each rank is locally consistent with its
        own forward order from the first iteration, issuing a warning if not.
        This issues a warning on the first deviating iteration and stops
        warning thereafter.
        """
        # Do not check order in eval mode since the post-backward callback does
        # not run so it cannot be used to mark the end of an iteration
        if not is_training:
            return
        if self.is_first_iter:
            msg_prefix = "Forward order differs across ranks:"
            local_indices: Optional[Tuple[int, ...]] = self._get_handle_indices(
                handles_key
            )
            device = handles_key[0].device  # guaranteed to be non-CPU
            num_valid_indices = sum((index is not None) for index in local_indices)
            tensor_kwargs = {"dtype": torch.int32, "device": device}
            world_num_valid_indices = torch.zeros(self.world_size, **tensor_kwargs)
            local_num_valid_indices = torch.tensor([num_valid_indices], **tensor_kwargs)
            dist._all_gather_base(
                world_num_valid_indices,
                local_num_valid_indices,
                group=self.process_group,
            )
            # Check that all ranks plan to all-gather the same number of
            # parameters
            # TODO (awgu): Since every module has at most one handle in the
            # current implementation, this should never raise the error.
            for (r1, n1), (r2, n2) in itertools.combinations(
                (
                    (rank, world_num_valid_indices[rank])
                    for rank in range(self.world_size)
                ),
                2,
            ):
                if n1 != n2:
                    raise RuntimeError(
                        f"{msg_prefix} rank {r1} is all-gathering {n1} parameters "
                        f"while rank {r2} is all-gathering {n2} parameters"
                    )
            world_indices = torch.zeros(
                self.world_size * num_valid_indices, **tensor_kwargs
            )
            local_indices = torch.tensor(local_indices, **tensor_kwargs)
            dist._all_gather_base(
                world_indices, local_indices, group=self.process_group
            )
            # Check that all ranks plan to all-gather the same index parameters
            for (r1, i1), (r2, i2) in itertools.combinations(
                (
                    (
                        rank,
                        world_indices[
                            rank * num_valid_indices : (rank + 1) * num_valid_indices
                        ],
                    )
                    for rank in range(self.world_size)
                ),
                2,
            ):
                if i1 != i2:
                    r1_param_names = self._get_names_from_handle_indices(i1)
                    r2_param_names = self._get_names_from_handle_indices(i2)
                    raise RuntimeError(
                        f"{msg_prefix} rank {r1} is all-gathering parameters "
                        f"for {r1_param_names} while rank {r2} is all-gathering "
                        f"parameters for {r2_param_names}"
                    )
        elif self._checking_order:
            # Only issue warnings on the first deviating iteration and stop
            # checking thereafter to avoid flooding the console
            if self.warn_status == _ExecOrderWarnStatus.WARNED:
                return
            msg_prefix = None  # non-`None` means we should warn
            if self.current_order_index >= len(self.handles_pre_forward_order):
                # This iteration sees extra all-gather(s) compared to the first
                msg_prefix = (
                    "Expected to not all-gather any more parameters in the "
                    "forward but trying to all-gather parameters for "
                )
            else:
                expected_handles_key = self.handles_pre_forward_order[
                    self.current_order_index
                ]
                if expected_handles_key != handles_key:
                    expected_param_names = self._get_names_from_handles(
                        expected_handles_key
                    )
                    msg_prefix = (
                        f"Expected to all-gather for {expected_param_names} "
                        "but trying to all-gather parameters for "
                    )
            if msg_prefix is not None:
                param_names = self._get_names_from_handles(handles_key)
                msg_suffix = (
                    f"{param_names}"
                    if param_names
                    else "a newly-added parameter since construction time"
                )
                warnings.warn(
                    "Forward order differs from that of the first iteration "
                    f"on rank {self.rank}. Collectives are unchecked and may "
                    f"give incorrect results or hang.\n{msg_prefix}{msg_suffix}"
                )
                self.warn_status = _ExecOrderWarnStatus.WARNING
            self.current_order_index += 1

    def _get_handle_indices(
        self,
        handles_key: _HandlesKey,
    ) -> Tuple[Optional[int], ...]:
        """
        Returns the handle indices (i.e. indices into ``self.all_handles``)
        corresponding to the handles in ``handles_key``. An entry in the
        returned tuple is ``None`` if the handle is invalid.
        """
        indices: List[int] = []
        for handle in handles_key:
            if handle not in self.handle_to_handle_index:
                indices.append(None)
            else:
                indices.append(self.handle_to_handle_index[handle])
        return tuple(indices)

    def _get_names_from_handle_indices(
        self,
        handle_indices: Tuple[int, ...],
    ) -> List[List[str]]:
        """
        Returns a list of prefixed parameter names for each handle in
        ``handle_indices``. If a handle index is invalid, then its prefixed
        parameter names are omitted from the returned list.
        """
        prefixed_param_names: List[List[str]] = []
        for index in handle_indices:
            if index is None or index < 0 or index >= len(self.all_handles):
                continue
            handle = self.all_handles[index]
            flat_param = handle.flat_param
            prefixed_param_names.append(self.flat_param_to_prefixed_param_names[flat_param])
        return prefixed_param_names

    def _get_names_from_handles(
        self,
        handles_key: _HandlesKey,
    ) -> List[List[str]]:
        """
        Returns a list of prefixed parameter names for each handle in
        ``handles_key``. If a handle is invalid, then its prefixed parameter
        names are omitted from the returned list.
        """
        prefixed_param_names: List[List[str]] = []
        for handle in handles_key:
            flat_param = handle.flat_param
            if flat_param not in self.flat_param_to_prefixed_param_names:
                continue
            prefixed_param_names.append(self.flat_param_to_prefixed_param_names[flat_param])
        return prefixed_param_names

    def next_iter(self):
        """
        Advances the internal data structures per iteration. This should be
        called in the post-backward callback since that marks the true end of
        an iteration.
        """
        self.is_first_iter = False
        self.handles_to_post_forward_order_index.clear()
        self.handles_post_forward_order.clear()
        if self._checking_order:
            self.current_order_index = 0
            if self.warn_status == _ExecOrderWarnStatus.WARNING:
                self.warn_status = _ExecOrderWarnStatus.WARNED


# TODO (awgu): Refactor this later
sharding_strategy_map = {
    ShardingStrategy.NO_SHARD: HandleShardingStrategy.NO_SHARD,
    ShardingStrategy.FULL_SHARD: HandleShardingStrategy.FULL_SHARD,
    ShardingStrategy.SHARD_GRAD_OP: HandleShardingStrategy.SHARD_GRAD_OP,
}


class FullyShardedDataParallel(nn.Module):
    """
    A wrapper for sharding Module parameters across data parallel workers. This
    is inspired by `Xu et al.`_ as well as the ZeRO Stage 3 from DeepSpeed_.
    FullyShardedDataParallel is commonly shortened to FSDP.

    .. _`Xu et al.`: https://arxiv.org/abs/2004.13336
    .. _DeepSpeed: https://www.deepspeed.ai/

    Example::

        >>> # xdoctest: +SKIP("undefined variables")
        >>> import torch
        >>> from torch.distributed.fsdp import FullyShardedDataParallel as FSDP
        >>> torch.cuda.set_device(device_id)
        >>> sharded_module = FSDP(my_module)
        >>> optim = torch.optim.Adam(sharded_module.parameters(), lr=0.0001)
        >>> x = sharded_module(x, y=3, z=torch.Tensor([1]))
        >>> loss = x.sum()
        >>> loss.backward()
        >>> optim.step()

    .. warning::
        The optimizer must be initialized *after* the module has been wrapped,
        since FSDP will shard parameters in-place and this will break any
        previously initialized optimizers.

    .. warning::
        If the destination CUDA device has ID ``dev_id``, either (1)
        ``module`` should already be placed on that device, (2) the device
        should be set using ``torch.cuda.set_device(dev_id)``, or (3)
        ``dev_id`` should be passed into the ``device_id`` constructor
        argument. This FSDP instance's compute device will be that destination
        device. For (1) and (3), the FSDP initialization always occurs on GPU.
        For (2), the FSDP initialization happens on ``module`` 's current
        device, which may be CPU.

    .. warning::
        FSDP currently does not support gradient accumulation outside
        ``no_sync()`` when using CPU offloading. Trying to do so yields
        incorrect results since FSDP will use the newly-reduced gradient
        instead of accumulating with any existing gradient.

    .. warning::
        Changing the original parameter variable names after construction will
        lead to undefined behavior.

    .. warning::
        Passing in `sync_module_states=True` flag requires module to be put
        on GPU, or to use ``device_id`` argument to specify a CUDA device that
        FSDP will move module to. This is because ``sync_module_states=True``
        requires GPU communication.

    .. warning::
        As of PyTorch 1.12, FSDP only offers limited support for shared parameters
        (for example, setting one ``Linear`` layer's weight to another's). In
        particular, modules that share parameters must be wrapped as part of the
        same FSDP unit. If enhanced shared parameter support is needed for your
        use case, please ping https://github.com/pytorch/pytorch/issues/77724

    .. note::
        Inputs into FSDP ``forward`` function will be moved to compute device
        (same device FSDP module is on) before running ``forward``, so user does
        not have to manually move inputs from CPU -> GPU.

    Args:
        module (nn.Module):
            module to be wrapped with FSDP.
        process_group (Optional[ProcessGroup]):
            process group for sharding
        sharding_strategy (Optional[ShardingStrategy]):
            Config sharding algorithm, different sharding algorithm has trade
            off between memory saving and communication overhead. ``FULL_SHARD``
            will be chosen if sharding_strategy is not specified.
        cpu_offload (Optional[CPUOffload]):
            CPU offloading config. Currently, only parameter and gradient CPU
            offload is supported. It can be enabled via passing in
            ``cpu_offload=CPUOffload(offload_params=True)``. Note that this
            currently implicitly enables gradient offloading to CPU in order for
            params and grads to be on same device to work with optimizer. This
            API is subject to change. Default is ``None`` in which case there
            will be no offloading.
        auto_wrap_policy (Optional[Callable[[nn.Module, bool, int], bool]]):
            A callable specifying a policy to recursively wrap layers with FSDP.
            Note that this policy currently will only apply to child modules of
            the passed in module. The remainder modules are always wrapped in
            the returned FSDP root instance.
            ``size_based_auto_wrap_policy`` written in ``torch.distributed.fsdp.wrap`` is
            an example of ``auto_wrap_policy`` callable, this policy wraps layers
            with the number of parameters larger than 100M. ``transformer_auto_wrap_policy``
            written in ``torch.distributed.fsdp.wrap`` is an example of ``auto_wrap_policy``
            callable for transformer-like model architectures. Users can supply the customized
            ``auto_wrap_policy`` callable that should accept following arguments:
            ``module: nn.Module``, ``recurse: bool``, ``unwrapped_params: int``, and return
            a ``bool`` specifying whether the passed in ``module``` should be wrapped
            (if ``recurse=False``) or whether we should recurse down the subgraph of ``module``
            children (if ``recurse=True``). Extra customized arguments could be added to
            the customized ``auto_wrap_policy`` callable as well. It is a good practice to
            print out the sharded model and check whether the sharded model is what
            the application wants and then adjust accordingly.

            Example::

                >>> def custom_auto_wrap_policy(
                >>>     module: nn.Module,
                >>>     recurse: bool,
                >>>     unwrapped_params: int,
                >>>     # These are customizable for this policy function.
                >>>     min_num_params: int = int(1e8),
                >>> ) -> bool:
                >>>     return unwrapped_params >= min_num_params
                >>> # Configure a custom min_num_params
                >>> my_auto_wrap_policy = functools.partial(custom_auto_wrap_policy, min_num_params=1e5)

        backward_prefetch (Optional[BackwardPrefetch]):
            This is an experimental feature that is subject to change in the
            the near future. It allows users to enable two different backward_prefetch
            algorithms to help backward communication and computation overlapping.
            Pros and cons of each algorithm is explained in the class ``BackwardPrefetch``.
        mixed_precision (Optional[MixedPrecision]): A ``MixedPrecision`` instance
            describing the mixed precision training config to be used. ``MixedPrecision``
            supports configuring parameter, buffer, and gradient communication dtype. Note
            that only floating point data is cast to the reduced precision. This allows
            users potential memory saving and training speedup while trading off
            accuracy during model training. If ``None``, no mixed precision is applied.
            Note that if ``mixed_precision`` is enabled for FSDP model that
            contains ``BatchNorm`` with ``auto_wrap_policy``, FSDP will take
            care to disable mixed precision for ``BatchNorm`` units by wrapping
            them separately in their own FSDP unit with ``mixed_precision=None``.
            This is done because several ``BatchNorm`` kernels do not implement
            reduced type support at the moment. If individually wrapping the model,
            users must take care to set ``mixed_precision=None`` for
            ``BatchNorm`` units.
            (Default: ``None``)
        ignored_modules (Optional[Iterable[torch.nn.Module]]): Modules whose
            own parameters and child modules' parameters and buffers are
            ignored by this instance. None of the modules directly in
            ``ignored_modules`` should be :class:`FullyShardedDataParallel`
            instances, and any child modules that are already-constructed
            :class:`FullyShardedDataParallel` instances will not be ignored if
            they are nested under this instance. This argument may be used to
            avoid sharding specific parameters at module granularity when using an
            ``auto_wrap_policy`` or if parameters' sharding is not managed by
            FSDP. (Default: ``None``)
        param_init_fn (Optional[Callable[[nn.Module], None]]):
            A ``Callable[torch.nn.Module] -> None`` that
            specifies how modules that are currently on the meta device should be initialized
            onto an actual device. Note that as of v1.12, we detect modules on the meta
            device via ``is_meta`` check and apply a default initialization that calls
            ``reset_parameters`` method on the passed in ``nn.Module`` if ``param_init_fn``
            is not specified, otherwise we run ``param_init_fn`` to initialize the passed
            in ``nn.Module``. In particular, this means that if ``is_meta=True`` for any
            module parameters for modules that will be wrapped with FSDP and ``param_init_fn``
            is not specified, we assume your module properly implements a ``reset_paramters()``
            and will throw errors if not. Note that additionally, we offer support for modules
            initialized with torchdistX's (https://github.com/pytorch/torchdistX)
            ``deferred_init`` API. In this case, deferred modules would be initialized
            by a default initialization function that calls torchdistX's
            ``materialize_module``, or the passed in ``param_init_fn``, if it is not
            ``None``. The same ``Callable`` is applied to initialize all meta modules.
            Note that this initialization function is applied before doing any FSDP sharding
            logic.

            Example::

                >>> # xdoctest: +SKIP("undefined variables")
                >>> module = MyModule(device="meta")
                >>> def my_init_fn(module):
                >>>     # responsible for initializing a module, such as with reset_parameters
                >>>     ...
                >>> fsdp_model = FSDP(module, param_init_fn=my_init_fn, auto_wrap_policy=size_based_auto_wrap_policy)
                >>> print(next(fsdp_model.parameters()).device) # current CUDA device
                >>> # With torchdistX
                >>> module = deferred_init.deferred_init(MyModule, device="cuda")
                >>> # Will initialize via deferred_init.materialize_module().
                >>> fsdp_model = FSDP(module, auto_wrap_policy=size_based_auto_wrap_policy)

        device_id (Optional[Union[int, torch.device]]): An ``int`` or ``torch.device``
            describing the CUDA device the FSDP module should be moved to determining where
            initialization such as sharding takes place. If this argument is not specified
            and ``module`` is on CPU, we issue a warning mentioning that this argument can
            be specified for faster initialization. If specified, resulting FSDP instances
            will reside on this device, including moving ignored modules' parameters if
            needed. Note that if ``device_id`` is specified but ``module`` is already on a
            different CUDA device, an error will be thrown. (Default: ``None``)

        sync_module_states (bool): If ``True``, each individually wrapped FSDP unit will broadcast
            module parameters from rank 0 to ensure they are the same across all ranks after
            initialization. This helps ensure model parameters are the same across ranks
            before starting training, but adds communication overhead to ``__init__``, as at least
            one broadcast is triggered per individually wrapped FSDP unit.
            This can also help load checkpoints taken by ``state_dict`` and to be loaded by
            ``load_state_dict`` in a memory efficient way. See documentation for
            :class:`FullStateDictConfig` for an example of this. (Default: ``False``)

    """
    def __init__(
        self,
        module: nn.Module,
        process_group: Optional[ProcessGroup] = None,
        sharding_strategy: Optional[ShardingStrategy] = None,
        cpu_offload: Optional[CPUOffload] = None,
        auto_wrap_policy: Optional[Callable] = None,
        backward_prefetch: Optional[BackwardPrefetch] = None,
        mixed_precision: Optional[MixedPrecision] = None,
        ignored_modules: Optional[Iterable[torch.nn.Module]] = None,
        param_init_fn: Optional[Callable[[nn.Module], None]] = None,
        device_id: Optional[Union[int, torch.device]] = None,
        sync_module_states: bool = False,
        forward_prefetch: bool = False,
    ):
        if isinstance(auto_wrap_policy, ParamExecOrderWrapPolicy):
            self._init_param_exec_order_wrap_policy(
                module=module,
                process_group=process_group,
                sharding_strategy=sharding_strategy,
                cpu_offload=cpu_offload,
                auto_wrap_policy=auto_wrap_policy,
                backward_prefetch=backward_prefetch,
                mixed_precision=mixed_precision,
                ignored_modules=ignored_modules,
                param_init_fn=param_init_fn,
                device_id=device_id,
                sync_module_states=sync_module_states,
                forward_prefetch=forward_prefetch,
            )
            return

        torch._C._log_api_usage_once("torch.distributed.fsdp")
        super().__init__()

        self._ignored_modules = self._get_ignored_modules(module, ignored_modules)
        ignored_params, self._ignored_param_names = self._get_ignored_params(
            module, self._ignored_modules
        )
        self._buffer_names = self._get_buffer_names(module)
        if auto_wrap_policy is not None:
            auto_wrap_kwargs = {
                "module": module,
                "auto_wrap_policy": auto_wrap_policy,
                "wrapper_cls": FullyShardedDataParallel,
                "ignored_modules": self._ignored_modules,
                "ignored_params": ignored_params,
                "only_wrap_children": True,  # avoid double wrapping the root
            }
            fsdp_kwargs = {
                "process_group": process_group,
                "sharding_strategy": sharding_strategy,
                "cpu_offload": cpu_offload,
                "backward_prefetch": backward_prefetch,
                "mixed_precision": mixed_precision,
                "param_init_fn": param_init_fn,
                "device_id": device_id,
                "sync_module_states": sync_module_states,
                "forward_prefetch": forward_prefetch,
            }
            self._auto_wrap(auto_wrap_kwargs, fsdp_kwargs)

        self.process_group = process_group or _get_default_group()
        self.rank = self.process_group.rank()
        self.world_size = self.process_group.size()
        self.training_state = TrainingState_.IDLE
        self.cpu_offload = cpu_offload or CPUOffload()
        self.backward_prefetch = backward_prefetch
<<<<<<< HEAD
        # We clamp the strategy to `NO_SHARD` for world size of 1 since they
        # are currently functionally equivalent. This may change if/when we
        # integrate FSDP with MoE.
        if self.world_size == 1:
            sharding_strategy = ShardingStrategy.NO_SHARD
=======
        self.forward_prefetch = forward_prefetch
>>>>>>> 1d2e84f3
        self.sharding_strategy = sharding_strategy or ShardingStrategy.FULL_SHARD
        self.mixed_precision = mixed_precision or MixedPrecision()
        # Save a mapping from fully prefixed buffer name to its original dtype
        # since for mixed precision, buffers are restored to their original
        # dtype for model checkpointing
        self._buffer_name_to_orig_dtype: Dict[str, torch.dtype] = {}

        self._check_single_device_module(module, ignored_params)
        device_from_device_id: Optional[torch.device] = self._get_device_from_device_id(device_id)
        self._materialize_module(module, param_init_fn, device_from_device_id)
        self._move_module_to_device(module, ignored_params, device_from_device_id)
        self.compute_device = self._get_compute_device(module, ignored_params, device_from_device_id)
        params_to_flatten = list(self._get_orig_params(module, ignored_params))
        if sync_module_states:
            self._sync_module_states(module, params_to_flatten)

        # This FSDP instance's handles should inherit the same process group,
        # compute device, CPU offload, and mixed precision settings. However,
        # different sharding strategies are allowed.
        config = HandleConfig(
            sharding_strategy_map[self.sharding_strategy],
            self.cpu_offload.offload_params,
            self.mixed_precision.param_dtype,
            self.mixed_precision.reduce_dtype,
        )
        self._fsdp_wrapped_module = FlattenParamsWrapper(
            module,
            params_to_flatten,
            self.compute_device,
            config,
        )
        self._check_orig_params_flattened(ignored_params)
        # Invariant: `self.params` contains exactly the `FlatParameter`s of the
        # handles in `self._handles`
        self._handles: List[FlatParamHandle] = []
        self.params: List[FlatParameter] = []
        if self._fsdp_wrapped_module.has_params:
            handle = self._fsdp_wrapped_module.handle
            self.params.append(handle.flat_param)
            self._register_param_handle(handle)
            handle.shard(self.process_group)
            if self.cpu_offload.offload_params and handle.flat_param.device != torch.device("cpu"):
                with torch.no_grad():
                    handle._flat_param_to(torch.device("cpu"))

        self._sync_gradients = True
        self._communication_hook = self._get_default_comm_hook()
        self._communication_hook_state = self._get_default_comm_hook_state()
        self._hook_registered = False

        # Used to prevent running the pre-backward hook multiple times
        self._ran_pre_backward_hook: Dict[_HandlesKey, bool] = {}
        self._is_root: Optional[bool] = None  # `None` indicates not yet set
        # The following attributes are owned by the root FSDP instance and
        # shared with non-root FSDP instances
        self._streams: Dict[str, torch.cuda.Stream] = {}
        self._debug_level = dist.get_debug_level()
        self._exec_order_data = _ExecOrderData(self._debug_level)
        self._handles_prefetched: Dict[_HandlesKey, bool] = {}
        # Used for guarding against mistargeted backward prefetches
        self._needs_pre_backward_unshard: Dict[_HandlesKey, bool] = {}
        # The data structures use tuples of handles to generalize over the case
        # where a module's forward involves multiple handles. The two forward
        # order structures are populated and finalized in the first iteration.

        # `_state_dict_type` controls the `state_dict()` behavior, which is
        # implemented using post-save and pre-load hooks
        self._state_dict_type = StateDictType.FULL_STATE_DICT
        self._state_dict_config = FullStateDictConfig()
        self._register_state_dict_hook(self._post_state_dict_hook)
        self._post_state_dict_hook_fn = {
            StateDictType.FULL_STATE_DICT: self._full_post_state_dict_hook,
            StateDictType.LOCAL_STATE_DICT: self._local_post_state_dict_hook,
            StateDictType.SHARDED_STATE_DICT: self._sharded_post_state_dict_hook,
        }
        self._register_load_state_dict_pre_hook(
            self._pre_load_state_dict_hook, with_module=True
        )
        self._pre_load_state_dict_hook_fn = {
            StateDictType.FULL_STATE_DICT: self._full_pre_load_state_dict_hook,
            StateDictType.LOCAL_STATE_DICT: self._local_pre_load_state_dict_hook,
            StateDictType.SHARDED_STATE_DICT: self._sharded_pre_load_state_dict_hook,
        }
        self.register_load_state_dict_post_hook(
            self._post_load_state_dict_hook
        )
        self._post_load_state_dict_hook_fn = {
            StateDictType.FULL_STATE_DICT: self._full_post_load_state_dict_hook,
            StateDictType.LOCAL_STATE_DICT: self._local_post_load_state_dict_hook,
            StateDictType.SHARDED_STATE_DICT: self._sharded_post_load_state_dict_hook,
        }

    def _get_ignored_modules(
        self,
        root_module: nn.Module,
        _ignored_modules: Optional[Iterable[torch.nn.Module]],
    ) -> Set[nn.Module]:
        """
        Checks that ``_ignored_modules`` is an iterable of ``nn.Module`` s
        without any FSDP instances, and returns the modules contained in their
        module subtrees as a :class:`set`. Nested FSDP instances are excluded,
        but their already-computed ignored modules are included.
        """
        if _ignored_modules is None:
            return set()
        msg_prefix = "`ignored_modules` should be an iterable of `torch.nn.Module`s "
        try:
            ignored_root_modules = set(_ignored_modules)
        except TypeError:
            raise TypeError(msg_prefix + f"but got {type(_ignored_modules)}")
        for module in ignored_root_modules:
            if not isinstance(module, torch.nn.Module):
                raise TypeError(msg_prefix + f"but got an iterable with {type(module)}")
            if isinstance(module, FullyShardedDataParallel):
                raise ValueError("`ignored_modules` should not include FSDP modules")
        # Include child modules and exclude nested FSDP modules themselves
        ignored_modules = set(
            child
            for module in ignored_root_modules
            for child in module.modules()
            if not isinstance(child, (FullyShardedDataParallel, FlattenParamsWrapper))
        )
        if root_module in ignored_modules:
            warnings.warn(
                "Trying to ignore the top-level module passed into the FSDP "
                "constructor itself will result in all parameters being "
                f"ignored and is not well-supported: {module}"
            )
        # Include nested FSDP modules' ignored modules
        for submodule in root_module.modules():
            if isinstance(submodule, FullyShardedDataParallel):
                assert hasattr(submodule, "_ignored_modules")
                ignored_modules.update(submodule._ignored_modules)
        return ignored_modules

    def _get_ignored_params(
        self,
        root_module: torch.nn.Module,
        ignored_modules: Set[torch.nn.Module],
    ) -> Tuple[Set[torch.nn.Parameter], Set[str]]:
        """
        Returns the parameters of the modules in ``ignored_modules``,
        excluding any :class:`FlatParameter` s, and their fully prefixed names,
        both as :class:`set` s.
        """
        ignored_params = set(
            p
            for m in ignored_modules
            for p in m.parameters()
            if not isinstance(p, FlatParameter)
        )
        # Conservatively include all shared parameters' names
        param_to_unflat_param_names = _get_param_to_unflat_param_names(
            root_module,
            dedup_shared_params=False,
        )
        ignored_param_names = set()
        for param in ignored_params:
            unflat_param_names = param_to_unflat_param_names[param]
            clean_names = []
            for k in unflat_param_names:
                # Clean any module wrapper prefixes in case of nested wrapping
                clean_names.append(clean_tensor_name(k))
            ignored_param_names.update(clean_names)
        return ignored_params, ignored_param_names

    def _get_buffer_names(self, root_module: nn.Module) -> Set[str]:
        """
        Returns the fully prefixed names of all buffers in the module hierarchy
        rooted at ``root_module`` as a class:`set`.
        """

        def module_fn(module: nn.Module, prefix: str, buffer_names: Set[str]):
            # For FSDP modules, only add the entry when considering the
            # contained `FlattenParamsWrapper` to avoid duplication
            if not isinstance(module, FullyShardedDataParallel):
                for buffer_name, _ in module.named_buffers(recurse=False):
                    # Clean module wrapper prefixes in case of nested wrapping
                    prefixed_buffer_name = clean_tensor_name(prefix + buffer_name)
                    buffer_names.add(prefixed_buffer_name)

        def return_fn(buffer_names: Set[str], *args):
            return buffer_names

        buffer_names: Set[str] = set()
        return _apply_to_modules(
            root_module,
            module_fn,
            return_fn,
            buffer_names,
        )

    def _auto_wrap(
        self,
        auto_wrap_kwargs: Dict[str, Any],
        fsdp_kwargs: Dict[str, Any],
    ) -> None:
        """
        Recursively auto wraps the root module given by the key "module" in
        ``auto_wrap_kwargs`` with the arguments in ``auto_wrap_kwargs`` and
        ``fsdp_kwargs``.

        Precondition: ``auto_wrap_policy`` contains the arguments expected by
        ``_recursive_wrap()``, where ``auto_wrap_policy`` is not ``None``.
        ``fsdp_kwargs`` contains all FSDP arguments except ``module``.
        """
        auto_wrap_policy = auto_wrap_kwargs["auto_wrap_policy"]
        root_module = auto_wrap_kwargs["module"]
        assert auto_wrap_policy is not None
        # For auto wrapping, submodules should not already be wrapped with FSDP
        # since double wrapping is not supported
        for module_name, module in root_module.named_modules():
            if isinstance(module, FullyShardedDataParallel):
                raise ValueError(
                    f"Expected {module_name} to NOT be FullyShardedDataParallel "
                    "if using an `auto_wrap_policy`"
                )
        mixed_precision = fsdp_kwargs["mixed_precision"]
        if mixed_precision is not None and _contains_batchnorm(root_module):
            _override_batchnorm_mixed_precision(root_module)
            auto_wrap_policy = functools.partial(
                _or_policy, policies=[_wrap_batchnorm_individually, auto_wrap_policy]
            )
            warnings.warn(
                "Both mixed precision and an `auto_wrap_policy` were specified "
                "for FSDP, where the wrapped module has batch norm submodules. "
                "The batch norm submodules will be wrapped as separate FSDP "
                "instances with mixed precision disabled since some batch norm "
                "kernels do not support low precision."
            )
            auto_wrap_kwargs["auto_wrap_policy"] = auto_wrap_policy
        _recursive_wrap(**auto_wrap_kwargs, **fsdp_kwargs)

    def _check_single_device_module(
        self,
        module: nn.Module,
        ignored_params: Set[nn.Parameter],
    ) -> None:
        """
        Raises an error if ``module`` has original parameters on multiple
        devices, ignoring the parameters in ``ignored_params``. Thus, after
        this method, the module must be either fully on the CPU or fully on a
        non-CPU device.
        """
        devices = set(
            param.device for param in self._get_orig_params(module, ignored_params)
        )
        if len(devices) > 1:
            raise RuntimeError(
                f"FSDP only supports single device modules but got params on {devices}"
            )

    def _get_device_from_device_id(
        self,
        device_id: Optional[Union[int, torch.device]],
    ) -> Optional[torch.device]:
        """
        """
        if device_id is None:
            return None
        device = (
            device_id
            if isinstance(device_id, torch.device)
            else torch.device(device_id)
        )
        if device == torch.device("cuda"):
            warnings.warn(
                f"FSDP got the argument `device_id` {device_id} on rank "
                f"{self.rank}, which does not have an explicit index. "
                f"FSDP will use the current device {torch.cuda.current_device()}. "
                "If this is incorrect, please explicitly call `torch.cuda.set_device()` "
                "before FSDP initialization or pass in the explicit device "
                "index as the `device_id` argument."
            )
            device = torch.device("cuda", torch.cuda.current_device())
        return device

    def _materialize_module(
        self,
        module: nn.Module,
        param_init_fn: Optional[Callable[[nn.Module], None]],
        device_from_device_id: Optional[torch.device],
    ) -> None:
        """
        Materializes the wrapped module ``module`` in place if needed: either
        if the module has parameters that use meta device or are torchdistX
        fake tensors.

        This method uses ``param_init_fn`` to materialize the module if the
        function is not ``None`` and falls back to default behavior otherwise.
        For meta device, this moves the module to ``device_from_device_id`` if
        it is not ``None`` or the current device otherwise and calls
        ``reset_parameters()``, and for torchdistX fake tensors, this calls
        ``deferred_init.materialize_module()``.
        """
        is_meta_module = any(p.is_meta for p in module.parameters())
        is_torchdistX_deferred_init = (
            not is_meta_module
            and _TORCHDISTX_AVAIL
            and any(fake.is_fake(p) for p in module.parameters())
        )
        if (
            is_meta_module or is_torchdistX_deferred_init
        ) and param_init_fn is not None:
            if not callable(param_init_fn):
                raise ValueError(
                    f"Expected {param_init_fn} to be callable but got {type(param_init_fn)}"
                )
            param_init_fn(module)
        elif is_meta_module:
            # Run default meta device initialization
            materialization_device = device_from_device_id or torch.cuda.current_device()
            module.to_empty(device=materialization_device)
            try:
                with torch.no_grad():
                    module.reset_parameters()
            except BaseException as e:
                warnings.warn(
                    "Unable to call `reset_parameters()` for module on meta "
                    f"device with error {str(e)}. Please ensure your "
                    "module implements a `reset_parameters()` method."
                )
                raise e
        elif is_torchdistX_deferred_init:
            # Run default torchdistX initialization
            deferred_init.materialize_module(
                module,
                check_fn=lambda k: not isinstance(k, FullyShardedDataParallel),
            )

    def _move_module_to_device(
        self,
        module: nn.Module,
        ignored_params: Set[nn.Parameter],
        device_from_device_id: Optional[torch.device],
    ):
        """
        Moves ``module`` depending on ``device_from_device_id`` and its current
        device. This includes moving ignored modules' parameters.

        - If ``device_from_device_id`` is not ``None``, then this moves
        ``module`` to the device.
        - If ``device_from_device_id`` is ``None``, then this does not move
        ``module`` but warns the user if it is on CPU.

        Precondition: ``_check_single_device_module()``.
        """
        cpu_device = torch.device("cpu")
        param = next(self._get_orig_params(module, ignored_params), None)
        if param is None:
            return  # no original parameters to manage
        if device_from_device_id is not None:
            if param.device == cpu_device:
                # NOTE: This includes moving ignored modules' parameters.
                module = module.to(device_from_device_id)
                # TODO: This is a temporary fix to move already- constructed
                # `FlatParameter`s back to CPU if needed. This is needed to
                # make CPU offload work with `device_id`.
                for submodule in module.modules():
                    if (
                        isinstance(submodule, FullyShardedDataParallel)
                        and submodule.cpu_offload.offload_params
                    ):
                        with torch.no_grad():
                            for handle in submodule._handles:
                                handle._flat_param_to(torch.device("cpu"))
        elif param.device == cpu_device:
            warnings.warn(
                "Module is put on CPU and will thus have flattening and sharding"
                " run on CPU, which is less efficient than on GPU. We recommend passing in "
                "`device_id` argument which will enable FSDP to put module on GPU device,"
                " module must also be on GPU device to work with `sync_module_states=True` flag"
                " which requires GPU communication."
            )

    def _get_compute_device(
        self,
        module: nn.Module,
        ignored_params: Set[nn.Parameter],
        device_from_device_id: Optional[torch.device],
    ) -> torch.device:
        """
        Determines and returns this FSDP instance's compute device. If the
        module is already on a non-CPU device, then the compute device is that
        non-CPU device. If the module is on CPU, then the compute device is the
        current device.

        Since this method should be called after materializing the module, any
        non-CPU device should not be meta device. For now, the compute device
        is always a CUDA GPU device with its explicit index.

        Precondition: ``_check_single_device_module()`` and
        ``_move_module_to_device()``.
        """
        # If the module is on GPU already, then that GPU device has priority
        # over the current device
        param = next(self._get_orig_params(module, ignored_params), None)
        if param is not None and param.device.type == "cuda":
            compute_device = param.device
        else:
            compute_device = torch.device("cuda", torch.cuda.current_device())
        if (
            device_from_device_id is not None
            and compute_device != device_from_device_id
        ):
            raise ValueError(
                "Inconsistent compute device and `device_id` on rank "
                f"{self.rank}: {compute_device} vs {device_from_device_id}"
            )
        return compute_device

    def _sync_module_states(
        self, module: nn.Module, params: List[nn.Parameter]
    ) -> None:
        """
        Synchronizes module states (i.e. parameters ``params`` and all
        not-yet-synced buffers) by broadcasting from rank 0 to all ranks.

        Precondition: ``sync_module_states == True`` and ``self.process_group``
        has been set.
        """
        if params and any(param.device == torch.device("cpu") for param in params):
            raise ValueError(
                "Module has CPU parameters, but sync_module_states=True is specified."
                "This only works for GPU module, please specify `device_id` argument or move"
                " module to GPU before init."
            )
        module_states: List[torch.Tensor] = []
        # TODO (awgu): When exposing the original parameters, we need to also
        # use this attribute to prevent re-synchronizing parameters.
        for buffer in module.buffers():
            # Avoid re-synchronizing buffers in case of nested wrapping
            if not getattr(buffer, "_fsdp_synced", False):
                buffer._fsdp_synced = True
                module_states.append(buffer.detach())
        module_states.extend(param.detach() for param in params)
        _sync_params_and_buffers(
            self.process_group, module_states, _PARAM_BROADCAST_BUCKET_SIZE, src=0,
        )

    def _get_orig_params(
        self,
        module: nn.Module,
        ignored_params: Set[nn.Parameter],
    ) -> Iterator[nn.Parameter]:
        """
        Returns an iterator over the original parameters in ``module``,
        ignoring the parameters in ``ignored_params`` and any ``FlatParameter``
        s (which may be present due to nested FSDP wrapping).
        """
        param_gen = module.parameters()
        try:
            while True:
                param = next(param_gen)
                if param not in ignored_params and not isinstance(param, FlatParameter):
                    yield param
        except StopIteration:
            pass

    def _check_orig_params_flattened(self, ignored_params: Set[nn.Parameter]) -> None:
        """
        Checks that all original parameters have been flattened and hence made
        invisible to ``named_parameters()``. This should be called as a sanity
        check after flattening the wrapped module's parameters.
        """
        for param_name, param in self.named_parameters():
            if param not in ignored_params and not isinstance(param, FlatParameter):
                raise RuntimeError(
                    f"Found an unflattened parameter: {param_name}; "
                    f"{param.size()} {param.__class__}"
                )

    def _register_param_handle(self, handle: FlatParamHandle) -> None:
        """Registers the parameter handle to this FSDP instance."""
        if handle not in self._handles:
            self._handles.append(handle)

    @torch.no_grad()
    def _unshard(
        self,
        handles: List[FlatParamHandle],
    ) -> None:
        """
        Unshards the handles in ``handles``. If the handles are in
        :meth:`summon_full_params` and are using mixed precision, then they are
        forced to full precision.

        Postcondition: Each handle's ``FlatParameter`` 's data is the padded
        unsharded flattened parameter on the compute device.
        """
        any_ran_pre_unshard = False
        with torch.cuda.stream(self._streams["pre_all_gather"]):
            for handle in handles:
                ran_pre_unshard = handle.pre_unshard()
                any_ran_pre_unshard = any_ran_pre_unshard or ran_pre_unshard
        if any_ran_pre_unshard:
            self._streams["all_gather"].wait_stream(self._streams["pre_all_gather"])
        with torch.cuda.stream(self._streams["all_gather"]):
            for handle in handles:
                handle.unshard()
                handle.post_unshard()

    def _reshard(
        self,  # unused
        handles: List[FlatParamHandle],
        free_unsharded_flat_params: List[bool],
    ) -> None:
        """
        Reshards the handles in ``handles``. ``free_unsharded_flat_params``
        should have the same length as ``handles``, and each element should
        give whether the corresponding handle should free its padded unsharded
        flattened parameter.
        """
        if not handles:
            return
        assert len(handles) == len(free_unsharded_flat_params), (
            "Expects both lists to have equal length but got "
            f"{len(handles)} and {len(free_unsharded_flat_params)}"
        )
        for handle, free_unsharded_flat_param in zip(
            handles,
            free_unsharded_flat_params,
        ):
            handle.reshard(free_unsharded_flat_param)
            handle.post_reshard()
        # Since we prefetch entire handles keys at a time, conservatively mark
        # the entire key as no longer prefetched once we free at least one
        handles_key = tuple(handles)
        if any(free_unsharded_flat_params):
            self._handles_prefetched.pop(handles_key, None)

    @property
    def module(self) -> nn.Module:
        """
        Returns the wrapped module (like :class:`DistributedDataParallel`).
        """
        assert isinstance(self._fsdp_wrapped_module, FlattenParamsWrapper)
        return self._fsdp_wrapped_module.module

    def __getattr__(self, name: str) -> Any:
        """Forward missing attributes to wrapped module."""
        try:
            return super().__getattr__(name)  # defer to nn.Module's logic
        except AttributeError:
            return getattr(self._fsdp_wrapped_module, name)

    def __getitem__(self, key: int) -> Any:
        """Forward indexing calls in case the module is a nn.Sequential."""
        return self._fsdp_wrapped_module.__getitem__(key)  # type: ignore[operator]

    def check_is_root(self) -> bool:
        self._lazy_init()
        assert self._is_root is not None
        return self._is_root

    @staticmethod
    def fsdp_modules(
        module: nn.Module,
        root_only: bool = False,
    ) -> List["FullyShardedDataParallel"]:
        """
        Returns all nested FSDP instances, possibly including ``module`` itself
        and only including FSDP root modules if ``root_only=True``.

        Args:
            module (torch.nn.Module): Root module, which may or may not be an
                ``FSDP`` module.
            root_only (bool): Whether to return only FSDP root modules.
                (Default: ``False``)

        Returns:
            List[FullyShardedDataParallel]: FSDP modules that are nested in
            the input ``module``.
        """
        return [
            submodule for submodule in module.modules()
            if isinstance(submodule, FullyShardedDataParallel) and
            (not root_only or submodule.check_is_root())
        ]

    def apply(self, fn: Callable[[nn.Module], None]) -> "FullyShardedDataParallel":
        r"""Applies ``fn`` recursively to every submodule (as returned by ``.children()``)
        as well as self. Typical use includes initializing the parameters of a model
        (see also :ref:`nn-init-doc`).

        Compared to ``torch.nn.Module.apply``, this version additionally gathers
        the full parameters before applying ``fn``. It should not be called from
        within another ``summon_full_params`` context.

        Args:
            fn (:class:`Module` -> None): function to be applied to each submodule

        Returns:
            Module: self
        """
        uninitialized = self._is_root is None
        self._assert_state(TrainingState_.IDLE)
        with self._summon_full_params(recurse=False, writeback=True):
            ret = super().apply(fn)

        # Reset lazy init that might be called by _summon_full_params, since
        # it could have set is_root incorrectly for non-root FSDP instances.
        if uninitialized and self._is_root:
            for module in self.fsdp_modules(self):
                module._reset_lazy_init()

        return ret

    def _mixed_precision_enabled_for_params(self) -> bool:
        """
        Whether user explicitly enabled mixed precision for
        parameters or not.
        """
        return self.mixed_precision.param_dtype is not None

    def _mixed_precision_enabled_for_buffers(self) -> bool:
        """
        Whether user explicitly enabled mixed precision for
        buffers or not.
        """
        return self.mixed_precision.buffer_dtype is not None

    def _mixed_precision_enabled_for_reduce(self) -> bool:
        """
        Whether user explicitly enabled mixed precision for
        gradient reduction or not.
        """
        return self.mixed_precision.reduce_dtype is not None

    def _low_precision_hook_enabled(self) -> bool:
        """
        Wether a low precision hook is registered or not.
        """
        return (
            self._communication_hook is not None
            and self._communication_hook in LOW_PRECISION_HOOKS
        )

    def _cast_fp_inputs_to_dtype(
        self, dtype: torch.dtype, *args: Any, **kwargs: Any
    ) -> Tuple[Any, Any]:
        """
        Casts floating point tensors in ``args`` and ``kwargs`` to the
        precision given by ``dtype``, while respecting the existing
        ``requires_grad`` on the tensors.
        """
        def cast_fn(x: torch.Tensor) -> torch.Tensor:
            if not torch.is_floating_point(x):
                return x
            y = x.to(dtype)
            # Explicitly copy over `requires_grad` since this runs inside
            # `torch.no_grad()`
            if x.is_leaf:
                y.requires_grad = x.requires_grad
            return y

        with torch.no_grad():
            return (
                _apply_to_tensors(cast_fn, args),
                _apply_to_tensors(cast_fn, kwargs)
            )

    def _cast_buffers(
        self,
        device: Optional[torch.device] = None,
        dtype: Optional[Dict[str, torch.dtype]] = None,
        memo: Optional[Set] = None,
        recurse: bool = True,
    ) -> None:
        """Move all buffers to the given *device* and *dtype*.
        If *device* is not given, then it will default to
        ``self.compute_device``, otherwise buffer will be moved to ``device``.
        In the case of nested FSDP instances, we will respect the child instance's
        ``compute_device`` configuration.
        If *dtype* is given, it must be a mapping of buffer name to buffer dtype,
            and this argument is currently only given to restore back to original
            buffer types during checkpoint. If *dtype* is not given, and we are
            in mixed precision training, the buffer will be cast to buffer_dtype,
            otherwise the buffer will not be cast.
        Args:
            device (torch.device, Optional):
                device to cast buffers to (defaults to compute_device)
            dtype: (Dict[str, torch.dtype], Optional):
                Mapping of buffer name to their dtype to cast to.
            memo (Set, Optional):
                set of modules that have already been processed
            recurse (bool, Optional):
                Whether to call _cast_buffers recursively on nested FSDP
                instances (default is True).
        """
        if memo is None:
            memo = set()
        for module in self.modules():
            if module is not self and isinstance(module, FullyShardedDataParallel) and recurse:
                # Allow any child FSDP instances to handle their own buffers.
                module._cast_buffers(device=device, dtype=dtype, memo=memo, recurse=recurse)
            elif module not in memo:
                memo.add(module)
                for name, buf in module.named_buffers(recurse=False):
                    if buf is None:
                        continue
                    buf = buf.to(device=device or self.compute_device)
                    if name not in self._buffer_name_to_orig_dtype:
                        self._buffer_name_to_orig_dtype[name] = buf.dtype
                    # If given, cast buffer to the given dtype. This is used to
                    # suppport mixed precision for buffers
                    # (given by self.mixed_precision.buffer_dtype) and also used
                    # to restore the buffer dtype to the original precision for
                    # state_dict() calls.
                    # Note that non-floating point buffers are not casted.
                    if torch.is_floating_point(buf):
                        # We are restoring the original buffer type in
                        # preparation for checkpoint.
                        if dtype:
                            buf = buf.to(dtype=dtype[name])
                        # Note that we don't pass in self.mixed_precision.buffer_dtype
                        # recursively into _cast_buffers, as we want to respect
                        # mp config for child FSDP instances.
                        elif self._mixed_precision_enabled_for_buffers():
                            buf = buf.to(self.mixed_precision.buffer_dtype)

                    setattr(module, name, buf)

    def _reset_lazy_init(self) -> None:
        """
        Reset instance so :func:`_lazy_init` will run on the next forward.
        """
        self._is_root: Optional[bool] = None
        for p in self.params:
            if hasattr(p, "_local_shard"):
                # We only need to `del` `_local_shard` because
                # `_init_param_attributes()` gates the logic based on its
                # existence (and not any of the other attributes).
                del p._local_shard  # type: ignore[attr-defined]

    def _lazy_init(self) -> None:
        """
        Performs initialization lazily, typically right before the first
        forward pass. The laziness is needed to ensure that the parameter
        device/dtype and the FSDP hierarchy have finalized.

        This method's actual logic only runs on the root FSDP instance, which
        performs initialization for all non-root FSDP instances to avoid
        partial initialization.
        """
        if self._is_root is not None:
            return  # no-op: already initialized
        if not torch.cuda.is_available():
            # Allow the FSDP constructor to run even with CUDA but check this
            # once we start real execution
            raise RuntimeError("FSDP does not support CPU only execution")
        # The following logic is only run on the root FSDP instance since it
        # will set `_is_root=False` for the non-root instances
        self._is_root = True
        self._assert_state(TrainingState_.IDLE)
        self._init_streams()
        self._cast_buffers(recurse=True)
        for handle in self._handles:
            self._init_param_attributes(handle)
        self._exec_order_data.init(self, self.process_group)
        # Initialize non-root FSDP instances and share attributes from the root
        # to non-root instances
        for fsdp_module in self.fsdp_modules(self):
            if fsdp_module is not self:
                # Relax the assert for non-root FSDP instances in case the
                # nested initialized module is wrapped again in FSDP later (e.g.
                # after training to run inference)
                assert fsdp_module._is_root is None or not fsdp_module._is_root, (
                    "Non-root FSDP instance's `_is_root` should not have been "
                    "set yet or should have been set to `False`"
                )
                fsdp_module._is_root = False
                fsdp_module._streams = self._streams
                fsdp_module._exec_order_data = self._exec_order_data
                fsdp_module._handles_prefetched = self._handles_prefetched
                fsdp_module._needs_pre_backward_unshard = self._needs_pre_backward_unshard
                for handle in fsdp_module._handles:
                    fsdp_module._init_param_attributes(handle)

    # TODO (awgu): Move this to the `FlatParamHandle` class later
    @torch.no_grad()
    def _init_param_attributes(self, handle: FlatParamHandle) -> None:
        """
        We manage several attributes on each Parameter instance.
        A few attributes are set here:
            ``_local_shard``: a single shard of the parameter. This is needed to
                recover the shard after rebuilding full parameter in forward
                and backward.
            ``_full_param_padded``: the full weight (padded to be evenly
                divisible by ``world_size``), used for computation in the
                forward and backward pass. It is initialized with the
                appropriate size and then has its storage freed. This will be
                resized in place and only materialized (via all-gather) as needed.
        Another attribute is set by :func:`_register_post_backward_hooks`:
            ``_post_backward_hook_state``: it holds the parameter's AccumulateGrad object
                and the registered post hook handle.
        """
        p = handle.flat_param
        # If _local_shard has been set in the first lazy init and
        # current parameter is pointed to _local_shard, no need to
        # set the _local_shard again.
        if hasattr(p, "_local_shard"):
            # If CPU offloading, p._local_shard should have been placed on CPU
            # during its first lazy construction.
            if self.cpu_offload.offload_params:
                assert p._local_shard.device == torch.device(  # type: ignore[attr-defined]
                    "cpu"
                ), (
                    "Expected p._local_shard to be on CPU, "  # type: ignore[attr-defined]
                    f"but it's on {p._local_shard.device}"  # type: ignore[attr-defined]
                )
            return

        # A single shard of the parameters. Also makes p._local_shard to be on
        # CPU if we are CPU offloading, since p.data would be on CPU during
        # init.
        if self.cpu_offload.offload_params:
            assert p.device == torch.device("cpu"), (
                "Expected param to be on CPU when cpu_offloading is enabled. "
                "If CPU offloading is enabled correctly, you may be "
                "accidentally moving the model to CUDA after FSDP initialization."
            )
        p._local_shard = p.data  # type: ignore[attr-defined]
        # If CPU offloading, pin the memory to enable faster CPU -> GPU device
        # transfer.
        if self.cpu_offload.offload_params:
            assert p._local_shard.device == torch.device("cpu")  # type: ignore[attr-defined]
            p._local_shard.pin_memory()  # type: ignore[attr-defined]
            # When offloading parameters, also move the grad shard to CPU during
            # backward pass. In this case, it's important to pre-allocate the
            # CPU grad shard in pinned memory so that we can do a non-blocking
            # transfer.
            p._cpu_grad = torch.zeros_like(  # type: ignore[attr-defined]
                p, device=torch.device("cpu")
            ).pin_memory()

        # If mixed_precision, maintain reduced precision param shard on
        # compute_device for computation in fwd/bwd. We resize storage to 0 here
        # and rematerialize before building the full param when needed. After
        # fwd/bwd, it is freed and we only hold on to the full precision shard.
        # As a result, this reduced precision shard is not allocated if we are
        # not in the forward/backward pass.
        if (
            self._mixed_precision_enabled_for_params()
        ):
            p._mp_shard = torch.zeros_like(
                p._local_shard,
                device=self.compute_device,
                dtype=self.mixed_precision.param_dtype
            )
            _free_storage(p._mp_shard)

        # We also maintain a full-sized parameter of type self.compute_dtype.
        # We resize the storage to size 0 at init (here) and only materialize
        # as needed. The storage may contain padding elements so that it is
        # evenly divisible by world_size, although these padding elements will
        # be removed before the relevant computation.
        if handle.uses_sharded_strategy:  # type: ignore[attr-defined]
            # We set p._full_param_padded's dtype to the desired parameter dtype
            # in the case of mixed precision. This is so that when we all_gather
            # into full_param_padded it can occur without issues and result in
            # full_param_padded having the expected param_dtype.
            full_param_dtype = (
                p.dtype if not self._mixed_precision_enabled_for_params()
                else self.mixed_precision.param_dtype
            )
            p._full_param_padded = torch.zeros(  # type: ignore[attr-defined]
                p.numel() * self.world_size,
                device=self.compute_device,
                dtype=full_param_dtype,
            )
            _free_storage(p._full_param_padded)  # type: ignore[attr-defined]

            if self._mixed_precision_enabled_for_params():
                p._full_prec_full_param_padded = torch.zeros(  # type: ignore[attr-defined]
                    p.numel() * self.world_size,
                    device=self.compute_device,
                    dtype=p.dtype,  # full precision
                )
                _free_storage(p._full_prec_full_param_padded)

        # Track whether the `FlatParameter`'s post-backward hook has been
        # called for validation in `_wait_for_post_backward()`
        p._post_backward_called = False

    def _init_streams(self) -> None:
        """Initializes CUDA streams for overlapping data transfer and
        computation. This should only be called on the root FSDP instance."""
        assert self._is_root
        assert torch.cuda.is_available()
        # Stream for all-gathering parameters.
        self._streams["all_gather"] = torch.cuda.Stream()
        # Stream for overlapping grad reduction with the backward pass.
        self._streams["post_backward"] = torch.cuda.Stream()
        # Stream for pre-all-gather copies (e.g. H2D or precision cast).
        self._streams["pre_all_gather"] = torch.cuda.Stream()

    def _wait_for_previous_optim_step(self) -> None:
        """
        The root :class:`FullyShardedDataParallel` instance needs to
        synchronize with the default stream to ensure that the previous
        optimizer step is done.
        """
        if not self._is_root:
            return
        current_stream = torch.cuda.current_stream()
        self._streams["all_gather"].wait_stream(current_stream)
        # Having the pre-all-gather stream wait for the current stream even if
        # we do not leverage the pre-all-gather stream is tolerable since this
        # only runs once per iteration
        self._streams["pre_all_gather"].wait_stream(current_stream)

    def _prefetch_handles(
        self,
        current_handles_key: _HandlesKey,
    ) -> None:
        """
        Prefetches the next handles if needed (without synchronization). An
        empty handles key cannot prefetch.
        """
        if not current_handles_key:
            return
        handles_to_prefetch = self._get_handles_to_prefetch(current_handles_key)
        if handles_to_prefetch is not None:
            # Prefetch the next set of handles without synchronizing to allow
            # the sync to happen as late as possible to maximize overlap
            self._unshard(handles_to_prefetch)
            self._handles_prefetched[handles_to_prefetch] = True

    def _get_handles_to_prefetch(
        self,
        current_handles_key: _HandlesKey,
    ) -> Optional[_HandlesKey]:
        """
        Returns the handles to prefetch if the module corresponding to
        ``current_handles_key`` should prefetch for the next module and
        ``None`` otherwise.

        "Prefetching" refers to running the unshard logic early (without
        synchronization), and the "next" module depends on the recorded
        execution order and the current training state.
        """
        training_state = self._get_training_state(current_handles_key)
        valid_training_states = (
            HandleTrainingState.BACKWARD_PRE,
            HandleTrainingState.BACKWARD_POST,
        )
        p_assert(
            training_state in valid_training_states,
            f"Prefetching is only supported in {valid_training_states} but "
            f"currently in {training_state}"
        )
        eod = self._exec_order_data
        if (
            training_state == HandleTrainingState.BACKWARD_PRE
            and self.backward_prefetch == BackwardPrefetch.BACKWARD_PRE
        ):
            target_handles_key = eod.get_handles_to_backward_prefetch(current_handles_key)
            if target_handles_key is not None:
                target_training_state = self._get_training_state(target_handles_key)
                if (
                    target_training_state != HandleTrainingState.BACKWARD_POST
                    and self._needs_pre_backward_unshard.get(target_handles_key, False)
                ):
                    return target_handles_key
        elif (
            training_state == HandleTrainingState.BACKWARD_POST
            and self.backward_prefetch == BackwardPrefetch.BACKWARD_POST
        ):
            target_handles_key = eod.get_handles_to_backward_prefetch(current_handles_key)
            if target_handles_key is not None:
                target_training_state = self._get_training_state(target_handles_key)
                if (
                    target_training_state != HandleTrainingState.BACKWARD_POST
                    and self._needs_pre_backward_unshard.get(target_handles_key, False)
                ):
                    return target_handles_key
        return None

    def _get_training_state(
        self,
        handles_key: _HandlesKey,
    ) -> HandleTrainingState:
        """Returns the training state of the handles in ``handles_key``."""
        p_assert(len(handles_key) > 0, "Expects a non-empty handles key")
        training_states = set(handle._training_state for handle in handles_key)
        p_assert(
            len(training_states) == 1,
            f"Expects uniform training state but got {training_states}"
        )
        return next(iter(training_states))

    @staticmethod
    @contextlib.contextmanager
    def state_dict_type(
        module: nn.Module,
        state_dict_type: StateDictType,
        state_dict_config: Optional[StateDictConfig] = None,
    ) -> Generator:
        """
        A context manager to set the ``state_dict_type`` of all the descendant
        FSDP modules of the target module. The target module does not have to
        be a FSDP module. If the target module is a FSDP module, its
        ``state_dict_type`` will also be changed.

        .. note:: This API should be called for only the top-level (root)
            module.

        .. note:: This API enables users to transparently use the conventional
            ``state_dict`` API to take model checkpoints in cases where the
            root FSDP module is wrapped by another ``nn.Module``. For example,
            the following will ensure ``state_dict``  is called on all non-FSDP
            instances, while dispatching into `local_state_dict` implementation
            for FSDP:

        Example::

            >>> # xdoctest: +SKIP("undefined variables")
            >>> model = DDP(FSDP(...))
            >>> with FSDP.state_dict_type(model, StateDictType.LOCAL_STATE_DICT):
            >>>     checkpoint = model.state_dict()

        Args:
            module (torch.nn.Module): Root module.
            state_dict_type (StateDictType): the desired ``state_dict_type`` to set.
        """
        prev_state_dict_type = None
        prev_state_dict_config = None
        # Use default config a state_dict config is not set.
        if state_dict_config is None:
            state_dict_config = _state_dict_type_to_config[state_dict_type]()
        for submodule in FullyShardedDataParallel.fsdp_modules(module):
            if prev_state_dict_type is None:
                prev_state_dict_type = submodule._state_dict_type
            if prev_state_dict_config is None:
                prev_state_dict_config = submodule._state_dict_config
            if prev_state_dict_type != submodule._state_dict_type:
                raise RuntimeError("All FSDP module should the same state_dict_type.")
            if type(prev_state_dict_config) != type(submodule._state_dict_config):
                raise RuntimeError(
                    "All FSDP modules should have the same type of state_dict_config."
                )

            expected_state_dict_config_type = _state_dict_type_to_config[state_dict_type]
            if expected_state_dict_config_type != type(state_dict_config):
                raise RuntimeError(
                    f"Expected state_dict_config of type {expected_state_dict_config_type} but got {type(state_dict_config)}"
                )
            submodule._state_dict_type = state_dict_type
            submodule._state_dict_config = state_dict_config
        try:
            yield
        finally:
            assert prev_state_dict_type is not None  # Avoid mypy warning
            assert prev_state_dict_config is not None  # Avoid mypy warning
            for submodule in FullyShardedDataParallel.fsdp_modules(module):
                submodule._state_dict_type = prev_state_dict_type
                submodule._state_dict_config = prev_state_dict_config

    def _convert_to_wrapped_module_name(self, module_name: str) -> str:
        module_name = module_name.replace(f"{FPW_MODULE}.", "")
        module_name = module_name.replace(f"{FPW_MODULE}", "")
        if module_name:
            module_name = f"{module_name}."
        # Activation checkpoint adds a prefix that has to be
        # removed as well.
        module_name = module_name.replace(
            f"{checkpoint_wrapper._CHECKPOINT_PREFIX}.", ""
        )
        return module_name

    @property
    def _param_fqns(self) -> Iterator[Tuple[str, str, str]]:
        for param_name, module_name in (
            self._fsdp_wrapped_module.handle.parameter_module_names()
        ):
            module_name = self._convert_to_wrapped_module_name(module_name)
            fqn = f"{module_name}{param_name}"
            yield fqn, param_name, module_name

    def _full_post_state_dict_hook(
        self,
        state_dict: Dict[str, Any],
        prefix: str,
    ) -> Dict[str, Any]:
        """
        Hook that runs after model.state_dict() is called before returning result to
        user. For FSDP, we may have to clone the tensors in state_dict as params go
        back to sharded version after _summon_full_params ends, and also remove
        "_fsdp_wrapped_module" prefix.
        """
        _replace_by_prefix(state_dict, prefix + f"{FSDP_WRAPPED_MODULE}.", prefix)
        self._assert_state([TrainingState_.SUMMON_FULL_PARAMS])
        # Return early for trivial cases
        if not state_dict or not self._fsdp_wrapped_module.has_params:
            return state_dict

        # If the `FlatParameter` is registered, then this rank only needed to
        # participate in the all-gather but does not actually save the state
        # dict (e.g. when `rank0_only=True` and `self.rank != 0`)
        if hasattr(self._fsdp_wrapped_module, "flat_param"):
            return state_dict

        offload_to_cpu = self._state_dict_config.offload_to_cpu
        cpu_device = torch.device("cpu")

        # Loop only the parameters saved in self._fsdp_wrapped_module to avoid
        # processing buffers.
        for fqn, param_name, module_name in self._param_fqns:
            fqn = f"{prefix}{fqn}"
            clean_key = fqn
            clean_prefix = clean_tensor_name(prefix)
            # Strip prefix out of key if needed as buffer names and param names
            # do not have prefix considered as they are not computed in `state_dict`
            # call.
            if clean_key.startswith(clean_prefix):
                clean_key = clean_key[len(clean_prefix):]

            # Clone non-ignored parameters before exiting the
            # `_summon_full_params()` context
            assert fqn in state_dict, (
                f"FSDP assumes {fqn} is in the state_dict but the state_dict "
                f"only has {state_dict.keys()}. prefix={prefix}, "
                f"module_name={module_name} param_name={param_name} rank={self.rank}."
            )
            if clean_key not in self._ignored_param_names and \
                    not getattr(state_dict[fqn], "_has_been_cloned", False):
                try:
                    state_dict[fqn] = state_dict[fqn].clone().detach()
                    state_dict[fqn]._has_been_cloned = True  # type: ignore[attr-defined]
                except BaseException as e:
                    warnings.warn(
                        f"Failed to clone() tensor with name {fqn}. This may mean "
                        "that this state_dict entry could point to invalid memory "
                        "regions after returning from state_dict() call if this "
                        "parameter is managed by FSDP. Please check clone "
                        f"implementation of {fqn}. Error: {str(e)}"
                    )

        # Offload the buffer to CPU if needed -- we do not do this in
        # `_summon_full_params()` since without care, that would free
        # the original buffer's GPU memory and require reallocating
        # that memory later; this only affects the state dict's buffer
        # variable and leaves the original buffer's GPU memory intact
        if offload_to_cpu:
            for clean_key in self._buffer_names:
                # This is a hack to support activation checkpoint.
                clean_key = clean_key.replace(
                    f"{checkpoint_wrapper._CHECKPOINT_PREFIX}.", ""
                )
                fqn = f"{prefix}{clean_key}"
                if state_dict[fqn].device != cpu_device:
                    state_dict[fqn] = state_dict[fqn].to(cpu_device)
        return state_dict

    def _local_post_state_dict_hook(
        self,
        state_dict: Dict[str, Any],
        prefix: str,
    ) -> Dict[str, Any]:
        """
        This hook create a ShardedTensor from the local flat_param and replace
        the state_dict[f"{prefix}{FLAT_PARAM}] with the ShardedTensor. No copy
        will happen. The underlying storage is the same.
        """
        _replace_by_prefix(state_dict, f"{prefix}{FSDP_WRAPPED_MODULE}.", prefix)
        if not self._fsdp_wrapped_module.has_params:
            return state_dict

        # state_dict[f"{prefix}{FLAT_PARAM}"] exists and has the same tensor
        # value as the flat_param but it is a pure Tensor because
        # nn.Module.state_dict() will detach the parameter. Therefore, we need
        # to get flat_param from the FlattenParamsWrapper to get the metadata.
        flat_param = getattr(self._fsdp_wrapped_module, FLAT_PARAM, None)
        assert flat_param is not None
        # Construct a ShardedTensor from the flat_param.
        full_numel = flat_param._unsharded_size.numel()
        shard_offset = flat_param.numel() * self.rank
        valid_data_size = flat_param.numel() - flat_param._shard_numel_padded
        if valid_data_size > 0 and flat_param._shard_numel_padded > 0:
            flat_param = flat_param.narrow(0, 0, valid_data_size)
        local_shards = [
            Shard.from_tensor_and_offsets(flat_param, [shard_offset], self.rank)
        ]
        state_dict[f"{prefix}{FLAT_PARAM}"] = init_from_local_shards(
            local_shards, full_numel, process_group=self.process_group
        )  # type: ignore[assignment]

        return state_dict

    @torch.no_grad()
    def _sharded_post_state_dict_hook(
        self,
        state_dict: Dict[str, Any],
        prefix: str,
    ) -> Dict[str, Any]:
        """
        The hook replaces the unflattened, unsharded parameter in the state_dict
        with a unflattened, sharded parameter (a ShardedTensor).
        """
        _replace_by_prefix(state_dict, f"{prefix}{FSDP_WRAPPED_MODULE}.", prefix)
        if not self._fsdp_wrapped_module.has_params:
            return state_dict

        assert self.training_state != TrainingState_.SUMMON_FULL_PARAMS, (
            "Inside _sharded_post_load_state_dict_hook, the training_state must "
            "not be SUMMON_FULL_PARAMS."
        )
        with self._summon_full_params(recurse=False, writeback=False):
            for fqn, _, _ in self._param_fqns:
                # Create a ShardedTensor for the unflattened, non-sharded parameter.
                param = functools.reduce(getattr, fqn.split("."), self.module)
                state_dict[f"{prefix}{fqn}"] = _create_chunk_sharded_tensor(
                    tensor=param,
                    rank=self.rank,
                    world_size=self.world_size,
                    device_per_node=torch.cuda.device_count(),
                    pg=self.process_group
                )  # type: ignore[assignment]
        state_dict.pop(f"{prefix}{FLAT_PARAM}")
        return state_dict

    @staticmethod
    def _post_state_dict_hook(
        module: nn.Module,
        state_dict: Dict[str, Any],
        prefix: str,
        *args: Any,
    ) -> Dict[str, Any]:
        """
        _post_state_dict_hook() is called after the state_dict() of this
        FSDP module is executed. ``self._state_dict_type`` is used to decide
        what postprocessing will be done.
        """
        self = cast(FullyShardedDataParallel, module)
        processed_state_dict = self._post_state_dict_hook_fn[self._state_dict_type](state_dict, prefix)
        # Restore buffers, which currently are in their full precision type,
        # back to their mixed precision type. This is because buffers are cast
        # during lazy_init() and stay at their mixed precision type before/after
        # forward/backward. As a result state_dict() should maintain this.
        if (
            self._is_root
            and self._mixed_precision_enabled_for_buffers()
        ):
            self._cast_buffers(recurse=True)
        return processed_state_dict

    def state_dict(self, *args, **kwargs):
        """
        This is the entry point of all three FSDP ``state_dict`` APIs: full,
        local, and sharded. For the full state dict
        (``StateDictType.FULL_STATE_DICT``), FSDP attempts to unshard the model
        on all ranks, which may result in an OOM error if the full model cannot
        fit on a single GPU. In that case, users may pass in a
        :class:`FullStateDictConfig` to only save the checkpoint on rank 0 and/
        or to offload it to CPU memory layer by layer, enabling much larger
        checkpoints. If the full model cannot fit in CPU memory, then users may
        instead take a local state dict (``StateDictType.LOCAL_STATE_DICT``)
        that only saves the local shard of the model. The sharded state dict
        (``StateDictType.SHARDED_STATE_DICT``) saves the model parameters as
        ``ShardedTensor`` s. The ``state_dict`` type can be configured using
        the :meth:`state_dict_type` context manager.

        Example::

            >>> # xdoctest: +SKIP("undefined variables")
            >>> import torch
            >>> from torch.distributed.fsdp import FullyShardedDataParallel as FSDP
            >>> from torch.distributed.fsdp import StateDictType
            >>> torch.cuda.set_device(device_id)
            >>> my_module = nn.Linear(...)
            >>> sharded_module = FSDP(my_module)
            >>> full_state_dict_config = FullStateDictConfig(offload_to_cpu=True, rank0_only=True)
            >>> with FSDP.state_dict_type(sharded_module, StateDictType.FULL_STATE_DICT, full_state_dict_config):
            >>>     full_dict = sharded_module.state_dict()
            >>> full_dict.keys()
            >>> odict_keys(['weight', 'bias'])
            >>> # using local state dict
            >>> with FSDP.state_dict_type(sharded_module, StateDictType.LOCAL_STATE_DICT):
            >>>     local_dict = sharded_module.state_dict()
            >>> local_dict.keys()
            >>> odict_keys(['flat_param', 'inner.flat_param'])

        .. warning:: This needs to be called on all ranks, since synchronization
            primitives may be used.
        """
        # TODO (rohan-varma): separate these out once a state_dict pre-hook
        # is available.
        if torch.cuda.is_available():
            torch.cuda.synchronize()
        self._lazy_init()
        if self._state_dict_type == StateDictType.FULL_STATE_DICT:
            # Get config args
            full_state_dict_config = (
                self._state_dict_config if self._state_dict_config is not None
                else FullStateDictConfig()
            )
            rank0_only = full_state_dict_config.rank0_only
            offload_to_cpu = full_state_dict_config.offload_to_cpu
            summon_ctx = (
                self._summon_full_params(
                    recurse=False, writeback=False, offload_to_cpu=offload_to_cpu, rank0_only=rank0_only
                )
                if self.training_state != TrainingState_.SUMMON_FULL_PARAMS else
                contextlib.suppress()
            )
            with summon_ctx:
                # Since buffers are not sharded and stay casted, restore them to their
                # original user module specified types for checkpoint. We take care to
                # recast in post_state_dict_hook for consistency with the fact that
                # buffers stay casted after forward/backward. We must have the
                # call here instead of above because _summon_full_params itself
                # calls _lazy_init() which would cast the buffers.
                if (
                    self._is_root
                    and self._mixed_precision_enabled_for_buffers()
                ):
                    self._cast_buffers(
                        dtype=self._buffer_name_to_orig_dtype, recurse=False
                    )
                state_dict = super().state_dict(*args, **kwargs)

            # TODO: support offload to CPU in post state dict hook.
            if not rank0_only or self.rank == 0:
                return state_dict
            else:
                return {}

        elif (
            self._state_dict_type == StateDictType.LOCAL_STATE_DICT or
            self._state_dict_type == StateDictType.SHARDED_STATE_DICT
        ):
            if (
                self._fsdp_wrapped_module.flat_param is not None and
                not self._fsdp_wrapped_module.handle.uses_sharded_strategy
            ):
                raise RuntimeError(
                    "sharded_state_dict/local_state_dict can only be called "
                    "when parameters are flatten and sharded."
                )
            return super().state_dict(*args, **kwargs)
        else:
            raise ValueError(f"Unknown StateDictType {self._state_dict_type}.")

    def _local_state_dict(self, *args: Any, **kwargs: Any) -> Any:
        """
        Returns the local state of the module. Parameters are flattened and
        sharded, so the resulting state_dict can only be loaded after the module
        has been wrapped with FSDP.
        """
        with self.state_dict_type(self, StateDictType.LOCAL_STATE_DICT):
            return self.state_dict(*args, **kwargs)

    def _full_post_load_state_dict_hook(self, *args, **kwargs) -> None:
        # We should exit summon_full_params context.
        self._assert_state([TrainingState_.SUMMON_FULL_PARAMS])
        assert getattr(self, '_full_param_ctx', None) is not None
        self._full_param_ctx.__exit__(None, None, None)
        self._full_param_ctx = None

    def _sharded_state_dict(self, *args: Any, **kwargs: Any) -> Any:
        """
        Returns the sharded states of the module. Parameters are unflattened and
        sharded, so the resulting state_dict can be used with any parallelism
        (e.g., DPP, model parallelism, and single trainer) after a valid
        resharding.
        """
        with self.set_state_dict_type(StateDictType.SHARDED_STATE_DICT):
            return self.state_dict(self, *args, **kwargs)

    def _full_pre_load_state_dict_hook(
        self,
        state_dict: Dict[str, Any],
        prefix: str,
    ) -> None:
        # We do not expect to be calling pre-hooks twice without post-hook
        # call in between.
        assert getattr(self, '_full_param_ctx', None) is None
        # Note that it needs writeback=True to persist.
        self._full_param_ctx = self._summon_full_params(
            recurse=False, writeback=True
        )
        self._full_param_ctx.__enter__()
        _replace_by_prefix(state_dict, prefix, prefix + f"{FSDP_WRAPPED_MODULE}.")

    def _local_post_load_state_dict_hook(self, *args, **kwargs) -> None:
        pass

    def _local_pre_load_state_dict_hook(
        self,
        state_dict: Dict[str, Any],
        prefix: str,
    ) -> None:
        """
        This hook finds the local flat_param for this FSDP module from the
        state_dict. The flat_param should be a ShardedTensor. This hook converts
        the ShardedTensor to a tensor. No copy happen unless padding is required.
        """
        _replace_by_prefix(state_dict, prefix, f"{prefix}{FSDP_WRAPPED_MODULE}.")
        fqn = f"{prefix}{FSDP_WRAPPED_MODULE}.{FLAT_PARAM}"
        if fqn not in state_dict:
            assert getattr(self._fsdp_wrapped_module, FLAT_PARAM, None) is None, (
                "No flat parameter in state_dict but self._fsdp_wrapped_module.flat_param is not None"
            )
            return
        load_tensor = state_dict[fqn]
        assert isinstance(
            load_tensor, ShardedTensor
        ), "Tensors in local_state_dict should be ShardedTensor."

        # Convert the ShardedTensor to a Tensor.
        shards = load_tensor.local_shards()
        assert len(shards), "load_local_state_dict assume one shard per ShardedTensor."
        load_tensor = cast(torch.Tensor, shards[0].tensor)

        # Get the metada of the flat_param to decide whether to pad the loaded
        # tensor.
        flat_param = self._fsdp_wrapped_module.flat_param
        assert flat_param is not None
        if flat_param._shard_numel_padded not in (0, flat_param.numel()):
            assert load_tensor.numel() < flat_param.numel(), (
                f"Local shard size = {flat_param.numel()} and the tensor in "
                f"the state_dict is {load_tensor.numel()}."
            )
            load_tensor = F.pad(load_tensor, [0, flat_param._shard_numel_padded])
        state_dict[fqn] = load_tensor

    def _sharded_post_load_state_dict_hook(self, *args, **kwargs) -> None:
        pass

    def _sharded_pre_load_state_dict_hook(
        self,
        state_dict: Dict[str, Any],
        prefix: str,
    ) -> None:
        """
        The hook combines the unflattened, sharded parameters (ShardedTensor) to
        a new FlatParameter and shards the new FlatParameter to the local chunk.
        """
        _replace_by_prefix(state_dict, prefix, prefix + f"{FSDP_WRAPPED_MODULE}.")
        if not self._fsdp_wrapped_module.has_params:
            return

        if not self._fsdp_wrapped_module.handle.uses_sharded_strategy:
            raise RuntimeError(
                "load_sharded_state_dict can only be called when parameters "
                "are flatten and sharded."
            )

        nonsharded_tensors = []
        # TODO: Reduce the communication by using only one _all_gather_base to
        # gather all the parameters in this layer. This can be achieved by
        # concatenated all the local shards and then append the padding.
        # https://github.com/pytorch/pytorch/issues/77461
        for (param_name, _, module_name) in self._fsdp_wrapped_module.handle.flat_param._param_infos:
            module_name = self._convert_to_wrapped_module_name(module_name)
            fqn = f"{prefix}{FSDP_WRAPPED_MODULE}.{module_name}{param_name}"
            param = state_dict.pop(fqn)

            # All-gather the param (ShardedTensor)
            shards = param.local_shards()
            local_tensor = cast(torch.Tensor, shards[0].tensor).flatten()
            dim_0_size = param.size()[0]
            param_numel = param.size().numel()
            chunk_size = (
                math.ceil(dim_0_size / self.world_size) * param_numel // dim_0_size
            )
            num_padding = chunk_size - local_tensor.numel()
            if num_padding > 0:
                local_tensor = F.pad(local_tensor, [0, num_padding])
            tensor = torch.empty(
                chunk_size * self.world_size, dtype=local_tensor.dtype
            ).cuda()
            dist._all_gather_base(tensor, local_tensor, group=self.process_group)
            tensor = tensor.narrow(0, 0, param_numel).reshape(param.size())
            nonsharded_tensors.append(tensor)

        # Create a new flat_param from the loaded, non-sharded tensors.
        flat_param = self._fsdp_wrapped_module.flat_param
        loaded_flat_param = FlatParamHandle.flatten_params(nonsharded_tensors, requires_grad=False)

        # Get the chunk from the loaded flat_param for the local rank.
        loaded_flat_param, num_to_pad = FlatParamHandle._get_shard(
            loaded_flat_param, self.rank, self.world_size,
        )
        assert flat_param.numel() == loaded_flat_param.numel(), (
            f"The loaded local chunk has different numel({flat_param.numel()}) "
            f"from the local chunk {flat_param.numel()}."
        )
        assert flat_param._shard_numel_padded == num_to_pad, (
            f"The loaded local chunk has different padding({num_to_pad}) "
            f"from the local chunk {flat_param._shard_numel_padded}."
        )
        state_dict[f"{prefix}_fsdp_wrapped_module.flat_param"] = loaded_flat_param

    @staticmethod
    def _pre_load_state_dict_hook(
        module: nn.Module,
        state_dict: Dict[str, Any],
        prefix: str,
        *args: Any,
    ) -> None:
        """
        ``_pre_state_dict_hook` is called before ``self._load_from_state_dict()``
        is called. ``self._state_dict_type`` is used to decide what preprocessing
        will be done.
        """
        # Code that is common for all state_dict impls
        self = cast(FullyShardedDataParallel, module)
        if torch.cuda.is_available():
            torch.cuda.synchronize()
        # Dispatch into state_dict specific implementation of pre-hook.
        self._pre_load_state_dict_hook_fn[self._state_dict_type](state_dict, prefix)

    @staticmethod
    def _post_load_state_dict_hook(module: nn.Module, *args: Any) -> None:
        # Code that is common for all state_dict impls
        self = cast(FullyShardedDataParallel, module)
        # Dispatch into state_dict type specific implementation of post-hook for
        # loading state_dict.
        self._post_load_state_dict_hook_fn[self._state_dict_type]()

    def load_state_dict(
        self,
        state_dict: Mapping[str, Any],
        *args,
        **kwargs,
    ) -> NamedTuple:
        """
        The entry point of all three FSDP ``load_state_dict`` APIs. By default,
        calling ``load_state_dict`` on an FSDP module will result in FSDP
        attempting to load a "full" state_dict, i.e. a state_dict consisting of
        full, unsharded, unflattened original module parameters. This requires
        FSDP to load the full parameter context on each rank which could result
        in GPU OOM. As a result, :func:`state_dict_type` API is available to
        configure between ``load_state_dict`` implementations. User can thus use
        ``with self.state_dict_type(self, StateDictType.LOCAL_STATE_DICT)`` context
        manager to load a local state dict checkpoint that will restore only
        local shards of the module. Currently, the only supported
        implementations are ``StateDictType.LOCAL_STATE_DICT`` and
        ``StateDictType.FULL_STATE_DICT`` (default). Please see :func:`state_dict`
        for documentation around creating an FSDP checkpoint.

        Example::

            >>> # xdoctest: +SKIP("undefined variables")
            >>> import torch
            >>> from torch.distributed.fsdp import FullyShardedDataParallel as FSDP
            >>> from torch.distributed.fsdp import StateDictType
            >>> torch.cuda.set_device(device_id)
            >>> my_module = nn.Linear(...)
            >>> sharded_module = FSDP(my_module)
            >>> checkpoint = torch.load(PATH)
            >>> full_state_dict = checkpoint['full_state_dict']
            >>> with FSDP.state_dict_type(sharded_module, StateDictType.FULL_STATE_DICT):
            >>>     sharded_module.load_state_dict(full_state_dict)
            >>> full_dict.keys()
            >>> odict_keys(['weight', 'bias'])
            >>> # using local state dict
            >>> local_state_dict = checkpoint['local_state_dict']
            >>> with FSDP.state_dict_type(sharded_module, StateDictType.LOCAL_STATE_DICT):
            >>>     sharded_module.load_state_dict(local_state_dict)
            >>> local_dict.keys()
            >>> odict_keys(['flat_param', 'inner.flat_param'])

        .. warning:: This needs to be called on all ranks, since synchronization
            primitives may be used.
        """
        return super().load_state_dict(state_dict, *args)

    def _load_local_state_dict(
        self,
        state_dict: Mapping[str, Any],
        *args,
    ) -> NamedTuple:
        """
        Load states from a flattened, sharded state dictionary.
        """
        with self.state_dict_type(self, StateDictType.LOCAL_STATE_DICT):
            return self.load_state_dict(state_dict, *args)

    def _load_sharded_state_dict(
        self,
        state_dict: Union[Dict[str, torch.Tensor], "OrderedDict[str, torch.Tensor]"],
        strict: bool = True,
    ) -> NamedTuple:
        """
        Load states from a unflattened, sharded state dictionary.
        """
        with self.set_state_dict_type(StateDictType.SHARDED_STATE_DICT):
            return self.load_state_dict(state_dict, strict)

    def forward(self, *args: Any, **kwargs: Any) -> Any:
        """
        Runs the forward pass for the wrapped module, inserting FSDP-specific
        pre- and post-forward sharding logic.
        """
        with torch.autograd.profiler.record_function("FullyShardedDataParallel.forward"):
            self._lazy_init()
            args, kwargs = self._fsdp_root_pre_forward(*args, **kwargs)
            unused = None
            unshard_fn = functools.partial(self._pre_forward_unshard, handles=self._handles)
            # Do not free the root's parameters in the post-forward for
            # `FULL_SHARD` with the intention that they are immediately used
            # for backward computation (though this may not be true)
            free_unsharded_flat_params = [
                not self._is_root
                and handle._config.sharding_strategy == HandleShardingStrategy.FULL_SHARD
                for handle in self._handles
            ]
            reshard_fn = functools.partial(
                self._reshard,
                self._handles,
                free_unsharded_flat_params,
            )
            self._pre_forward(self._handles, unshard_fn, unused, unused)
            for handle in self._handles:
                assert handle.flat_param.device == self.compute_device
            output = self._fsdp_wrapped_module(*args, **kwargs)
            return self._post_forward(self._handles, reshard_fn, unused, unused, output)

    def _pre_forward(
        self,
        handles: List[FlatParamHandle],
        unshard_fn: Optional[Callable],
        module: nn.Module,
        input: Any,
    ):
        """
        Runs the pre-forward logic. This includes an opportunity to unshard
        currently sharded parameters such as those for the current forward and
        registering post-backward hooks for these current parameters.

        Args:
            handles (List[FlatParamHandle]): Handles giving the parameters
                used in the current forward.
            unshard_fn (Optional[Callable]): A callable to unshard any
                currently sharded parameters or ``None`` to not do any
                unsharding.
            module (nn.Module): Unused; expected by the hook signature.
            input (Any): Unused; expected by the hook signature.
        """
        with torch.autograd.profiler.record_function("FullyShardedDataParallel.forward"):
            self.training_state = TrainingState_.FORWARD
            self._exec_order_data.record_pre_forward(handles, self.training)
            for handle in handles:
                handle._training_state = HandleTrainingState.FORWARD
            if unshard_fn is not None:
                unshard_fn()
            # Register post-backward hooks to reshard the parameters and
            # reduce-scatter their gradients. They must be re-registered every
            # forward pass in case the `grad_fn` is mutated.
            self._register_post_backward_hooks(handles)

    def _pre_forward_unshard(
        self,
        handles: List[FlatParamHandle],
    ) -> None:
        """Unshards parameters in the pre-forward."""
        self._unshard(handles)
        torch.cuda.current_stream().wait_stream(self._streams["all_gather"])

    def _post_forward(
        self,
        handles: List[FlatParamHandle],
        reshard_fn: Optional[Callable],
        module: nn.Module,
        input: Any,
        output: Any,
    ) -> Any:
        """
        Runs the post-forward logic. This includes an opportunity to reshard
        currently unsharded parameters such as those used in the current
        forward and registering pre-backward hooks on the forward outputs.

        Args:
            handles (List[FlatParamHandle]): Handles giving the parameters
                used in the current forward.
            reshard_fn (Optional[Callable]): A callable to reshard any
                currently unsharded parameters (e.g. from the current forward)
                or ``None`` to not do any resharding.
            module (nn.Module): Unused; expected by the hook signature.
            input (Any): Unused; exepcted by the hook signature.
            output (Any): Forward pass output; pre-backward hooks are
                registered on the tensors that require gradients in this
                output.

        Postcondition: Each ``FlatParameter`` 's data points to the sharded
        flattened parameter.
        """
        with torch.autograd.profiler.record_function("FullyShardedDataParallel.forward"):
            self._exec_order_data.record_post_forward(handles)
            if reshard_fn is not None:
                reshard_fn()
            # Register pre-backward hooks to unshard the flattened parameters
            # for the gradient computation (if needed)
            output = self._register_pre_backward_hooks(output, handles)
            self.training_state = TrainingState_.IDLE
            for handle in handles:
                handle._training_state = HandleTrainingState.IDLE
            return output

    def _cast_forward_inputs(self, *args, **kwargs):
        """Moves the forward inputs to the compute device and casts them to the
        appropriate dtype if needed."""
        # TODO: Do not use the side stream for tensor copies for now;
        # investigate the perf with/without it
        # TODO: For mixed precision, move the inputs to the compute device and
        # cast to reduced-precision in a single `to()` call
        args, kwargs = _to_kwargs(args, kwargs, self.compute_device.index, False)
        args = args[0]
        kwargs = kwargs[0]
        if self._mixed_precision_enabled_for_params():
            input_dtype = self.mixed_precision.param_dtype
            args, kwargs = self._cast_fp_inputs_to_dtype(
                input_dtype, *args, **kwargs,
            )
        return args, kwargs

    def _fsdp_root_pre_forward(self, *args, **kwargs):
        """
        Runs pre-forward logic specific to the root FSDP instance, which should
        run before any individual module's pre-forward. This includes
        synchronizing with the previous iteration and casting the forward
        inputs appropriately. If this is called on a non-root FSDP instance,
        then the forward inputs are returned directly.
        """
        assert self._is_root is not None, "Expects a root FSDP to have been set"
        if not self._is_root:
            return args, kwargs
        self._wait_for_previous_optim_step()
        args, kwargs = self._cast_forward_inputs(*args, **kwargs)
        return args, kwargs

    @staticmethod
    @contextlib.contextmanager
    def summon_full_params(
        module,
        recurse: bool = True,
        writeback: bool = True,
        rank0_only: bool = False,
        offload_to_cpu: bool = False,
    ) -> Generator:
        r""" A context manager to expose full params for FSDP instances.
        Can be useful *after* forward/backward for a model to get
        the params for additional processing or checking. It can take a non-FSDP
        module and will summon full params for all contained FSDP modules as
        well as their children, depending on the ``recurse`` argument.

        .. note:: This can be used on inner FSDPs.
        .. note:: This can *not* be used within a forward or backward pass. Nor
            can forward and backward be started from within this context.
        .. note:: Parameters will revert to their local shards after the context
            manager exits, storage behavior is the same as forward.
        .. note:: The full parameters can be modified, but only the portion
            corresponding to the local param shard will persist after the
            context manager exits (unless ``writeback=False``, in which case
            changes will be discarded). In the case where FSDP does not shard
            the parameters, currently only when ``world_size == 1``, or ``NO_SHARD``
            config, the modification is persisted regardless of ``writeback``.
        .. note:: This method works on modules which are not FSDP themselves but
            may contain multiple independent FSDP units. In that case, the given
            arguments will apply to all contained FSDP units.

        .. warning:: Note that ``rank0_only=True`` in conjunction with
            ``writeback=True`` is not currently supported and will raise an
            error. This is because model parameter shapes would be different
            across ranks within the context, and writing to them can lead to
            inconsistency across ranks when the context is exited.

        .. warning:: Note that ``offload_to_cpu`` and ``rank0_only=False`` will
            result in full parameters being redundantly copied to CPU memory for
            GPUs that reside on the same machine, which may incur the risk of
            CPU OOM. It is recommended to use ``offload_to_cpu`` with
            ``rank0_only=True``.

        Args:
            recurse (bool, Optional): recursively summon all params for nested
                FSDP instances (default: True).
            writeback (bool, Optional): if ``False``, modifications to params are
                discarded after the context manager exits;
                disabling this can be slightly more efficient (default: True)
            rank0_only (bool, Optional): if ``True``, full parameters are
                materialized on only global rank 0. This means that within the
                context, only rank 0 will have full parameters and the other
                ranks will have sharded parameters. Note that setting
                ``rank0_only=True`` with ``writeback=True`` is not supported,
                as model parameter shapes will be different across ranks
                within the context, and writing to them can lead to
                inconsistency across ranks when the context is exited.
            offload_to_cpu (bool, Optional): If ``True``, full parameters are
                offloaded to CPU. Note that this offloading currently only
                occurs if the parameter is sharded (which is only not the case
                for world_size = 1 or ``NO_SHARD`` config). It is recommended
                to use ``offload_to_cpu`` with ``rank0_only=True`` to avoid
                redundant copies of model parameters being offloaded to the same CPU memory.
        """
        # Note that we specify root_only as FSDP roots will handle summoning
        # child FSDP instances based on recurse argument.
        root_fsdp_modules = FullyShardedDataParallel.fsdp_modules(
            module, root_only=True
        )
        # Summon all params for all FSDP instances
        with contextlib.ExitStack() as stack:
            for module in root_fsdp_modules:
                stack.enter_context(
                    module._summon_full_params(
                        recurse=recurse,
                        writeback=writeback,
                        rank0_only=rank0_only,
                        offload_to_cpu=offload_to_cpu,
                    )
                )
            # Yield to the caller, with full params in all FSDP instances.
            yield
        # Exiting from the ExitStack will reshard all params.
        return

    @contextlib.contextmanager
    def _summon_full_params(
        self,
        recurse: bool = True,
        writeback: bool = True,
        rank0_only: bool = False,
        offload_to_cpu: bool = False,
    ):
        if writeback and rank0_only:
            raise ValueError(
                "writeback=True and rank0_only=True is not supported, as model "
                "parameter shapes will be different across ranks, and writing "
                "to them can lead to inconsistencies across ranks when the "
                "context is exited."
            )
        if offload_to_cpu and not rank0_only:
            warnings.warn(
                "offload_to_cpu and rank0_only=False will result in "
                "full parameters being redundantly copied to CPU memory for "
                "GPUs that reside on the same machine, which may incur the risk of "
                "CPU OOM. It is recommended to use ``offload_to_cpu`` with "
                "rank0_only=True."
            )

        if recurse:
            with contextlib.ExitStack() as stack:
                for module in self.fsdp_modules(self):
                    stack.enter_context(
                        module._summon_full_params(
                            recurse=False,
                            writeback=writeback,
                            rank0_only=rank0_only,
                            offload_to_cpu=offload_to_cpu,
                        )
                    )
                yield
            return

        torch.cuda.synchronize()
        self._lazy_init()
        self._assert_state([TrainingState_.IDLE])
        for handle in self._handles:
            assert handle._training_state == HandleTrainingState.IDLE
        self.training_state = TrainingState_.SUMMON_FULL_PARAMS
        for handle in self._handles:
            handle._training_state = HandleTrainingState.SUMMON_FULL_PARAMS

        free_unsharded_flat_params = [handle.needs_unshard() for handle in self._handles]
        self._unshard(self._handles)
        torch.cuda.current_stream().wait_stream(self._streams["all_gather"])

        if rank0_only and self.rank != 0:
            # Free the unsharded flattened parameter early
            self._reshard(self._handles, free_unsharded_flat_params)
            try:
                yield
            finally:
                self.training_state = TrainingState_.IDLE
                for handle in self._handles:
                    handle._training_state = HandleTrainingState.IDLE
        else:
            # Unflatten the unsharded flattened parameters
            with contextlib.ExitStack() as stack:
                # Invariant: rank == 0 or !rank0_only
                for handle in self._handles:
                    if offload_to_cpu and handle.uses_sharded_strategy:
                        stack.enter_context(handle.to_cpu())
                # TODO (awgu): This FPW call assumes 1 `FlatParameter`
                stack.enter_context(self._fsdp_wrapped_module.unflatten_as_params())
                try:
                    yield
                finally:
                    stack.close()
                    if writeback:
                        self._write_back_to_local_shard(self._handles)
                    self._reshard(self._handles, free_unsharded_flat_params)
                    self.training_state = TrainingState_.IDLE
                    for handle in self._handles:
                        handle._training_state = HandleTrainingState.IDLE

    @torch.no_grad()
    def _write_back_to_local_shard(self, handles: List[FlatParamHandle]):
        """
        For each handle, writes back the this rank's shard of the unsharded
        flattened parameter to the sharded flattened parameter.

        Precondition: Each handle's ``FlatParameter`` 's data points to the
        padded unsharded flattened parameter.
        """
        for handle in handles:
            # For `NO_SHARD`, `_local_shard` is the unsharded flattened
            # parameter as well
            if not handle.uses_sharded_strategy:
                continue
            assert (
                handle.flat_param.ndim == 1
            ), f"Expects `flat_param` to be flattened but got {handle.flat_param.shape}"
            # Get the unpadded shard instead of the padded shard to persist
            # user changes to the padding (though FSDP does not explicitly
            # support this)
            shard, _ = FlatParamHandle._get_unpadded_shard(handle.flat_param, handle.rank, handle.world_size)
            handle.flat_param._local_shard[:shard.numel()].copy_(shard)

    def named_buffers(
        self,
        *args,
        **kwargs,
    ) -> Iterator[Tuple[str, torch.Tensor]]:
        """
        Overrides :meth:`named_buffers()` to intercept buffer names and
        remove all occurrences of the FSDP-specific flattened buffer prefix
        when inside the :meth:`summon_full_params` context manager.
        """
        in_summon_full_params = self.training_state == TrainingState_.SUMMON_FULL_PARAMS
        for buffer_name, buffer in super().named_buffers(*args, **kwargs):
            if in_summon_full_params:
                # Remove any instances of the FSDP-specific prefix; there can
                # be multiple in the case of nested FSDP modules
                buffer_name = buffer_name.replace(FSDP_PREFIX, "")
            yield (buffer_name, buffer)

    def named_parameters(
        self,
        *args,
        **kwargs,
    ) -> Iterator[Tuple[str, torch.nn.Parameter]]:
        """
        Overrides :meth:`named_parameters()` to intercept parameter names and
        remove all occurrences of the FSDP-specific flattened parameter prefix
        when inside the :meth:`summon_full_params` context manager.
        """
        # Determine which logic to use based on the context at call time
        in_summon_full_params = self.training_state == TrainingState_.SUMMON_FULL_PARAMS
        for param_name, param in super().named_parameters(*args, **kwargs):
            if in_summon_full_params:
                # Remove any instances of the FSDP-specific prefix; there can
                # be multiple in the case of nested FSDP modules
                param_name = param_name.replace(FSDP_PREFIX, "")
            yield (param_name, param)

    def _register_pre_backward_hooks(
        self,
        outputs: Any,
        handles: List[FlatParamHandle],
    ) -> Any:
        """
        Registers pre-backward hooks on the tensors that require gradients in
        the forward pass outputs ``outputs``, which were computed using the
        ``FlatParameter`` s of ``handles``.

        Returns:
            Forward pass outputs with pre-backward hooks registered to tensors
            that require gradients.
        """
        # If there is no gradient computation, then there is no need for
        # pre-backward logic
        if not torch.is_grad_enabled():
            return outputs

        if self._is_root:
            self._post_backward_callback_queued = False  # only defined on the root

        handles_key = tuple(handles)
        if handles_key:
            # Since these handles' `FlatParameter`s participated in a forward,
            # we conservatively assume that they will be used in the backward
            self._needs_pre_backward_unshard[handles_key] = False
            self._ran_pre_backward_hook[handles_key] = False

        def _pre_backward_hook(_handles: List[FlatParamHandle], *unused: Any) -> None:
            """Prepares ``_handles`` 's ``FlatParameter`` s for gradient
            computation."""
            _handles_key = tuple(_handles)  # avoid shadowing `handles_key`
            # Only run the pre-backward hook once per group of handles involved
            # in the same module forward computation
            if _handles_key and self._ran_pre_backward_hook[_handles_key]:
                return

            with torch.autograd.profiler.record_function(
                "FullyShardedDataParallel._pre_backward_hook"
            ):
                # Queue the post-backward callback once for the root FSDP
                # instance to attach it to the outermost backward graph task so
                # that it is called after all backward calls complete
                if self._is_root and not self._post_backward_callback_queued:
                    self._queue_wait_for_post_backward()
                elif _handles_key:
                    self._assert_state([TrainingState_.IDLE])
                self.training_state = TrainingState_.BACKWARD_PRE
                # Queueing the post-backward callback is the only logic that is
                # not per-handle in the pre-backward hook, so we can return
                # early here if there are no handles.
                if not _handles_key:
                    return
                for handle in _handles:
                    handle._training_state = HandleTrainingState.BACKWARD_PRE

                # If the handles have been prefetched, this `_unshard()` simply
                # switches to using the unsharded parameter
                self._unshard(_handles)
                torch.cuda.current_stream().wait_stream(self._streams["all_gather"])

                # Set this to `False` to ensure that a mistargeted prefetch
                # does not actually unshard these handles
                self._needs_pre_backward_unshard[_handles_key] = False
                self._prefetch_handles(_handles_key)
                for handle in _handles:
                    handle.prepare_gradient()
                self._ran_pre_backward_hook[_handles_key] = True

        def _register_hook(t: torch.Tensor) -> torch.Tensor:
            if t.requires_grad:
                t.register_hook(functools.partial(_pre_backward_hook, handles))
                self._needs_pre_backward_unshard[handles_key] = True
            return t

        return _apply_to_tensors(_register_hook, outputs)

    def _register_post_backward_hooks(
        self,
        handles: List[FlatParamHandle],
    ) -> None:
        """
        Registers post-backward hooks on the ``FlatParameter`` s'
        ``AccumulateGrad`` objects to reshard and to reduce-scatter gradients.

        The ``AccumulateGrad`` object represents the last function that
        finalizes the ``FlatParameter`` 's gradient, so it only runs after its
        entire gradient computation has finished.

        We register the post-backward hook only once in the *first* forward
        that a ``FlatParameter`` participates in. This relies on the
        ``AccumulateGrad`` object being preserved through multiple forwards.
        """
        # If there is no gradient computation, then there is no need for
        # post-backward logic
        if not torch.is_grad_enabled():
            return
        for handle in handles:
            flat_param = handle.flat_param
            already_registered = hasattr(flat_param, "_post_backward_hook_state")
            if already_registered or not flat_param.requires_grad:
                continue
            # Get the `AccumulateGrad` object
            temp_flat_param = flat_param.expand_as(flat_param)
            assert (
                temp_flat_param.grad_fn is not None
            ), "The `grad_fn` is needed to access the `AccumulateGrad` and register the post-backward hook"
            acc_grad = temp_flat_param.grad_fn.next_functions[0][0]
            hook_handle = acc_grad.register_hook(
                functools.partial(self._post_backward_hook, handle)
            )
            flat_param._post_backward_hook_state = (acc_grad, hook_handle)  # type: ignore[attr-defined]

    @torch.no_grad()
    def _post_backward_hook(
        self,
        handle: FlatParamHandle,
        *unused: Any,
    ) -> None:
        """
        Reduce-scatters the gradient of ``handle`` 's ``FlatParameter``.

        Precondition: The ``FlatParameter`` 's ``.grad`` attribute contains the
        unsharded gradient for the local batch.

        Postcondition:
        - If using ``NO_SHARD``, then the ``.grad`` attribute is the reduced
        unsharded gradient.
        - Otherwise, the ``_saved_grad_shard`` attribute is the reduced sharded
        gradient (accumulating with any existing gradient).
        """
        param = handle.flat_param
        param._post_backward_called = True
        with torch.autograd.profiler.record_function(
            "FullyShardedDataParallel._post_backward_hook"
        ):
            # First hook callback will see PRE state. If we have multiple params,
            # then subsequent hook callbacks will see POST state.
            self._assert_state([TrainingState_.BACKWARD_PRE, TrainingState_.BACKWARD_POST])
            self.training_state = TrainingState_.BACKWARD_POST
            handle._training_state = HandleTrainingState.BACKWARD_POST

            if self._use_param_exec_order_policy() and self._param_exec_order_prep_stage:
                # In self._fsdp_params_exec_order, the parameters are ordered based on
                # the execution order in the backward pass in the first iteration.
                self._fsdp_params_exec_order.append(param)

            if param.grad is None:
                return
            if param.grad.requires_grad:
                raise RuntimeError(
                    "FSDP only works with gradients that don't require gradients"
                )

            free_unsharded_flat_param = self._should_free_unsharded_flat_param(handle)
            self._reshard([handle], [free_unsharded_flat_param])

            # TODO (awgu): Post-backward prefetching does not support the
            # multiple handles per module case (which was why we keyed by
            # *tuple*). The post-backward hook runs per handle, not per group
            # of handles. To generalize this, we may need a 2-level mapping,
            # where we map each individual handle to its groups of handles and
            # then from the groups of handles to their indices in the order.
            handles_key = (handle,)
            self._prefetch_handles(handles_key)

            if not self._sync_gradients:
                return

            # Wait for all ops in the current stream (e.g. gradient
            # computation) to finish before reduce-scattering the gradient
            self._streams["post_backward"].wait_stream(torch.cuda.current_stream())

            with torch.cuda.stream(self._streams["post_backward"]):
                orig_grad_data = param.grad.data
                if (
                    self._mixed_precision_enabled_for_reduce()
                    and not self._low_precision_hook_enabled()
                ):
                    # Cast gradient to precision in which it should be communicated.
                    # If a low precision hook is registered and reduce_dtype is specified
                    # in `MixedPrecision`, communication hook will take care of
                    # casting to lower precision and back.
                    # TODO: Make this a communication hook when communication hooks
                    # are implemented for FSDP. Note that this is a noop if the
                    # reduce_dtype matches the param dtype.
                    param.grad.data = param.grad.data.to(self.mixed_precision.reduce_dtype)

                if self._exec_order_data.is_first_iter:
                    # For all sharding strategies communication is performed through `_communication_hook`:
                    # default comm hooks are: `reduce_scatter` for sharded strategies and
                    # `all_reduce` for non-sharded strategies. This checks asserts that `_communication_hook`
                    # and `_communication_hook_state`, required for communication not `None`.`
                    p_assert(
                        self._communication_hook is not None,
                        "Communication hook should not be None"
                    )
                    p_assert(
                        self._communication_hook_state is not None,
                        "Communication hook state should not be None"
                    )
                grad = param.grad.data
                if handle.uses_sharded_strategy:
                    # We clear `param.grad` to permit repeated gradient
                    # computations when this FSDP module is called multiple times.
                    # This is to avoid a race among multiple re-entrant backward
                    # passes. For example, the second backward pass computation
                    # precedes ahead of the first backward pass reduction, which is
                    # possible since the reduction is in a different stream and is
                    # async. Then, the first backward pass may be incorrectly
                    # reducing the second backward pass's `param.grad`.
                    # The reduced gradients are accumulated in
                    # `param._saved_grad_shard`, and the gradient reductions can
                    # happen in arbitrary order, though we tolerate this due to the
                    # (approximate) commutativity of floating-point addition.
                    param.grad = None
                    grad_flatten = torch.flatten(grad)
                    chunks = list(grad_flatten.chunk(self.world_size))
                    num_pad = self.world_size * chunks[0].numel() - grad.numel()
                    input_flattened = F.pad(grad_flatten, [0, num_pad])
                    output = torch.zeros_like(chunks[0])
                    self._communication_hook(self._communication_hook_state, input_flattened, output)

                    self._cast_grad_to_param_dtype(output, param)

                    # To support gradient accumulation outside `no_sync()`, we save
                    # the gradient data to `param._saved_grad_shard` before the
                    # backward pass, accumulate gradients into it here, and set
                    # `param.grad` with the accumulated value at the end of the
                    # backward pass in preparation for the optimizer step.
                    accumulate_grad = hasattr(param, "_saved_grad_shard")
                    if accumulate_grad:
                        p_assert(
                            param._saved_grad_shard.shape == output.shape,  # type: ignore[attr-defined]
                            "Shape mismatch when accumulating gradients: "  # type: ignore[attr-defined]
                            f"existing grad shape={param._saved_grad_shard.shape} "
                            f"new grad shape={output.shape}"  # type: ignore[attr-defined]
                        )
                        p_assert(
                            param._saved_grad_shard.device == output.device,  # type: ignore[attr-defined]
                            "Device mismatch when accumulating gradients: "  # type: ignore[attr-defined]
                            f"existing grad device={param._saved_grad_shard.device} "
                            f"new grad device={output.device}"  # type: ignore[attr-defined]
                        )
                        param._saved_grad_shard += output  # type: ignore[attr-defined]
                    else:
                        param._saved_grad_shard = output  # type: ignore[attr-defined]
                    grad = param._saved_grad_shard  # type: ignore[attr-defined]
                else:
                    if self.sharding_strategy == ShardingStrategy.NO_SHARD:
                        self._communication_hook(self._communication_hook_state, param.grad)

                    self._cast_grad_to_param_dtype(param.grad, param)

                # Regardless of sharding or not, offload the grad to CPU if we are
                # offloading params. This is so param and grad reside on same device
                # which is needed for the optimizer step.
                if handle._config.offload_params:
                    # We specify non_blocking=True
                    # and ensure the appropriate synchronization is done by waiting
                    # streams in _wait_for_post_backward.
                    param._cpu_grad.copy_(  # type: ignore[attr-defined]
                        grad.detach(), non_blocking=True
                    )
                    # Don't let this memory get reused until after the transfer.
                    grad.data.record_stream(torch.cuda.current_stream())

                # After _post_backward_hook returns, orig_grad_data will eventually
                # go out of scope, at which point it could otherwise be freed for
                # further reuse by the main stream while the div/reduce_scatter/copy
                # are underway in the post_backward stream. See:
                # github.com/NVIDIA/apex/blob/master/apex/parallel/distributed.py
                orig_grad_data.record_stream(self._streams["post_backward"])

    def _cast_grad_to_param_dtype(
        self,
        grad: torch.Tensor,
        param: FlatParameter,
    ):
        """
        Casts gradient ``grad`` back to the full parameter dtype so that the
        optimizer step runs with that dtype. This performs an actual cast if
        1. parameters were in reduced precision during the forward since then
        gradients would be in that reduced precision, or
        2. parameters were not in reduced precision but gradients were in
        reduced precision for communication.
        However, if a low precision communication hook is registered, then this
        dtype cast happens in the hook instead.
        """
        self._assert_state(TrainingState_.BACKWARD_POST)
        if (
            not self._low_precision_hook_enabled()
            and (
                self._mixed_precision_enabled_for_params()
                or self._mixed_precision_enabled_for_reduce()
            )
        ):
            low_prec_grad_data = grad.data
            grad.data = grad.data.to(dtype=param.dtype)
            # Do not let the low precision gradient memory get reused until
            # the cast to full parameter precision completes
            low_prec_grad_data.record_stream(torch.cuda.current_stream())

    def _should_free_unsharded_flat_param(self, handle: FlatParamHandle):
        return (
            (self._sync_gradients and handle.uses_sharded_strategy)
            or handle._config.sharding_strategy == HandleShardingStrategy.FULL_SHARD
        )

    def _queue_wait_for_post_backward(self) -> None:
        """
        Queues a post-backward callback from the root FSDP instance, which
        should happen at the beginning of its pre-backward.
        """
        p_assert(
            self._is_root,
            "`_queue_wait_for_post_backward()` should be called on the root FSDP instance"
        )
        if self._post_backward_callback_queued:
            return
        self._assert_state([TrainingState_.IDLE])
        self._post_backward_callback_queued = True
        Variable._execution_engine.queue_callback(self._wait_for_post_backward)

    @torch.no_grad()
    def _wait_for_post_backward(self) -> None:
        """Wait for post-backward to finish. Only called on root instance."""
        assert self._is_root, "_wait_for_post_backward can only be called on root."
        # Root's training state might be backward_pre or backward_post depending on
        # if root parameter's post backward hook was called. The post-backward hook
        # may not have been called if gradient was not computed for this param/FSDP
        # module.

        if self._sync_gradients:
            torch.cuda.current_stream().wait_stream(self._streams["post_backward"])
            if self.cpu_offload.offload_params:
                # We need to wait for the non-blocking GPU ->
                # CPU grad transfers to finish. We need to do this for GPU -> CPU
                # copies because when grad is on CPU, it won't wait for any CUDA
                # stream to finish GPU -> CPU copies unless we explicitly block the
                # host-side with synchronize().
                torch.cuda.current_stream().synchronize()
        self._exec_order_data.next_iter()

        # A backward pass is done, clean up below.
        def _catch_all_reshard(fsdp_module: FullyShardedDataParallel) -> None:
            """
            Reshards full parameters that may have not been resharded in
            post_backward_hook. This can happen when an FSDP module's output
            is used in forward so its pre-backward fires unsharding the param,
            but post-backward does not fire since the output was not ultimately
            used in loss computation so FSDP parameter did not get a gradient.
            """
            # Note that we wrap resharding logic in a try-catch as a defensive
            # approach, as if an error is thrown, we are in the backwards pass,
            # and autograd would not print out much useful info about the actual
            # error hit.
            try:
                free_unsharded_flat_params: List[bool] = []
                handles_to_reshard: List[FlatParamHandle] = []
                for handle in fsdp_module._handles:
                    # TODO: This already-resharded check is brittle:
                    # https://github.com/pytorch/pytorch/issues/83956
                    already_resharded = (
                        handle.flat_param.data_ptr() == handle.flat_param._local_shard.data_ptr()
                    )
                    if already_resharded:
                        continue
                    free_unsharded_flat_params.append(self._should_free_unsharded_flat_param(handle))
                    handles_to_reshard.append(handle)
                self._reshard(handles_to_reshard, free_unsharded_flat_params)
            except Exception as e:
                p_assert(
                    False,
                    f"Got exception while resharding module {fsdp_module}: {str(e)}",
                    raise_assertion_error=False
                )
                raise e

        def _finalize_params(fsdp_module: FullyShardedDataParallel) -> None:
            """Helper used below on all fsdp modules."""
            for handle in fsdp_module._handles:
                p = handle.flat_param
                if p.requires_grad:
                    if hasattr(p, "_post_backward_hook_state"):
                        assert len(p._post_backward_hook_state) == 2 and len(  # type: ignore[attr-defined]
                            p._post_backward_hook_state  # type: ignore[attr-defined]
                        ), (  # type: ignore[attr-defined]
                            "p._post_backward_hook_state fields are not valid."
                        )
                        p._post_backward_hook_state[1].remove()  # type: ignore[attr-defined]
                        delattr(p, "_post_backward_hook_state")
                    # Preserve the gradient accumulation state if not
                    # synchronizing: `p.grad` remains the unsharded gradient
                    # accumulated from prior `no_sync()` iterations, and
                    # `p._saved_grad_shard` remains the sharded gradient from
                    # the last synchronized iteration
                    if not self._sync_gradients:
                        continue
                    # Set `p.grad` as needed to ensure optimizer correctness
                    # since optimizers operate on the `grad` attribute
                    if hasattr(p, "_cpu_grad"):
                        p_assert(
                            p.device == torch.device("cpu"),
                            f"Device mismatch: p={p.device} "  # type: ignore[attr-defined]
                            f"p._cpu_grad={p._cpu_grad}"
                        )
                        p.grad = p._cpu_grad  # type: ignore[attr-defined]
                    elif hasattr(p, "_saved_grad_shard"):
                        p_assert(
                            p.device == p._saved_grad_shard.device,  # type: ignore[attr-defined]
                            f"Device mismatch: p={p.device} "  # type: ignore[attr-defined]
                            f"p._saved_grad_shard={p._saved_grad_shard.device}"
                        )
                        # Check if post-backward was called for this param (FSDP unit).
                        # TODO: This logic will have to be revisited when non-recursive wrapping
                        # lands. If it was not called, there is no new gradient to accumulate
                        if p._post_backward_called:
                            p.grad = p._saved_grad_shard
                    else:
                        p_assert(
                            not handle.uses_sharded_strategy or not p._post_backward_called,
                            "All sharded parameters that received a gradient "
                            "should use `_saved_grad_shard`"
                        )
                    if hasattr(p, "_saved_grad_shard"):
                        delattr(p, "_saved_grad_shard")

                    p_assert(
                        hasattr(p, '_post_backward_called'),
                        "Expected flag _post_backward_called to be set on param."
                    )
                    # Reset _post_backward_called in preparation for the next iteration.
                    p._post_backward_called = False

        # Update root and nested FSDP's hooks and flags.
        for m in self.fsdp_modules(self):  # includes self
            _finalize_params(m)
            _catch_all_reshard(m)
            m._ran_pre_backward_hook.clear()
            m.training_state = TrainingState_.IDLE
            for handle in m._handles:
                handle._training_state = HandleTrainingState.IDLE
            m._handles_prefetched.clear()
            if m._is_root:
                # reset this flag for cases like "one forward pass + multiple backward passes"
                self._post_backward_callback_queued = False

        if self._use_param_exec_order_policy() and self._param_exec_order_prep_stage:
            self._param_exec_order_policy_second_iter_init()

    def _param_exec_order_policy_second_iter_init(self) -> None:
        self._param_exec_order_prep_stage = False
        # Let the parameters in self._fsdp_params_exec_order ordered based on
        # the execution order in the forward pass.
        self._fsdp_params_exec_order.reverse()
        for m in self.modules():
            if m is not self and isinstance(m, FullyShardedDataParallel):
                assert hasattr(
                    m, "_param_exec_order_policy"
                ), "Non-root FSDP modules should also have _param_exec_order_policy attribute"
                assert hasattr(
                    m, "_param_exec_order_prep_stage"
                ), "Non-root FSDP modules should also have _param_exec_order_prep_stage attribute"
                m._param_exec_order_prep_stage = False
        # TODO (linjianma): Construct a fsdp_wrap_map whose keys are all children modules with a FSDP wrap,
        # and values are its FSDP wraps. These children FSDP wraps will be detached from the root FSDP module
        # and will be used to schedule the parameters (rebuild_full_params and reshard).
        # TODO (linjianma): Remove all internal FSDP wraps from the root FSDP module.
        # TODO (linjianma): Based on self._fsdp_params_exec_order, get the information
        # needed to patch the forward() function of each key in the fsdp_wrap_map. The rules are as follows:
        # 1: Before each forward(), rebuild_full_params of all parameters that are currently sharded and
        # will be used in the forward, and reshard all parameters that are currently full and will not be
        # used in the next forward()
        # 2: After each forward(), reshard all parameters just used in the forward, and rebuild_full_params of
        # all parameters that will be used next.
        # TODO (linjianma): Patch the forward of each model in the keys
        # of fsdp_wrap_map based on the information above.

    def _assert_state(self, state: Union[TrainingState_, List[TrainingState_]]) -> None:
        """Assert we are in the given state."""
        # Since assert can be turned off and this error checking
        # is really important, we use explicit error checking
        # and raise a ValueError if needed.
        if isinstance(state, TrainingState_):
            state = [state]
        if self.training_state not in state:
            msg = (
                f"expected to be in states {state} but current state "
                f"is {self.training_state}"
            )
            # In case we are failing in the context of autograd hook, asserting
            # may not generate useful msg. So, let's print it to be sure.
            if self.rank == 0:
                print(f"Asserting FSDP instance is: {self}")
                print(f"ERROR: {msg}")
                traceback.print_stack()
            raise ValueError(msg)

    @contextmanager
    def no_sync(self) -> Generator:
        """
        A context manager to disable gradient synchronizations across FSDP
        instances. Within this context, gradients will be accumulated in module
        variables, which will later be synchronized in the first
        forward-backward pass after exiting the context. This should only be
        used on the root FSDP instance and will recursively apply to all
        children FSDP instances.

        .. note:: This likely results in higher memory usage because FSDP will
            accumulate the full model gradients (instead of gradient shards)
            until the eventual sync.

        .. note:: When used with CPU offloading, the gradients will not be
            offloaded to CPU when inside the context manager. Instead, they
            will only be offloaded right after the eventual sync.
        """
        self._lazy_init()
        assert self._is_root, "`no_sync()` on inner FSDP instances is not supported"
        self._assert_state(TrainingState_.IDLE)
        old_flags = []
        for m in self.modules():
            if isinstance(m, FullyShardedDataParallel):
                old_flags.append((m, m._sync_gradients))
                m._sync_gradients = False
        try:
            yield
        finally:
            for m, old_flag in old_flags:
                assert not m._sync_gradients, (
                    "`_sync_gradients` was incorrectly set to "
                    "`True` while in the `no_sync()` context manager"
                )
                m._sync_gradients = old_flag

    @property
    def params_with_grad(self) -> List[Parameter]:
        """
        Recursively returns a list of all module parameters that have a gradient.
        """
        return [p for p in self.parameters() if p.grad is not None]

    @torch.no_grad()
    def clip_grad_norm_(
        self, max_norm: Union[float, int], norm_type: Union[float, int] = 2.0
    ) -> None:
        """
        Clip all gradients at this point in time. The norm is computed over all
        gradients together, as if they were concatenated into a single vector.
        Gradients are modified in-place.

        Args:
            max_norm (float or int): max norm of the gradients
            norm_type (float or int): type of the used p-norm. Can be ``'inf'``
                for infinity norm.

        Returns:
            Total norm of the parameters (viewed as a single vector).

        .. note:: This is analogous to ``torch.nn.utils.clip_grad_norm_`` but
            handles the partitioning and multiple devices per rank under the
            hood. The default torch util is not applicable here, because each
            rank only has a partial view of all the grads in the model, so
            calling it for FSDP models would lead to different scaling being
            applied per subset of model parameters.

        .. warning:: This needs to be called on all ranks, since synchronization
            primitives will be used.
        """
        self._lazy_init()
        self._wait_for_previous_optim_step()
        assert self._is_root, "clip_grad_norm should only be called on the root (parent) instance"
        self._assert_state(TrainingState_.IDLE)

        max_norm = float(max_norm)
        norm_type = float(norm_type)
        # Computes the max norm for this shard's gradients and sync's across workers
        local_norm = _calc_grad_norm(self.params_with_grad, norm_type).cuda()  # type: ignore[arg-type]
        if norm_type == math.inf:
            total_norm = local_norm
            dist.all_reduce(total_norm, op=torch.distributed.ReduceOp.MAX, group=self.process_group)
        else:
            total_norm = local_norm ** norm_type
            dist.all_reduce(total_norm, group=self.process_group)
            total_norm = total_norm ** (1.0 / norm_type)

        if self.cpu_offload:
            total_norm = total_norm.cpu()

        clip_coef = torch.tensor(max_norm, dtype=total_norm.dtype, device=total_norm.device) / (total_norm + 1e-6)
        if clip_coef < 1:
            # multiply by clip_coef, aka, (max_norm/total_norm).
            for p in self.params_with_grad:
                assert p.grad is not None
                p.grad.detach().mul_(clip_coef.to(p.grad.device))

    @staticmethod
    def full_optim_state_dict(
        model: torch.nn.Module,
        optim: torch.optim.Optimizer,
        optim_input: Optional[Union[
            List[Dict[str, Any]], Iterable[torch.nn.Parameter],
        ]] = None,
        rank0_only: bool = True,
        group: Optional[dist.ProcessGroup] = None,
    ) -> Dict[str, Any]:
        """
        Consolidates the full optimizer state on rank 0 and returns it
        as a :class:`dict` following the convention of
        :meth:`torch.optim.Optimizer.state_dict`, i.e. with keys ``"state"``
        and ``"param_groups"``. The flattened parameters in ``FSDP`` modules
        contained in ``model`` are mapped back to their unflattened parameters.

        .. warning:: This needs to be called on all ranks since synchronization
            primitives are used. However, if ``rank0_only=True``, then the
            state dict is only populated on rank 0, and all other ranks return
            an empty :class:`dict`.

        .. warning:: Unlike ``torch.optim.Optimizer.state_dict()``, this method
            uses full parameter names as keys instead of parameter IDs.

        .. warning:: If you do not pass ``model.parameters()`` as the first
            argument to the optimizer, then you should pass that same value to
            this method as ``optim_input``.

        .. note:: Like in :meth:`torch.optim.Optimizer.state_dict`, the tensors
            contained in the optimizer state dict are not cloned, so there may
            be aliasing surprises. For best practices, consider saving the
            returned optimizer state dict immediately, e.g. using
            ``torch.save()``.

        Args:
            model (torch.nn.Module): Root module (which may or may not be a
                :class:`FullyShardedDataParallel` instance) whose parameters
                were passed into the optimizer ``optim``.
            optim (torch.optim.Optimizer): Optimizer for ``model`` 's
                parameters.
            optim_input (Optional[Union[List[Dict[str, Any]], Iterable[torch.nn.Parameter]]]):
                Input passed into the optimizer ``optim`` representing either a
                :class:`list` of parameter groups or an iterable of parameters;
                if ``None``, then this method assumes the input was
                ``model.parameters()``. (Default: ``None``)
            rank0_only (bool): If ``True``, saves the populated :class:`dict`
                only on rank 0; if ``False``, saves it on all ranks. (Default:
                ``True``)
            group (dist.ProcessGroup): Model's process group or ``None`` if using
                the default process group. (Default: ``None``)

        Returns:
            Dict[str, Any]: A :class:`dict` containing the optimizer state for
            ``model`` 's original unflattened parameters and including keys
            "state" and "param_groups" following the convention of
            :meth:`torch.optim.Optimizer.state_dict`. If ``rank0_only=True``,
            then nonzero ranks return an empty :class:`dict`.
        """
        return _optim_state_dict(
            model=model,
            optim=optim,
            optim_input=optim_input,
            rank0_only=rank0_only,
            shard_state=False,
            group=group,
        )

    @staticmethod
    def sharded_optim_state_dict(
        model: torch.nn.Module,
        optim: torch.optim.Optimizer,
        optim_input: Optional[
            Union[
                List[Dict[str, Any]], Iterable[torch.nn.Parameter],
            ]
        ] = None,
        group: Optional[dist.ProcessGroup] = None,
    ) -> Dict[str, Any]:
        """
        The API is similar to :meth:`full_optim_state_dict` but this API chunks
        all non-zero-dimension states to :class:`ShardedTensor` to save memory.
        This API should only be used when the model ``state_dict`` is derived
        with the context manager ``with state_dict_type(SHARDED_STATE_DICT):``.

        For the detailed usage, refer to :meth:`full_optim_state_dict`.

        .. warning:: The returned state dict contains ``ShardedTensor`` and
            cannot be directly used by the regular ``optim.load_state_dict``.
        """

        # TODO: The ultimate goal of the optimizer state APIs should be the same
        # as state_dict/load_state_dict -- using one API to get optimizer states
        # and one API to load optimizer states. ``state_dict_type`` will be used
        # to decide which optimizer states should be returned.
        # There are currently two APIs to load a full optimizer state. So the
        # first step of the unification is to merge the two full optimizer state
        # loading APIs.
        # Task: https://github.com/pytorch/pytorch/issues/82232
        return _optim_state_dict(
            model=model,
            optim=optim,
            optim_input=optim_input,
            rank0_only=False,
            shard_state=True,
            group=group,
        )

    @staticmethod
    def shard_full_optim_state_dict(
        full_optim_state_dict: Dict[str, Any],
        model: torch.nn.Module,
        optim_input: Optional[Union[
            List[Dict[str, Any]], Iterable[torch.nn.Parameter],
        ]] = None,
    ) -> Dict[str, Any]:
        """
        Shards the full optimizer state dict ``full_optim_state_dict`` by
        remapping the state to flattened parameters instead of unflattened
        parameters and restricting to only this rank's part of the optimizer
        state. The first argument should be the return value of
        :meth:`full_optim_state_dict`.

        Example::

            >>> # xdoctest: +SKIP("undefined variables")
            >>> from torch.distributed.fsdp import FullyShardedDataParallel as FSDP
            >>> model, optim = ...
            >>> full_osd = FSDP.full_optim_state_dict(model, optim)
            >>> torch.save(full_osd, PATH)
            >>> # Define new model with possibly different world size
            >>> new_model, new_optim = ...
            >>> full_osd = torch.load(PATH)
            >>> sharded_osd = FSDP.shard_full_optim_state_dict(full_osd, new_model)
            >>> new_optim.load_state_dict(sharded_osd)

        .. warning:: If you do not pass ``model.parameters()`` as the first
            argument to the optimizer, then you should pass that same value to
            this method as ``optim_input``.

        .. note:: Both :meth:`shard_full_optim_state_dict` and
            :meth:`scatter_full_optim_state_dict` may be used to get the
            sharded optimizer state dict to load. Assuming that the full
            optimizer state dict resides in CPU memory, the former requires
            each rank to have the full dict in CPU memory, where each rank
            individually shards the dict without any communication, while the
            latter requires only rank 0 to have the full dict in CPU memory,
            where rank 0 moves each shard to GPU memory (for NCCL) and
            communicates it to ranks appropriately. Hence, the former has
            higher aggregate CPU memory cost, while the latter has higher
            communication cost.

        Args:
            full_optim_state_dict (Dict[str, Any]): Optimizer state dict
                corresponding to the unflattened parameters and holding the
                full non-sharded optimizer state.
            model (torch.nn.Module): Root module (which may or may not be a
                :class:`FullyShardedDataParallel` instance) whose parameters
                correspond to the optimizer state in ``full_optim_state_dict``.
            optim_input (Optional[Union[List[Dict[str, Any]], Iterable[torch.nn.Parameter]]]):
                Input passed into the optimizer representing either a
                :class:`list` of parameter groups or an iterable of parameters;
                if ``None``, then this method assumes the input was
                ``model.parameters()``. (Default: ``None``)

        Returns:
            Dict[str, Any]: The full optimizer state dict now remapped to
            flattened parameters instead of unflattened parameters and
            restricted to only include this rank's part of the optimizer state.
        """
        sharded_osd = _flatten_optim_state_dict(
            full_optim_state_dict, model, True,
        )
        return _rekey_sharded_optim_state_dict(sharded_osd, model, optim_input)

    @staticmethod
    def flatten_sharded_optim_state_dict(
        sharded_optim_state_dict: Dict[str, Any],
        model: torch.nn.Module,
        optim_input: Optional[
            Union[
                List[Dict[str, Any]], Iterable[torch.nn.Parameter],
            ]
        ] = None,
    ) -> Dict[str, Any]:
        """
        The API is similar to :meth:`shard_full_optim_state_dict`. The only
        difference is that the input ``sharded_optim_state_dict`` should be
        returned from :meth:`sharded_optim_state_dict`. Therefore, there will
        be all-gather calls on each rank to gather ``ShardedTensor`` s.

        Args:
            sharded_optim_state_dict (Dict[str, Any]): Optimizer state dict
                corresponding to the unflattened parameters and holding the
                sharded optimizer state.
            model (torch.nn.Module):
                Refer to :meth:``shard_full_optim_state_dict``.
            optim_input (Optional[Union[List[Dict[str, Any]], Iterable[torch.nn.Parameter]]]):
                Refer to :meth:``shard_full_optim_state_dict``.

        Returns:
            Refer to :meth:`shard_full_optim_state_dict`.
        """

        # TODO: The implementation is the same as ``shard_full_optim_state_dict``.
        # See the TODO in ``shard_full_optim_state_dict`` for the future
        # unification plan.
        flattened_osd = _flatten_optim_state_dict(
            sharded_optim_state_dict,
            model=model,
            shard_state=True,
        )
        return _rekey_sharded_optim_state_dict(flattened_osd, model, optim_input)

    @staticmethod
    def scatter_full_optim_state_dict(
        full_optim_state_dict: Optional[Dict[str, Any]],
        model: torch.nn.Module,
        optim_input: Optional[Union[
            List[Dict[str, Any]], Iterable[torch.nn.Parameter],
        ]] = None,
        group: Optional[Any] = None,
    ) -> Dict[str, Any]:
        """
        Scatters the full optimizer state dict from rank 0 to all other ranks,
        returning the sharded optimizer state dict on each rank. The return
        value is the same as :meth:`shard_full_optim_state_dict`, and on rank
        0, the first argument should be the return value of
        :meth:`full_optim_state_dict`.

        Example::

            >>> # xdoctest: +SKIP("undefined variables")
            >>> from torch.distributed.fsdp import FullyShardedDataParallel as FSDP
            >>> model, optim = ...
            >>> full_osd = FSDP.full_optim_state_dict(model, optim)  # only non-empty on rank 0
            >>> # Define new model with possibly different world size
            >>> new_model, new_optim, new_group = ...
            >>> sharded_osd = FSDP.scatter_full_optim_state_dict(full_osd, new_model, group=new_group)
            >>> new_optim.load_state_dict(sharded_osd)

        .. note:: Both :meth:`shard_full_optim_state_dict` and
            :meth:`scatter_full_optim_state_dict` may be used to get the
            sharded optimizer state dict to load. Assuming that the full
            optimizer state dict resides in CPU memory, the former requires
            each rank to have the full dict in CPU memory, where each rank
            individually shards the dict without any communication, while the
            latter requires only rank 0 to have the full dict in CPU memory,
            where rank 0 moves each shard to GPU memory (for NCCL) and
            communicates it to ranks appropriately. Hence, the former has
            higher aggregate CPU memory cost, while the latter has higher
            communication cost.

        Args:
            full_optim_state_dict (Optional[Dict[str, Any]]): Optimizer state
                dict corresponding to the unflattened parameters and holding
                the full non-sharded optimizer state if on rank 0; the argument
                is ignored on nonzero ranks.
            model (torch.nn.Module): Root module (which may or may not be a
                :class:`FullyShardedDataParallel` instance) whose parameters
                correspond to the optimizer state in ``full_optim_state_dict``.
            optim_input (Optional[Union[List[Dict[str, Any]], Iterable[torch.nn.Parameter]]]):
                Input passed into the optimizer representing either a
                :class:`list` of parameter groups or an iterable of parameters;
                if ``None``, then this method assumes the input was
                ``model.parameters()``. (Default: ``None``)
            group (dist.ProcessGroup): Model's process group or ``None`` if
                using the default process group. (Default: ``None``)

        Returns:
            Dict[str, Any]: The full optimizer state dict now remapped to
            flattened parameters instead of unflattened parameters and
            restricted to only include this rank's part of the optimizer state.
        """
        # Try to use the passed-in process group, the model's process group,
        # or the default process group (i.e. `None`) in that priority order
        if group is None and hasattr(model, "process_group"):
            group = model.process_group
        rank = dist.get_rank(group)
        world_size = dist.get_world_size(group)
        # Check for a valid broadcast device, preferring GPU when available
        using_nccl = dist.distributed_c10d._check_for_nccl_backend(group)
        broadcast_device = torch.device("cuda") if torch.cuda.is_available() \
            else torch.device("cpu")
        if using_nccl and not torch.cuda.is_available():
            raise RuntimeError("NCCL requires a GPU for collectives")
        # Flatten the optimizer state dict and construct a copy with the
        # positive-dimension tensors' shapes in place of the tensors themselves
        # since those tensors will be broadcast separately to avoid copying
        if rank == 0:
            if full_optim_state_dict is None:
                raise ValueError("Rank 0 must pass in the full optimizer state dict")
            flat_osd = _flatten_optim_state_dict(
                full_optim_state_dict,
                model=model,
                shard_state=False,
            )
            processed_osd = _process_pos_dim_tensor_state(flat_osd, world_size)
        # Broadcast the optim state dict without positive-dimension tensor
        # state and the FSDP parameter IDs from rank 0 to all ranks
        processed_osd = _broadcast_processed_optim_state_dict(
            processed_osd if rank == 0 else None, rank, group,
        )
        # Broadcast positive-dimension tensor state (both sharded tensors for
        # FSDP parameters and unsharded tensors for non-FSDP parameters)
        sharded_osd = _broadcast_pos_dim_tensor_states(
            processed_osd, flat_osd if rank == 0 else None, rank, world_size,
            group, broadcast_device,
        )
        # Rekey the optimizer state dict to use parameter IDs according to this
        # rank's `optim_input`
        sharded_osd = _rekey_sharded_optim_state_dict(sharded_osd, model, optim_input)
        return sharded_osd

    @staticmethod
    def rekey_optim_state_dict(
        optim_state_dict: Dict[str, Any],
        optim_state_key_type: OptimStateKeyType,
        model: torch.nn.Module,
        optim_input: Optional[Union[
            List[Dict[str, Any]], Iterable[torch.nn.Parameter],
        ]] = None,
    ) -> Dict[str, Any]:
        """
        Re-keys the optimizer state dict ``optim_state_dict`` to use the key
        type ``optim_state_key_type``. This can be used to achieve
        compatibility between optimizer state dicts from models with FSDP
        instances and ones without.

        To re-key an FSDP full optimizer state dict (i.e. from
        :meth:`full_optim_state_dict`) to use parameter IDs and be loadable to
        a non-wrapped model::

            >>> # xdoctest: +SKIP("undefined variables")
            >>> wrapped_model, wrapped_optim = ...
            >>> full_osd = FSDP.full_optim_state_dict(wrapped_model, wrapped_optim)
            >>> nonwrapped_model, nonwrapped_optim = ...
            >>> rekeyed_osd = FSDP.rekey_optim_state_dict(full_osd, OptimStateKeyType.PARAM_ID, nonwrapped_model)
            >>> nonwrapped_optim.load_state_dict(rekeyed_osd)

        To re-key a normal optimizer state dict from a non-wrapped model to be
        loadable to a wrapped model::

            >>> # xdoctest: +SKIP("undefined variables")
            >>> nonwrapped_model, nonwrapped_optim = ...
            >>> osd = nonwrapped_optim.state_dict()
            >>> rekeyed_osd = FSDP.rekey_optim_state_dict(osd, OptimStateKeyType.PARAM_NAME, nonwrapped_model)
            >>> wrapped_model, wrapped_optim = ...
            >>> sharded_osd = FSDP.shard_full_optim_state_dict(rekeyed_osd, wrapped_model)
            >>> wrapped_optim.load_state_dict(sharded_osd)

        Returns:
            Dict[str, Any]: The optimizer state dict re-keyed using the
            parameter keys specified by ``optim_state_key_type``.
        """
        assert optim_state_key_type in \
            (OptimStateKeyType.PARAM_NAME, OptimStateKeyType.PARAM_ID)
        osd = optim_state_dict  # alias
        # Validate that the existing parameter keys are uniformly typed
        uses_param_name_mask = [
            type(param_key) is str for param_key in osd["state"]
        ]
        uses_param_id_mask = [
            type(param_key) is int for param_key in osd["state"]
        ]
        if (any(uses_param_name_mask) and not all(uses_param_name_mask)) or \
                (any(uses_param_id_mask) and not all(uses_param_id_mask)):
            error_msg = f"Invalid parameter keys: {osd['state'].keys()}"
            raise ValueError(error_msg)
        # Return directly if the existing key type matches the target key type
        if (optim_state_key_type == OptimStateKeyType.PARAM_NAME and
            all(uses_param_name_mask)) or \
            (optim_state_key_type == OptimStateKeyType.PARAM_ID and
                all(uses_param_id_mask)):
            return osd
        # Otherwise, actually perform the re-keying
        new_osd = {}
        if optim_state_key_type == OptimStateKeyType.PARAM_NAME:  # ID -> name
            param_id_to_param = _get_param_id_to_param(model, optim_input)
            param_to_param_name = _get_param_to_param_name(model)
            param_id_to_param_name: List[str] = [
                param_to_param_name[param] for param in param_id_to_param
            ]
            new_osd["state"] = {
                param_id_to_param_name[param_id]: param_state
                for param_id, param_state in osd["state"].items()
            }
            new_osd["param_groups"] = copy.deepcopy(osd["param_groups"])
            for param_group in new_osd["param_groups"]:
                param_group["params"] = sorted([
                    param_id_to_param_name[param_id]
                    for param_id in param_group["params"]
                ])
            return new_osd
        elif optim_state_key_type == OptimStateKeyType.PARAM_ID:  # name -> ID
            param_name_to_param = _get_param_name_to_param(model)
            param_to_param_id = _get_param_to_param_id(model, optim_input)
            # Because not all model parameters may be passed as the optimizer
            # input, we may need to drop some parameters from this mapping
            param_name_to_param_id = {
                param_name: param_to_param_id[param]
                for param_name, param in param_name_to_param.items()
                if param in param_to_param_id
            }
            new_osd["state"] = {
                param_name_to_param_id[param_name]: param_state
                for param_name, param_state in osd["state"].items()
            }
            new_osd["param_groups"] = copy.deepcopy(osd["param_groups"])
            for param_group in new_osd["param_groups"]:
                param_group["params"] = sorted([
                    param_name_to_param_id[param_name]
                    for param_name in param_group["params"]
                ])
            return new_osd
        return new_osd  # should never reach here

    def _get_default_comm_hook(self) -> Any:
        r"""
        Returns a default communication hook based on a sharding strategy.
        """
        if self.sharding_strategy != ShardingStrategy.NO_SHARD:
            return default_hooks.reduce_scatter_hook
        else:
            return default_hooks.allreduce_hook

    def _get_default_comm_hook_state(self) -> Any:
        r"""
        Returns a default communication hook state based on a sharding strategy.
        """
        return default_hooks.DefaultState(process_group=self.process_group)

    def register_comm_hook(self, state: object, hook: callable):
        """
        Registers a communication hook which is an enhancement that provides a
        flexible hook to users where they can specify how FSDP aggregates gradients
        across multiple workers.
        This hook can be used to implement several algorithms like
        `GossipGrad <https://arxiv.org/abs/1803.05880>`_ and gradient compression
        which involve different communication strategies for
        parameter syncs while training with :class:`FullyShardedDataParallel`.

        .. warning ::
            FSDP communication hook should be registered before running an initial forward pass
            and only once.

        Args:
            state (object): Passed to the hook to maintain any state information during the training process.
                            Examples include error feedback in gradient compression,
                            peers to communicate with next in `GossipGrad <https://arxiv.org/abs/1803.05880>`_, etc.
                            It is locally stored by each worker
                            and shared by all the gradient tensors on the worker.
            hook (Callable): Callable, which has one of the following signatures:
                            1) ``hook: Callable[torch.Tensor] -> None``:
                            This function takes in a Python tensor, which represents
                            the full, flattened, unsharded gradient with respect to all variables
                            corresponding to the model this FSDP unit is wrapping
                            (that are not wrapped by other FSDP sub-units).
                            It then performs all necessary processing and returns ``None``;
                            2) ``hook: Callable[torch.Tensor, torch.Tensor] -> None``:
                            This function takes in two Python tensors, the first one represents
                            the full, flattened, unsharded gradient with respect to all variables
                            corresponding to the model this FSDP unit is wrapping
                            (that are not wrapped by other FSDP sub-units). The latter
                            represents a pre-sized tensor to store a chunk of a sharded gradient after
                            reduction.
                            In both cases, callable performs all necessary processing and returns ``None``.
                            Callables with signature 1 are expected to handle gradient communication for a `NO_SHARD` case.
                            Callables with signature 2 are expected to handle gradient communication for sharded cases.

        """
        if not self.check_is_root():
            raise AssertionError("register_comm_hook can only be called on a root instance.")
        for submodule in self.fsdp_modules(self):
            assert not submodule._hook_registered, "communication hook can be only registered once"
            submodule._hook_registered = True
            assert submodule._communication_hook == self._get_default_comm_hook(),\
                f"communication hook should be default, but it is {submodule._communication_hook.__name__} instead"
            submodule._communication_hook_state = state
            submodule._communication_hook = hook


    def _init_param_exec_order_wrap_policy(self, *args, **kwargs) -> None:
        auto_wrap_policy = kwargs["auto_wrap_policy"]
        module = kwargs["module"]
        assert hasattr(auto_wrap_policy, "tracing_config")
        if not _TORCH_FX_AVAIL:
            assert (
                auto_wrap_policy.tracing_config is None
            ), "tracing_config should be None when torch.fx is not enabled"
        elif isinstance(
            auto_wrap_policy.tracing_config,
            TracingConfig
        ):
            tracer = auto_wrap_policy.tracing_config.tracer
            execution_info = _init_execution_info(module)

            for m in module.modules():
                assert not isinstance(
                    m, FullyShardedDataParallel
                ), "The input module of _patch_tracer should not contain FSDP modules"

            with _patch_tracer(
                tracer=tracer,
                root_module=module,
                execution_info=execution_info,
            ):
                try:
                    tracer.trace(module, auto_wrap_policy.tracing_config.concrete_args)
                except BaseException as e:
                    raise RuntimeError(
                        "tracer.trace failed inside _init_param_exec_order_wrap_policy"
                        f" with the error: {e}."
                    )
        else:
            assert (
                auto_wrap_policy.tracing_config is None
            ), "tracing_config should either be an instance of TracingConfig or be None"
        # The initial FSDP wrapping is done with auto_wrap_policy.init_policy
        kwargs["auto_wrap_policy"] = auto_wrap_policy.init_policy
        self.__init__(*args, **kwargs)
        self._param_exec_order_policy: bool = True
        # self._param_exec_order_prep_stage is set to True before we get the execution order
        self._param_exec_order_prep_stage: bool = True
        # A list that stores the flatten parameters and its name based on the parameter execution order
        self._fsdp_params_exec_order: List[FlatParameter] = []
        if _TORCH_FX_AVAIL and isinstance(
            auto_wrap_policy.tracing_config,
            TracingConfig
        ):
            # Initialize a dict that maps each module to its parent FSDP wrap
            module_to_fsdp: Dict[nn.Module, FullyShardedDataParallel] = dict()
            for wrap in self.fsdp_modules(self):
                module_to_fsdp[wrap.module] = wrap
            # Set self._fsdp_params_exec_order based on execution_info.module_forward_order.
            # TODO (linjianma): self._fsdp_params_exec_order will be set based on
            # the parameter execution order rather than module_forward_order,
            # once the non-recursive wrapping policy is fully implemented.
            for m in execution_info.module_forward_order:
                if m in module_to_fsdp:
                    for flat_param in module_to_fsdp[m].params:
                        self._fsdp_params_exec_order.append(flat_param)
            self._param_exec_order_prep_stage = False

        for m in self.modules():
            if m is not self and isinstance(m, FullyShardedDataParallel):
                # Assignment by reference, so each children FSDP wrap has access to
                # the _fsdp_params_exec_order of the root module
                m._fsdp_params_exec_order = self._fsdp_params_exec_order
                m._param_exec_order_policy = self._param_exec_order_policy
                m._param_exec_order_prep_stage = self._param_exec_order_prep_stage

    def _use_param_exec_order_policy(self) -> bool:
        return (
            hasattr(self, "_param_exec_order_policy")
            and self._param_exec_order_policy
        )

    def _is_param_exec_order_prep_stage(self) -> bool:
        is_prep_stage = (
            hasattr(self, "_param_exec_order_prep_stage")
            and self._param_exec_order_prep_stage
        )
        if not is_prep_stage:
            for p in self.parameters():
                assert (
                    not hasattr(p, "_params_exec_order_hook_handle")
                ), "When not in execution order prep stage, all _params_exec_order_hook_handle should be removed."
        return is_prep_stage


def _calc_grad_norm(parameters: List[torch.nn.Parameter], p: float) -> torch.Tensor:
    r"""Calculate gradient norm of an iterable of parameters.
    Returns:
        Total norm of the parameters (viewed as a single vector).
    """
    parameters = [p for p in parameters if p.grad is not None]

    if len(parameters) == 0:
        return torch.tensor(0.0)
    if p == math.inf:
        local_norm = torch.tensor(max(par.grad.detach().abs().max() for par in parameters))
    else:
        # Compute the norm in full precision no matter what
        local_norm = torch.linalg.vector_norm(
            torch.stack(
                [
                    torch.linalg.vector_norm(par.grad.detach(), p, dtype=torch.float32)
                    for par in parameters
                ]
            ),
            p,
        )
    local_norm.to(dtype=parameters[0].dtype)
    return local_norm


def _get_param_to_unflat_param_names(
    model: torch.nn.Module,
    dedup_shared_params: bool = True,
) -> Dict[torch.nn.Parameter, List[str]]:
    """
    Constructs a mapping from flattened parameter (including non-FSDP-module
    parameters) to its unflattened parameter names. For non-FSDP-module
    parameters, these mapped-to lists always contain a single element. The
    unflattened parameter names should match the keys of the model state dict.

    For shared parameters, only the first parameter name is included (following
    the ``torch.nn.Module.parameters()`` order).

    Args:
        model (torch.nn.Module): Root module (which may or may not be a
            :class:`FullyShardedDataParallel` instance).
        dedup_shared_params (bool): If ``True``, only includes the first
            list of unflattened parameter names corresponding to a parameter
            in the module walk order; if ``False``, then includes all of the
            unflattened parameter names.
    """
    def module_fn(module, prefix, param_to_unflat_param_names):
        # For FSDP modules, only add the entry when considering the contained
        # `FlattenParamsWrapper` to avoid duplication
        if not isinstance(module, FullyShardedDataParallel):
            for param_name, param in module.named_parameters(recurse=False):
                module_prefixed_param_names = (
                    param._prefixed_param_names if isinstance(param, FlatParameter)
                    else [param_name]
                )  # prefixed from `module`
                fully_prefixed_param_names = [
                    clean_tensor_name(prefix + name)
                    for name in module_prefixed_param_names
                ]  # fully prefixed from the top level including `prefix`
                # If this parameter has already been visited, then it is a
                # shared parameter; then, only take the first parameter name
                is_shared_param = param in param_to_unflat_param_names
                if not is_shared_param:
                    param_to_unflat_param_names[param] = fully_prefixed_param_names
                elif not dedup_shared_params:
                    param_to_unflat_param_names[param].extend(fully_prefixed_param_names)

    def return_fn(param_to_unflat_param_names):
        return param_to_unflat_param_names

    param_to_unflat_param_names: Dict[torch.nn.Parameter, List[str]] = {}
    return _apply_to_modules(
        model, module_fn, return_fn, param_to_unflat_param_names,
    )


def _get_param_to_param_name(
    model: torch.nn.Module,
) -> Dict[torch.nn.Parameter, str]:
    """
    Constructs a mapping from parameters to their parameter names. ``model``
    should not contain any :class:`FullyShardedDataParallel` instances, which
    means that none of the parameters should be ``FlatParameter`` s. As a
    result, compared to :meth:`_get_param_to_unflat_param_names`, the mapped
    values may be flattened from singleton :class:`list` s to the contained
    names themselves.

    Args:
        model (torch.nn.Module): Root module, which should not contain any
            :class:`FullyShardedDataParallel` instances.
    """
    param_to_param_names = _get_param_to_unflat_param_names(model)
    for param_names in param_to_param_names.values():
        assert len(param_names) > 0, "`_get_param_to_unflat_param_names()` " \
            "should not construct empty lists"
        if len(param_names) > 1:
            raise RuntimeError(
                "Each parameter should only map to one parameter name but got "
                f"{len(param_names)}: {param_names}"
            )
    param_to_param_name = {
        param: param_names[0]
        for param, param_names in param_to_param_names.items()
    }
    return param_to_param_name


def _get_param_name_to_param(
    model: torch.nn.Module,
) -> Dict[str, torch.nn.Parameter]:
    """Constructs the inverse mapping of :meth:`_get_param_to_param_name`."""
    param_to_param_name = _get_param_to_param_name(model)
    return dict(zip(param_to_param_name.values(), param_to_param_name.keys()))


def clean_tensor_name(tensor_name: str) -> str:
    """Cleans the parameter or buffer name by removing any module wrapper
    prefixes."""
    # Call `replace()` twice separately since the name may not have both
    tensor_name = tensor_name.replace(FSDP_WRAPPED_MODULE + ".", "")
    tensor_name = tensor_name.replace(FPW_MODULE + ".", "")
    # TODO: Explicitly replacing checkpoint_wrapper prefix is not ideal,
    # as it increases coupling between CheckpointWrapper and FSDP. This is also not
    # scalable for additional wrapped modules, we should come up with a general solution
    # for this issue.
    tensor_name = tensor_name.replace(_CHECKPOINT_PREFIX + ".", "")
    return tensor_name<|MERGE_RESOLUTION|>--- conflicted
+++ resolved
@@ -949,15 +949,12 @@
         self.training_state = TrainingState_.IDLE
         self.cpu_offload = cpu_offload or CPUOffload()
         self.backward_prefetch = backward_prefetch
-<<<<<<< HEAD
+        self.forward_prefetch = forward_prefetch
         # We clamp the strategy to `NO_SHARD` for world size of 1 since they
         # are currently functionally equivalent. This may change if/when we
         # integrate FSDP with MoE.
         if self.world_size == 1:
             sharding_strategy = ShardingStrategy.NO_SHARD
-=======
-        self.forward_prefetch = forward_prefetch
->>>>>>> 1d2e84f3
         self.sharding_strategy = sharding_strategy or ShardingStrategy.FULL_SHARD
         self.mixed_precision = mixed_precision or MixedPrecision()
         # Save a mapping from fully prefixed buffer name to its original dtype
