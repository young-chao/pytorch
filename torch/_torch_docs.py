--- conflicted
+++ resolved
@@ -6332,110 +6332,14 @@
     tensor([1.4907, 1.0593, 1.5696])
     >>> torch.dist(torch.logsumexp(a, 1), torch.log(torch.sum(torch.exp(a), 1)))
     tensor(1.6859e-07)
-<<<<<<< HEAD
-""".format(**multi_dim_common))
-
-add_docstr(torch.lt, r"""
-=======
 """.format(
         **multi_dim_common
     ),
 )
 
 add_docstr(
-    torch.lstsq,
-    r"""
-lstsq(input, A, *, out=None) -> (Tensor, Tensor)
-
-Computes the solution to the least squares and least norm problems for a full
-rank matrix :math:`A` of size :math:`(m \times n)` and a matrix :math:`B` of
-size :math:`(m \times k)`.
-
-If :math:`m \geq n`, :func:`lstsq` solves the least-squares problem:
-
-.. math::
-
-   \begin{array}{ll}
-   \min_X & \|AX-B\|_2.
-   \end{array}
-
-If :math:`m < n`, :func:`lstsq` solves the least-norm problem:
-
-.. math::
-
-   \begin{array}{llll}
-   \min_X & \|X\|_2 & \text{subject to} & AX = B.
-   \end{array}
-
-Returned tensor :math:`X` has shape :math:`(\max(m, n) \times k)`. The first :math:`n`
-rows of :math:`X` contains the solution. If :math:`m \geq n`, the residual sum of squares
-for the solution in each column is given by the sum of squares of elements in the
-remaining :math:`m - n` rows of that column.
-
-.. warning::
-
-    :func:`torch.lstsq` is deprecated in favor of :func:`torch.linalg.lstsq`
-    and will be removed in a future PyTorch release. :func:`torch.linalg.lstsq`
-    has reversed arguments and does not return the QR decomposition in the returned tuple,
-    (it returns other information about the problem).
-    The returned `solution` in :func:`torch.lstsq` stores the residuals of the solution in the
-    last `m - n` columns in the case `m > n`. In :func:`torch.linalg.lstsq`, the residuals
-    are in the field 'residuals' of the returned named tuple.
-
-    Unpacking the solution as ``X = torch.lstsq(B, A).solution[:A.size(1)]`` should be replaced with
-
-    .. code:: python
-
-        X = torch.linalg.lstsq(A, B).solution
-
-.. note::
-    The case when :math:`m < n` is not supported on the GPU.
-
-Args:
-    input (Tensor): the matrix :math:`B`
-    A (Tensor): the :math:`m` by :math:`n` matrix :math:`A`
-
-Keyword args:
-    out (tuple, optional): the optional destination tensor
-
-Returns:
-    (Tensor, Tensor): A namedtuple (solution, QR) containing:
-
-        - **solution** (*Tensor*): the least squares solution
-        - **QR** (*Tensor*): the details of the QR factorization
-
-.. note::
-
-    The returned matrices will always be transposed, irrespective of the strides
-    of the input matrices. That is, they will have stride `(1, m)` instead of
-    `(m, 1)`.
-
-Example::
-
-    >>> A = torch.tensor([[1., 1, 1],
-    ...                   [2, 3, 4],
-    ...                   [3, 5, 2],
-    ...                   [4, 2, 5],
-    ...                   [5, 4, 3]])
-    >>> B = torch.tensor([[-10., -3],
-    ...                   [ 12, 14],
-    ...                   [ 14, 12],
-    ...                   [ 16, 16],
-    ...                   [ 18, 16]])
-    >>> X, _ = torch.lstsq(B, A)
-    >>> X
-    tensor([[  2.0000,   1.0000],
-            [  1.0000,   1.0000],
-            [  1.0000,   2.0000],
-            [ 10.9635,   4.8501],
-            [  8.9332,   5.2418]])
-""",
-)
-
-add_docstr(
     torch.lt,
     r"""
->>>>>>> 5f960db0
 lt(input, other, *, out=None) -> Tensor
 
 Computes :math:`\text{input} < \text{other}` element-wise.
