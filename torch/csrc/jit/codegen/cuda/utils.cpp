--- conflicted
+++ resolved
@@ -37,14 +37,10 @@
       {DebugDumpOption::ParallelDimensions, false},
       {DebugDumpOption::Halo, false},
       {DebugDumpOption::PerfDebugVerbose, false},
-<<<<<<< HEAD
       {DebugDumpOption::PythonDefinition, false},
       {DebugDumpOption::PythonFrontendDebug, false},
-  };
-=======
       {DebugDumpOption::TransformPropagator, false},
       {DebugDumpOption::InlinePropagator, false}};
->>>>>>> b1896255
 
   if (const char* dump_options = std::getenv("PYTORCH_NVFUSER_DUMP")) {
     c10::string_view options_view(dump_options);
@@ -93,17 +89,14 @@
         options_map[DebugDumpOption::Halo] = true;
       } else if (token == "perf_debug_verbose") {
         options_map[DebugDumpOption::PerfDebugVerbose] = true;
-<<<<<<< HEAD
       } else if (token == "python_definition") {
         options_map[DebugDumpOption::PythonDefinition] = true;
       } else if (token == "python_frontend_debug") {
         options_map[DebugDumpOption::PythonFrontendDebug] = true;
-=======
       } else if (token == "transform_propagator") {
         options_map[DebugDumpOption::TransformPropagator] = true;
       } else if (token == "inline_propagator") {
         options_map[DebugDumpOption::InlinePropagator] = true;
->>>>>>> b1896255
       } else {
         TORCH_CHECK(
             false,
@@ -114,12 +107,9 @@
             "\tcuda_to_file, debug_info, launch_param, segmented_fusion, fusion_args,\n",
             "\tkernel_args, dump_eff_bandwidth, draw_segmented_fusion,\n",
             "\tscheduler_params, parallel_dimensions, buffer_reuse_verbose,\n",
-            "\tptxas_verbose, halo, segmenter_logging, perf_debug_verbose\n",
-<<<<<<< HEAD
-            "\tpython_frontend\n");
-=======
-            "\ttransform_propagator, inline_propagator\n");
->>>>>>> b1896255
+            "\tptxas_verbose, halo, segmenter_logging, perf_debug_verbose,\n",
+            "\tpython_definition, python_frontend_debug, ttransform_propagator,\n",
+            "\tinline_propagator\n");
       }
       options_view = (end_pos != c10::string_view::npos)
           ? options_view.substr(end_pos + 1)
