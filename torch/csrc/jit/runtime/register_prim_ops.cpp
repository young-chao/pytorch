#include <c10/util/Optional.h>
#include <c10/util/irange.h>
#include <torch/csrc/jit/mobile/promoted_prim_ops.h>
#include <torch/csrc/jit/runtime/custom_operator.h>
#include <torch/csrc/jit/runtime/operator.h>
#include <torch/csrc/jit/runtime/register_ops_utils.h>
#include <torch/csrc/jit/runtime/slice_indices_adjust.h>
#include <torch/library.h>

#include <algorithm>
#include <bitset>
#include <cctype>
#include <cmath>
#include <exception>
#include <fstream>
#include <iostream>
#include <limits>
#include <memory>
#include <mutex>
#include <ostream>
#include <stdexcept>
#include <string>
#include <typeinfo>
#include <unordered_map>
#include <unordered_set>
#include <utility>
#include <vector>

namespace torch {
namespace jit {

namespace {

std::string stringSlice(
    std::string string,
    c10::optional<int64_t> start,
    c10::optional<int64_t> end,
    int64_t step) {
  int64_t start_val = start.has_value() ? start.value() : INT64_MAX;
  int64_t end_val = end.has_value() ? end.value() : INT64_MAX;

  const int64_t num_vals =
      slice_indices_adjust(string.size(), &start_val, &end_val, step);

  int64_t i = start_val;
  std::string result = "";
  for (const auto j : c10::irange(num_vals)) {
    (void)j; // Suppress unused variable warning
    result += string[i];
    i += step;
  }

  return result;
}

// consecutive whitespace are regarded as a single separator,
// the result will contain no empty strings at the start or end
// if the string has leading or trailing whitespace.
c10::List<std::string> splitNoneSeparator(const std::string& string) {
  c10::List<std::string> splits;
  // whitespaces includes tab, space and
  // the delimiters defined in the implementation of splitlines
  std::string whitespaces =
      " \t\n\r\r\n\v\x0b\f\x0c\x1c\x1d\x1e\x85\u2028\u2029";
  std::string::size_type prev_pos = 0;
  std::string::size_type pos = 0;

  while ((pos = string.find_first_of(whitespaces, pos)) != std::string::npos) {
    auto substr = string.substr(prev_pos, pos - prev_pos);
    // skip the whitespaces as the Python split() method
    if (!substr.empty()) {
      splits.emplace_back(substr);
    }
    pos++;
    prev_pos = pos;
  }
  if (prev_pos != string.size()) {
    splits.emplace_back(string.substr(prev_pos));
  }
  return splits;
}

template <typename T, typename U>
auto powWrapper(T a, U b) {
  TORCH_CHECK(
      !(a == 0.0 && b < 0.0), "0.0 cannot be raised to a negative power")
  return pow(a, b);
}

static const std::vector<OperatorGeneratorArgs> opGenArgs{
    OperatorGeneratorArgs(
        TORCH_SELECTIVE_SCHEMA("aten::str(t elem) -> str"),
        [](Stack& stack) {
          std::stringstream ss;
          ss << pop(stack);
          push(stack, ss.str());
        },
        aliasAnalysisFromSchema()),
    OperatorGeneratorArgs(
        TORCH_SELECTIVE_SCHEMA("aten::list(str t) -> str[]"),
        [](Stack& stack) {
          auto str = pop(stack).toStringRef();
          c10::List<std::string> chars;
          chars.reserve(str.size());
          for (auto c : str) {
            chars.push_back(std::string(1, c));
          }
          push(stack, std::move(chars));
        },
        aliasAnalysisFromSchema()),
    OperatorGeneratorArgs(
        TORCH_SELECTIVE_SCHEMA("aten::cpu(Tensor(a) self) -> Tensor(a|b)"),
        [](Stack& stack) {
          at::Tensor a;
          pop(stack, a);
          push(stack, a.cpu());
        },
        aliasAnalysisFromSchema()),
    OperatorGeneratorArgs(
        TORCH_SELECTIVE_SCHEMA("aten::numpy_T.a(Tensor(a) self) -> Tensor(a)"),
        [](Stack& stack) {
          at::Tensor a;
          pop(stack, a);
          push(stack, a.numpy_T());
        },
        aliasAnalysisFromSchema()),
    OperatorGeneratorArgs(
        TORCH_SELECTIVE_SCHEMA("aten::matrix_H.a(Tensor(a) self) -> Tensor(a)"),
        [](Stack& stack) {
          at::Tensor a;
          pop(stack, a);
          push(stack, a.matrix_H());
        },
        aliasAnalysisFromSchema()),
    OperatorGeneratorArgs(
        TORCH_SELECTIVE_SCHEMA("aten::mT.a(Tensor(a) self) -> Tensor(a)"),
        [](Stack& stack) {
          at::Tensor a;
          pop(stack, a);
          push(stack, a.mT());
        },
        aliasAnalysisFromSchema()),
    OperatorGeneratorArgs(
        TORCH_SELECTIVE_SCHEMA("aten::mH.a(Tensor(a) self) -> Tensor(a)"),
        [](Stack& stack) {
          at::Tensor a;
          pop(stack, a);
          push(stack, a.mH());
        },
        aliasAnalysisFromSchema()),

    // only used internally in range() translation
    OperatorGeneratorArgs(
        TORCH_SELECTIVE_SCHEMA(
            "aten::__range_length(int lo, int hi, int step) -> int"),
        [](Stack& stack) {
          // NOLINTNEXTLINE(cppcoreguidelines-init-variables)
          int64_t lo, hi, step;
          pop(stack, lo, hi, step);
          // error handling when step_val = 0 during runtime
          if (step == 0) {
            throw std::runtime_error("range() arg 3 must not be zero");
          }
          if (step > 0 && lo < hi) {
            push(stack, 1 + (hi - 1 - lo) / step);
          } else if (step < 0 && lo > hi) {
            push(stack, 1 + (lo - 1 - hi) / (0 - step));
          } else {
            push(stack, 0);
          }
        },
        aliasAnalysisFromSchema()),
    OperatorGeneratorArgs(
        TORCH_SELECTIVE_SCHEMA(
            "aten::__derive_index(int index, int start, int step) -> int"),
        [](Stack& stack) {
          // NOLINTNEXTLINE(cppcoreguidelines-init-variables)
          int64_t index, start, step;
          pop(stack, index, start, step);
          push(stack, start + index * step);
        },
        aliasAnalysisFromSchema()),
    OperatorGeneratorArgs(
        TORCH_SELECTIVE_SCHEMA("prim::TupleUnpack(Any tup) -> ..."),
        [](Stack& stack) { tupleUnpack(stack); },
        aliasAnalysisSpecialCase()),
    OperatorGeneratorArgs(
        TORCH_SELECTIVE_SCHEMA("prim::unchecked_cast(t x) -> t"),
        noop,
        aliasAnalysisSpecialCase()),
    OperatorGeneratorArgs(
        TORCH_SELECTIVE_SCHEMA("aten::IntImplicit(Tensor a) -> int"),
        [](Stack& stack) {
          at::Tensor a;
          pop(stack, a);
          checkImplicitTensorToNum(a, /*to int*/ true);
          push(stack, a.item<int64_t>());
        },
        aliasAnalysisFromSchema()),
    OperatorGeneratorArgs(
        TORCH_SELECTIVE_SCHEMA("aten::ComplexImplicit(Tensor a) -> complex"),
        [](Stack& stack) {
          at::Tensor a;
          pop(stack, a);
          checkImplicitTensorToNum(a, /*to int*/ false);
          push(stack, a.item<c10::complex<double>>());
        },
        aliasAnalysisFromSchema()),
    OperatorGeneratorArgs(
        TORCH_SELECTIVE_SCHEMA("aten::FloatImplicit(Tensor a) -> float"),
        [](Stack& stack) {
          at::Tensor a;
          pop(stack, a);
          checkImplicitTensorToNum(a, /*to int*/ false);
          push(stack, a.item<double>());
        },
        aliasAnalysisFromSchema()),
    OperatorGeneratorArgs(
        TORCH_SELECTIVE_SCHEMA("aten::ScalarImplicit(Tensor a) -> Scalar"),
        [](Stack& stack) {
          at::Tensor a;
          pop(stack, a);
          checkImplicitTensorToNum(a, /*to int*/ false);
          push(stack, a.item());
        },
        aliasAnalysisFromSchema()),
    OperatorGeneratorArgs(
        TORCH_SELECTIVE_SCHEMA("aten::Bool.Tensor(Tensor a) -> bool"),
        boolTensor,
        aliasAnalysisFromSchema()),
    OperatorGeneratorArgs(
        TORCH_SELECTIVE_SCHEMA("aten::Bool.int(int a) -> bool"),
        [](Stack& stack) {
          // NOLINTNEXTLINE(cppcoreguidelines-init-variables)
          int64_t i;
          pop(stack, i);
          push(stack, (bool)i);
        },
        aliasAnalysisFromSchema()),
    OperatorGeneratorArgs(
        TORCH_SELECTIVE_SCHEMA("aten::Bool.float(float a) -> bool"),
        [](Stack& stack) {
          // NOLINTNEXTLINE(cppcoreguidelines-init-variables)
          double d;
          pop(stack, d);
          push(stack, (bool)d);
        },
        aliasAnalysisFromSchema()),
    OperatorGeneratorArgs(
        TORCH_SELECTIVE_SCHEMA("aten::Int.Tensor(Tensor a) -> int"),
        [](Stack& stack) {
          at::Tensor a;
          pop(stack, a);
          push(stack, a.item<int64_t>());
        },
        aliasAnalysisFromSchema()),
    OperatorGeneratorArgs(
        TORCH_SELECTIVE_SCHEMA("aten::Int.bool(bool a) -> int"),
        [](Stack& stack) {
          // NOLINTNEXTLINE(cppcoreguidelines-init-variables)
          bool b;
          pop(stack, b);
          push(stack, static_cast<int64_t>(b));
        },
        aliasAnalysisFromSchema()),
    OperatorGeneratorArgs(
        TORCH_SELECTIVE_SCHEMA("aten::Int.float(float a) -> int"),
        [](Stack& stack) {
          // NOLINTNEXTLINE(cppcoreguidelines-init-variables)
          double d;
          pop(stack, d);
          push(stack, static_cast<int64_t>(d));
        },
        aliasAnalysisFromSchema()),
    OperatorGeneratorArgs(
        TORCH_SELECTIVE_SCHEMA("aten::Int.Scalar(Scalar a) -> int"),
        [](Stack& stack) {
          IValue scalar;
          pop(stack, scalar);
          if (scalar.isInt()) {
            push(stack, std::move(scalar));
          } else {
            // toScalar() needed to avoid strict type check in IValue::toInt.
            push(stack, static_cast<int64_t>(scalar.toScalar().toInt()));
          }
        },
        aliasAnalysisFromSchema()),
    OperatorGeneratorArgs(
        TORCH_SELECTIVE_SCHEMA("aten::Int.str(str a) -> int"),
        [](Stack& stack) {
          auto s = pop(stack).toString();
          // NOLINTNEXTLINE(cppcoreguidelines-init-variables)
          std::string::size_type sz;
          int64_t val = static_cast<int64_t>(c10::stoll(s->string(), &sz));
          if (sz == s->string().size()) {
            push(stack, val);
          } else {
            std::stringstream error_str;
            error_str << "invalid literal for int() "
                      << "with base 10: '" << s->string() << "'";
            throw std::runtime_error(error_str.str());
          }
        },
        aliasAnalysisFromSchema()),
    OperatorGeneratorArgs(
        TORCH_SELECTIVE_SCHEMA("aten::Float.Tensor(Tensor a) -> float"),
        [](Stack& stack) {
          at::Tensor a;
          pop(stack, a);
          push(stack, a.item<double>());
        },
        aliasAnalysisFromSchema()),
    OperatorGeneratorArgs(
        TORCH_SELECTIVE_SCHEMA("aten::Float.Scalar(Scalar a) -> float"),
        [](Stack& stack) {
          IValue scalar;
          pop(stack, scalar);
          if (scalar.isDouble()) {
            push(stack, std::move(scalar));
          } else if (scalar.isComplexDouble()) {
            push(stack, scalar.toComplexDouble().real());
          } else {
            push(stack, static_cast<double>(scalar.toInt()));
          }
        },
        aliasAnalysisFromSchema()),
    OperatorGeneratorArgs(
        TORCH_SELECTIVE_SCHEMA("aten::Float.int(int a) -> float"),
        [](Stack& stack) {
          // NOLINTNEXTLINE(cppcoreguidelines-init-variables)
          int64_t i;
          pop(stack, i);
          push(stack, (float)i);
        },
        aliasAnalysisFromSchema()),
    OperatorGeneratorArgs(
        TORCH_SELECTIVE_SCHEMA("aten::Float.bool(bool a) -> float"),
        [](Stack& stack) {
          // NOLINTNEXTLINE(cppcoreguidelines-init-variables)
          bool b;
          pop(stack, b);
          push(stack, (float)b);
        },
        aliasAnalysisFromSchema()),
    OperatorGeneratorArgs(
        TORCH_SELECTIVE_SCHEMA("aten::Float.str(str a) -> float"),
        [](Stack& stack) {
          auto s = pop(stack).toString();
          // NOLINTNEXTLINE(cppcoreguidelines-init-variables)
          std::string::size_type sz;
          double b = c10::stod(s->string(), &sz);
          if (sz == s->string().size()) {
            push(stack, b);
          } else {
            std::stringstream error_str;
            error_str << "could not convert string "
                      << "to float: '" << s->string() << "'";
            throw std::runtime_error(error_str.str());
          }
        },
        aliasAnalysisFromSchema()),
    OperatorGeneratorArgs(
        TORCH_SELECTIVE_SCHEMA("aten::Complex.Scalar(Scalar a) -> complex"),
        [](Stack& stack) {
          IValue scalar;
          pop(stack, scalar);
          if (scalar.isComplexDouble()) {
            push(stack, std::move(scalar));
          } else if (scalar.isDouble()) {
            push(stack, c10::complex<double>(scalar.toDouble(), 0));
          } else {
            push(stack, c10::complex<double>(scalar.toInt(), 0));
          }
        },
        aliasAnalysisFromSchema()),
    OperatorGeneratorArgs(
        TORCH_SELECTIVE_SCHEMA(
            "aten::Complex.Tensor_Tensor(Tensor a, Tensor b) -> complex"),
        [](Stack& stack) {
          at::Tensor a, b;
          pop(stack, a, b);
          push(stack, c10::complex<double>(a.item<double>(), b.item<double>()));
        },
        aliasAnalysisFromSchema()),
    OperatorGeneratorArgs(
        TORCH_SELECTIVE_SCHEMA("aten::format(str self, ...) -> str"),
        [](Stack& stack) { aten_format(stack); },
        aliasAnalysisFromSchema()),
    OperatorGeneratorArgs(
        TORCH_SELECTIVE_SCHEMA("aten::einsum.sublist(Tensor a, ...) -> Tensor"),
        [](Stack& stack) {
          size_t num_inputs = pop(stack).toInt();
          einsum(stack, num_inputs);
        },
        aliasAnalysisFromSchema()),
    OperatorGeneratorArgs(
        TORCH_SELECTIVE_SCHEMA("prim::NumToTensor.Scalar(Scalar a) -> Tensor"),
        numToTensorScalar,
        aliasAnalysisFromSchema()),
    OperatorGeneratorArgs(
        TORCH_SELECTIVE_SCHEMA(
            "prim::RaiseException(str msg, str? cls=None) -> ()"),
        raiseException,
        aliasAnalysisFromSchema()),
    OperatorGeneratorArgs(
        TORCH_SELECTIVE_SCHEMA("aten::Size(int[] sizes) -> int[]"),
        [](Stack& stack) {},
        aliasAnalysisFromSchema()),
    OperatorGeneratorArgs(
        TORCH_SELECTIVE_SCHEMA("aten::size(Tensor self) -> int[]"),
        size,
        aliasAnalysisFromSchema()),
    OperatorGeneratorArgs(
        TORCH_SELECTIVE_SCHEMA("aten::sym_size(Tensor self) -> SymInt[]"),
        sym_size,
        aliasAnalysisFromSchema()),
    OperatorGeneratorArgs(
<<<<<<< HEAD
        TORCH_SELECTIVE_SCHEMA("aten::sym_numel(Tensor self) -> SymInt"),
        sym_numel,
=======
        TORCH_SELECTIVE_SCHEMA("aten::stride(Tensor self) -> int[]"),
        [](Stack& stack) {
          at::Tensor arg = pop(stack).toTensor();
          push(stack, arg.strides());
        },
>>>>>>> 487c0e11
        aliasAnalysisFromSchema()),
    OperatorGeneratorArgs(
        TORCH_SELECTIVE_SCHEMA("prim::EnumName(AnyEnumType enum) -> str"),
        [](Stack& stack) {
          IValue e = pop(stack);
          push(stack, e.toEnumHolder()->name());
        },
        aliasAnalysisFromSchema()),
    OperatorGeneratorArgs(
        TORCH_SELECTIVE_SCHEMA("prim::EnumValue.int(AnyEnumType enum) -> int"),
        [](Stack& stack) {
          IValue e = pop(stack);
          push(stack, e.toEnumHolder()->value());
        },
        aliasAnalysisFromSchema()),
    OperatorGeneratorArgs(
        TORCH_SELECTIVE_SCHEMA(
            "prim::EnumValue.float(AnyEnumType enum) -> float"),
        [](Stack& stack) {
          IValue e = pop(stack);
          push(stack, e.toEnumHolder()->value());
        },
        aliasAnalysisFromSchema()),
    OperatorGeneratorArgs(
        TORCH_SELECTIVE_SCHEMA("prim::EnumValue.str(AnyEnumType enum) -> str"),
        [](Stack& stack) {
          IValue e = pop(stack);
          push(stack, e.toEnumHolder()->value());
        },
        aliasAnalysisFromSchema()),
    OperatorGeneratorArgs(
        // note the compiler knows to type TupleIndex more accurately than it
        // is listed here.
        TORCH_SELECTIVE_SCHEMA("prim::TupleIndex(Any tup, int i) -> Any"),
        tupleIndex,
        aliasAnalysisSpecialCase()),
    OperatorGeneratorArgs(
        TORCH_SELECTIVE_SCHEMA("aten::ne.int_list(int[] a, int[] b) -> bool"),
        listNe<int64_t>,
        aliasAnalysisFromSchema()),
    OperatorGeneratorArgs(
        TORCH_SELECTIVE_SCHEMA(
            "prim::unchecked_unwrap_optional(t(a)? optional) -> t(a)"),
        noop,
        aliasAnalysisFromSchema()),
    OperatorGeneratorArgs(
        TORCH_SELECTIVE_SCHEMA("prim::device(Tensor a) -> Device"),
        device,
        aliasAnalysisFromSchema()),
    OperatorGeneratorArgs(
        TORCH_SELECTIVE_SCHEMA("prim::dtype(Tensor a) -> int"),
        dtype,
        aliasAnalysisFromSchema()),
    OperatorGeneratorArgs(
        TORCH_SELECTIVE_SCHEMA("prim::layout(Tensor a) -> Layout"),
        layout,
        aliasAnalysisFromSchema()),
    OperatorGeneratorArgs(
        TORCH_SELECTIVE_SCHEMA("aten::__not__(bool self) -> bool"),
        _not,
        aliasAnalysisFromSchema()),
    OperatorGeneratorArgs(
        TORCH_SELECTIVE_SCHEMA("aten::__is__(t1 self, t2 obj) -> bool"),
        is,
        aliasAnalysisFromSchema()),
    OperatorGeneratorArgs(
        TORCH_SELECTIVE_SCHEMA("aten::__isnot__(t1 self, t2 obj) -> bool"),
        isNot,
        aliasAnalysisFromSchema()),
    OperatorGeneratorArgs(
        TORCH_SELECTIVE_SCHEMA("aten::element_size(Tensor self) -> int"),
        [](Stack& stack) {
          at::Tensor arg = pop(stack).toTensor();
          push(stack, arg.element_size());
        },
        aliasAnalysisFromSchema()),
    OperatorGeneratorArgs(
        TORCH_SELECTIVE_SCHEMA("aten::numel(Tensor self) -> int"),
        [](Stack& stack) {
          at::Tensor arg = pop(stack).toTensor();
          push(stack, arg.numel());
        },
        aliasAnalysisFromSchema()),
    OperatorGeneratorArgs(
        TORCH_SELECTIVE_SCHEMA("aten::dim(Tensor self) -> int"),
        dim,
        aliasAnalysisFromSchema()),
    OperatorGeneratorArgs(
        TORCH_SELECTIVE_SCHEMA("aten::get_device(Tensor self) -> int"),
        [](Stack& stack) {
          RECORD_FUNCTION("get_device", c10::ArrayRef<const c10::IValue>{});
          auto result =
              at::get_device((std::move(peek(stack, 0, 1))).toTensor());
          drop(stack, 1);
          pack(stack, result);
        },
        aliasAnalysisFromSchema()),
    OperatorGeneratorArgs(
        TORCH_SELECTIVE_SCHEMA("aten::storage_offset(Tensor self) -> int"),
        [](Stack& stack) {
          RECORD_FUNCTION("storage_offset", c10::ArrayRef<const c10::IValue>{});
          auto result =
              ((std::move(peek(stack, 0, 1))).toTensor()).storage_offset();
          drop(stack, 1);
          pack(stack, result);
        },
        aliasAnalysisFromSchema()),
    OperatorGeneratorArgs(
        TORCH_SELECTIVE_SCHEMA("aten::is_contiguous(Tensor self) -> bool"),
        [](Stack& stack) {
          RECORD_FUNCTION("is_contiguous", c10::ArrayRef<const c10::IValue>{});
          auto result =
              ((std::move(peek(stack, 0, 1))).toTensor()).is_contiguous();
          drop(stack, 1);
          pack(stack, result);
        },
        aliasAnalysisFromSchema()),
    // these ops are generic over the list element type.
    // CREATING GENERIC_LIST_OPS
    OperatorGeneratorArgs(
        TORCH_SELECTIVE_SCHEMA("aten::select.t(t[](a) list, int idx) -> t(*)"),
        listSelect,
        aliasAnalysisFromSchema()),
    OperatorGeneratorArgs(
        TORCH_SELECTIVE_SCHEMA(
            "aten::__getitem__.t(t[](a) list, int idx) -> t(*)"),
        listSelect,
        aliasAnalysisFromSchema()),
    OperatorGeneratorArgs(
        TORCH_SELECTIVE_SCHEMA(
            "aten::append.t(t[](a!) self, t(c -> *) el) -> t[](a!)"),
        listAppend,
        aliasAnalysisFromSchema()),
    OperatorGeneratorArgs(
        TORCH_SELECTIVE_SCHEMA("aten::reverse.t(t[](a!) self) -> ()"),
        listReverse,
        aliasAnalysisFromSchema()),
    OperatorGeneratorArgs(
        TORCH_SELECTIVE_SCHEMA("aten::extend.t(t[](a!) self, t[] other) -> ()"),
        listExtend,
        aliasAnalysisFromSchema()),
    OperatorGeneratorArgs(
        TORCH_SELECTIVE_SCHEMA("aten::copy.t(t[](a) self) -> t[]"),
        listCopy,
        aliasAnalysisFromSchema()),
    OperatorGeneratorArgs(
        TORCH_SELECTIVE_SCHEMA(
            "aten::_set_item.t(t [](a!) l, int idx, t(b -> *) el) -> t[](a!)"),
        listSetItem,
        aliasAnalysisFromSchema()),
    OperatorGeneratorArgs(
        TORCH_SELECTIVE_SCHEMA("aten::clear.t(t[](a!) self) -> ()"),
        listClear,
        aliasAnalysisFromSchema()),
    OperatorGeneratorArgs(
        TORCH_SELECTIVE_SCHEMA("aten::Delete.t(t[](a!) self, int idx) -> ()"),
        listDelete,
        aliasAnalysisFromSchema()),
    OperatorGeneratorArgs(
        TORCH_SELECTIVE_SCHEMA(
            "aten::insert.t(t[](a!) self, int idx, t(b -> *) el) -> ()"),
        listInsert,
        aliasAnalysisFromSchema()),
    OperatorGeneratorArgs(
        TORCH_SELECTIVE_SCHEMA("aten::pop.t(t[](a!) self, int idx=-1) -> t(*)"),
        listPop,
        aliasAnalysisFromSchema()),
    OperatorGeneratorArgs(
        TORCH_SELECTIVE_SCHEMA("aten::add.t(t[] a, t[] b) -> t[]"),
        listAdd,
        aliasAnalysisFromSchema()),
    OperatorGeneratorArgs(
        TORCH_SELECTIVE_SCHEMA("aten::add_.t(t[](a!) self, t[] b) -> t[]"),
        listInplaceAdd,
        aliasAnalysisFromSchema()),
    OperatorGeneratorArgs(
        TORCH_SELECTIVE_SCHEMA(
            "aten::slice.t(t[] l, int? start=None, int? end=None, int step=1) -> t[]"),
        listSlice,
        aliasAnalysisFromSchema()),
    OperatorGeneratorArgs(
        TORCH_SELECTIVE_SCHEMA("aten::list.t(t[] l) -> t[]"),
        listList,
        aliasAnalysisFromSchema()),
    OperatorGeneratorArgs(
        TORCH_SELECTIVE_SCHEMA("aten::mul.left_t(t[] l, int n) -> t[]"),
        listMulIntLeft,
        aliasAnalysisFromSchema()),
    OperatorGeneratorArgs(
        TORCH_SELECTIVE_SCHEMA("aten::mul.right_(int n, t[] l) -> t[]"),
        listMulIntRight,
        aliasAnalysisFromSchema()),
    OperatorGeneratorArgs(
        TORCH_SELECTIVE_SCHEMA("aten::mul_.t(t[](a!) l, int n) -> t[](a!)"),
        listMulIntLeftInPlace,
        aliasAnalysisFromSchema()),
    OperatorGeneratorArgs(
        TORCH_SELECTIVE_SCHEMA("aten::len.t(t[] a) -> int"),
        listLen,
        aliasAnalysisFromSchema()),
    OperatorGeneratorArgs(
        TORCH_SELECTIVE_SCHEMA("aten::eq.int_list(int[] a, int[] b) -> bool"),
        listEq<int64_t>,
        aliasAnalysisFromSchema()),
    OperatorGeneratorArgs(
        TORCH_SELECTIVE_SCHEMA("aten::eq.device(Device a, Device b) -> bool"),
        [](Stack& stack) {
          auto a = pop(stack).toDevice();
          auto b = pop(stack).toDevice();
          push(stack, a == b);
        },
        aliasAnalysisFromSchema()),
    OperatorGeneratorArgs(
        TORCH_SELECTIVE_SCHEMA("aten::ne.device(Device a, Device b) -> bool"),
        [](Stack& stack) {
          auto a = pop(stack).toDevice();
          auto b = pop(stack).toDevice();
          push(stack, a != b);
        },
        aliasAnalysisFromSchema()),
    OperatorGeneratorArgs(
        TORCH_SELECTIVE_SCHEMA("aten::eq.bool(bool a, bool b) -> bool"),
        [](Stack& stack) {
          auto a = pop(stack);
          auto b = pop(stack);
          push(stack, a == b);
        },
        aliasAnalysisFromSchema()),
    OperatorGeneratorArgs(
        TORCH_SELECTIVE_SCHEMA("aten::ne.bool(bool a, bool b) -> bool"),
        [](Stack& stack) {
          auto a = pop(stack);
          auto b = pop(stack);
          push(stack, a != b);
        },
        aliasAnalysisFromSchema()),
    OperatorGeneratorArgs(
        TORCH_SELECTIVE_SCHEMA("prim::Uninitialized() -> Any"),
        unInitialized,
        aliasAnalysisSpecialCase()),
    OperatorGeneratorArgs(
        TORCH_SELECTIVE_SCHEMA("prim::Print(...) -> ()"),
        [](Stack& stack) {
          auto num_inputs = pop(stack).toInt();
          std::stringstream ss;
          bool first = true;
          for (const IValue& i : last(stack, num_inputs)) {
            if (!first)
              ss << " ";
            first = false;
            ss << i;
          }
          drop(stack, num_inputs);
          ss << std::endl;
          auto* handler = getPrintHandler();
          TORCH_INTERNAL_ASSERT(handler);
          handler(ss.str());
        },
        aliasAnalysisSpecialCase()),
    // This is an alternative to aten::cat op that takes variable number of
    // parameters as input.
    // Format:
    //    prim::VarConcat(Tensors..., dim) -> Tensor
    OperatorGeneratorArgs(
        TORCH_SELECTIVE_SCHEMA("prim::VarConcat(...) -> Tensor"),
        [](Stack& stack) {
          auto num_inputs = pop(stack).toInt();
          auto dim = pop(stack).toInt();
          std::vector<at::Tensor> inputs(num_inputs - 1);
          for (int i = 0; i < num_inputs - 1; ++i) {
            inputs[num_inputs - 2 - i] = pop(stack).toTensor();
          }
          push(stack, at::cat(inputs, dim));
        },
        aliasAnalysisFromSchema()),
    OperatorGeneratorArgs(
        TORCH_SELECTIVE_SCHEMA("prim::VarStack(...) -> Tensor"),
        [](Stack& stack) {
          auto num_inputs = pop(stack).toInt();
          auto dim = pop(stack).toInt();
          std::vector<at::Tensor> inputs(num_inputs - 1);
          for (int i = 0; i < num_inputs - 1; ++i) {
            inputs[num_inputs - 2 - i] = pop(stack).toTensor();
          }
          push(stack, at::stack(inputs, dim));
        },
        aliasAnalysisFromSchema()),
    OperatorGeneratorArgs(
        TORCH_SELECTIVE_SCHEMA(
            "prim::IfThenElse(bool cond, Any(a) x, Any(b) y) -> Any(a|b)"),
        [](Stack& stack) {
          const auto cond = stack[stack.size() - 3].toBool();
          stack[stack.size() - 3] =
              std::move(stack[stack.size() - (cond ? 2 : 1)]);
          stack.pop_back();
          stack.pop_back();
        },
        aliasAnalysisFromSchema()),
    OperatorGeneratorArgs(
        TORCH_SELECTIVE_SCHEMA(
            "aten::eq.enum(AnyEnumType a, AnyEnumType b) -> bool"),
        [](Stack& stack) {
          IValue x = pop(stack);
          IValue y = pop(stack);
          push(stack, x == y);
        },
        aliasAnalysisFromSchema()),
    OperatorGeneratorArgs(
        TORCH_SELECTIVE_SCHEMA(
            "aten::ne.enum(AnyEnumType a, AnyEnumType b) -> bool"),
        [](Stack& stack) {
          IValue x = pop(stack);
          IValue y = pop(stack);
          push(stack, x != y);
        },
        aliasAnalysisFromSchema()),
    // We define aten::dequantize in both native_functions.yaml and here,
    // however, aten::dequantize.any defined here overrides
    // aten::dequantize.tensors in native_functions.yaml. The variants here
    // are only for graph mode quantization, and they should be removed once
    // we deprecate graph mode quantization, and use the variants in
    // native_functions.yaml.
    OperatorGeneratorArgs(
        TORCH_SELECTIVE_SCHEMA(
            "aten::dequantize.tensor(Tensor qtensor) -> Tensor"),
        [](Stack& stack) {
          at::Tensor qtensor;
          pop(stack, qtensor);
          push(stack, at::dequantize(qtensor));
        },
        aliasAnalysisFromSchema()),
    OperatorGeneratorArgs(
        TORCH_SELECTIVE_SCHEMA(
            "aten::dequantize.list(Tensor[] qtensors) -> Tensor[]"),
        [](Stack& stack) {
          auto qtensors = pop(stack).toTensorVector();
          push(stack, at::dequantize(qtensors));
        },
        aliasAnalysisFromSchema()),
    OperatorGeneratorArgs(
        TORCH_SELECTIVE_SCHEMA("aten::dequantize.any(Any tensors) -> Any"),
        [](Stack& stack) { dequantize(stack); },
        aliasAnalysisFromSchema()),
    DEFINE_UNARY_OP_WITH_COMPLEX(aten::log, std::log(a), float, float),
    DEFINE_STRING_OP(aten::add, a + b, str),
    DEFINE_COMPARISON_OP_WITH_COMPLEX(aten::eq, a == b),
    DEFINE_COMPARISON_OP_WITH_COMPLEX(aten::ne, a != b),
    DEFINE_GENERIC_OP(
        aten::polar,
        c10::polar(static_cast<double>(a), static_cast<double>(b)),
        c10::polar(static_cast<double>(a), static_cast<double>(b)),
        complex,
        complex),
    DEFINE_INT_FLOAT_OP(
        aten::polar,
        c10::polar(static_cast<double>(a), static_cast<double>(b)),
        complex),
    DEFINE_SCALAR_BINARY_OP_AVOID_COLLISION(
        aten::polar,
        c10::polar(static_cast<double>(a), static_cast<double>(b)),
        c10::polar(static_cast<double>(a), static_cast<double>(b)),
        Scalar),
    DEFINE_COMPARISON_OP(aten::lt, a < b),
    DEFINE_COMPARISON_OP(aten::gt, a > b),
    DEFINE_COMPARISON_OP(aten::le, a <= b),
    DEFINE_COMPARISON_OP(aten::ge, a >= b),
    DEFINE_BINARY_OP_WITH_COMPLEX(aten::add, a + b),
    DEFINE_BINARY_OP_WITH_COMPLEX(aten::sub, a - b),
    DEFINE_BINARY_OP_WITH_COMPLEX(aten::mul, a* b),
    DEFINE_BOOL_OP(aten::__and__, a&& b),
    DEFINE_BOOL_OP(aten::__or__, a || b),
    DEFINE_BOOL_OP(aten::__xor__, a != b),
    DEFINE_UNARY_OP(aten::round, round_to_even(a), float, float),
    DEFINE_UNARY_OP(aten::floor, floor(a), int, int),
    DEFINE_UNARY_OP(aten::ceil, ceil(a), int, int),
    DEFINE_UNARY_OP_WITH_COMPLEX(aten::neg, -a, int, float),
    DEFINE_UNARY_OP_WITH_COMPLEX(aten::exp, std::exp(a), float, float),
    // Pass in two ops for handling int and float separately as % in C++ only
    // works for int The modulus calculation is different between C++ and
    // Python (on negative), we preserve the python behavior as it's more
    // common and match python syntax, hence the conversion.
    DEFINE_GENERIC_OP(
        aten::remainder,
        (b + (a % b)) % b,
        fmod((b + fmod(a, b)), b),
        int,
        float),
    DEFINE_INT_FLOAT_OP(aten::remainder, fmod((b + fmod(a, b)), b), float),
    DEFINE_SCALAR_BINARY_OP(
        aten::remainder,
        (b + (a % b)) % b,
        fmod((b + fmod(a, b)), b),
        Scalar),
    // NB: This is the python truediv operation
    DEFINE_GENERIC_OP_WITH_COMPLEX(
        aten::div,
        static_cast<double>(a) / static_cast<double>(b),
        a / b,
        a / b,
        float,
        float,
        complex),
    DEFINE_SCALAR_BINARY_OP(
        aten::div,
        static_cast<double>(a) / static_cast<double>(b),
        a / b,
        float),
    DEFINE_GENERIC_OP(
        aten::floordiv,
        floordiv(a, b),
        std::floor(a / b),
        int,
        float),
    DEFINE_INT_FLOAT_OP(aten::floordiv, std::floor(a / b), float),
    DEFINE_SCALAR_BINARY_OP(
        aten::floordiv,
        floordiv(a, b),
        std::floor(a / b),
        Scalar),
    // int ** int produces a float, because negative exponents produce float
    // results
    DEFINE_GENERIC_OP_WITH_COMPLEX(
        aten::pow,
        static_cast<double>(powWrapper(a, b)),
        static_cast<double>(powWrapper(a, b)),
        static_cast<c10::complex<double>>(pow(a, b)),
        float,
        float,
        complex),
    DEFINE_INT_FLOAT_OP(
        aten::pow,
        static_cast<double>(powWrapper(a, b)),
        float),
    DEFINE_FLOAT_COMPLEX_OP(aten::pow, pow(a, b), complex),
    DEFINE_SCALAR_BINARY_OP_AVOID_COLLISION(
        aten::pow,
        static_cast<double>(pow(a, b)),
        static_cast<double>(pow(a, b)),
        float),
    OperatorGeneratorArgs(
        TORCH_SELECTIVE_SCHEMA("aten::pow.int_to_int(int a, int b) -> int"),
        [](Stack& stack) {
          // NOLINTNEXTLINE(cppcoreguidelines-init-variables)
          int64_t a, b;
          pop(stack, a, b);
          push(stack, powWrapper(a, b));
        },
        aliasAnalysisFromSchema()),
    // min and max are in prim:: because there is a difference between
    // the python builtin 'min' and 'torch.min'
    DEFINE_BINARY_OP(prim::min, a < b ? a : b),
    DEFINE_BINARY_OP(prim::max, a > b ? a : b),
    OperatorGeneratorArgs(
        TORCH_SELECTIVE_SCHEMA("prim::type(Device self) -> str"),
        [](Stack& stack) {
          auto d = pop(stack);
          push(
              stack, DeviceTypeName(d.toDevice().type(), /* lower_case=*/true));
        },
        aliasAnalysisFromSchema()),
    // tensor length op (size of 1st dimension)
    OperatorGeneratorArgs(
        TORCH_SELECTIVE_SCHEMA("aten::len.Tensor(Tensor t) -> int"),
        [](Stack& stack) {
          at::Tensor t = pop(stack).toTensor();
          if (t.dim() == 0) {
            AT_ERROR("len() of a 0-d tensor");
          }
          push(stack, t.sizes()[0]);
        },
        aliasAnalysisFromSchema()),
    OperatorGeneratorArgs(
        TORCH_SELECTIVE_SCHEMA("aten::ord(str string) -> int"),
        [](Stack& stack) {
          auto string = pop(stack).toStringRef();
          TORCH_CHECK(
              string.size() == 1,
              "String for ord() must be 1 character, found ",
              string.size());
          uint8_t ord = string.at(0);
          push(stack, int64_t(ord));
        },
        aliasAnalysisFromSchema()),
    OperatorGeneratorArgs(
        TORCH_SELECTIVE_SCHEMA("aten::lower(str self) -> str"),
        [](Stack& stack) {
          auto string = pop(stack).toStringRef();
          std::stringstream ss;
          for (char c : string) {
            ss << static_cast<char>(::tolower(c));
          }
          push(stack, ss.str());
        },
        aliasAnalysisFromSchema()),
    OperatorGeneratorArgs(
        TORCH_SELECTIVE_SCHEMA(
            "aten::__contains__.int_list(int[] l, int item) -> bool"),
        listContains<int64_t>,
        aliasAnalysisFromSchema()),
    OperatorGeneratorArgs(
        TORCH_SELECTIVE_SCHEMA(
            "aten::__contains__.str_list(str[] l, str item) -> bool"),
        listContains<std::string>,
        aliasAnalysisFromSchema()),
    OperatorGeneratorArgs(
        TORCH_SELECTIVE_SCHEMA("aten::len.str(str s) -> int"),
        [](Stack& stack) {
          auto string = pop(stack).toStringRef();
          push(stack, static_cast<int64_t>(string.size()));
        },
        aliasAnalysisFromSchema()),
    OperatorGeneratorArgs(
        TORCH_SELECTIVE_SCHEMA("aten::dict() -> Dict(str, Tensor)"),
        [](Stack& stack) {
          auto dict =
              c10::impl::GenericDict(StringType::get(), TensorType::get());
          push(stack, dict);
        },
        aliasAnalysisFromSchema()),
    OperatorGeneratorArgs(
        TORCH_SELECTIVE_SCHEMA(
            "aten::__getitem__.str(str s, int index) -> str"),
        [](Stack& stack) {
          auto index = pop(stack).toInt();
          auto string = pop(stack).toStringRef();
          auto norm_index = normalizeIndex(index, string.size());
          char c = string.at(norm_index);
          push(stack, std::string(&c, 1));
        },
        aliasAnalysisFromSchema()),
#define CREATE_COPY_OP(other_type, c_type)                               \
  OperatorGeneratorArgs(                                                 \
      TORCH_SELECTIVE_SCHEMA("aten::copy_." #other_type                  \
                             "(Tensor(a!) self, " #other_type            \
                             " other) -> Tensor(a!)"),                   \
      [](Stack& stack) {                                                 \
        at::Tensor t;                                                    \
        c_type other;                                                    \
        pop(stack, t, other);                                            \
        std::move(t) = other; /* NOLINT(bugprone-use-after-move) */      \
        push(stack, std::move(t)); /* NOLINT(bugprone-use-after-move) */ \
      },                                                                 \
      aliasAnalysisFromSchema())

    CREATE_COPY_OP(Tensor, at::Tensor),
    CREATE_COPY_OP(int, int64_t),
    CREATE_COPY_OP(float, double),
#undef CREATE_COPY_OP
    OperatorGeneratorArgs(
        TORCH_SELECTIVE_SCHEMA(
            "aten::backward(Tensor self, Tensor? gradient=None, bool? retain_graph=None, bool create_graph=False) -> ()"),
        [](Stack& stack) {
          bool create_graph = pop(stack).toBool();
          auto retain_graph = pop(stack).toOptional<bool>();
          IValue gradient_ivalue = pop(stack);
          at::Tensor gradient = gradient_ivalue.isNone()
              ? at::Tensor()
              : gradient_ivalue.toTensor();
          at::Tensor self = pop(stack).toTensor();
          bool keep_graph = retain_graph ? retain_graph.value() : create_graph;
          self.backward(gradient, keep_graph, create_graph);
        },
        aliasAnalysisConservative()),
    //
    // create a clone of these declarations with a _hacked_twin overload name
    // and nullability scrubbed from TensorList arg types
    // TOOD find out why this exists and how to do it without the hack
    //
    OperatorGeneratorArgs(
        TORCH_SELECTIVE_SCHEMA(
            "aten::index.Tensor_hacked_twin(Tensor self, Tensor[] indices) -> Tensor"),
        [](Stack& stack) {
          auto indices = pop(stack).to<c10::List<at::Tensor>>();
          c10::List<c10::optional<at::Tensor>> opt_list_indices;
          opt_list_indices.reserve(indices.size());
          for (const auto& ten : indices) {
            opt_list_indices.push_back(ten);
          }
          auto self = pop(stack).toTensor();
          auto result = at::index(self, opt_list_indices);
          push(stack, std::move(result));
        },
        aliasAnalysisFromSchema()),
    OperatorGeneratorArgs(
        TORCH_SELECTIVE_SCHEMA(
            "aten::_index_put_impl_.hacked_twin(Tensor(a!) self, Tensor[] indices, Tensor values, bool accumulate=False, bool unsafe=False) -> Tensor(a!)"),
        [](Stack& stack) {
          auto unsafe = pop(stack).toBool();
          auto accumulate = pop(stack).toBool();
          auto values = pop(stack).toTensor();
          auto indices = pop(stack).to<c10::List<at::Tensor>>();
          c10::List<c10::optional<at::Tensor>> opt_list_indices;
          opt_list_indices.reserve(indices.size());
          for (const auto& ten : indices) {
            opt_list_indices.push_back(ten);
          }
          auto self = pop(stack).toTensor();
          auto result = at::_index_put_impl_(
              self, opt_list_indices, values, accumulate, unsafe);
          push(stack, std::move(result));
        },
        aliasAnalysisFromSchema()),
    OperatorGeneratorArgs(
        TORCH_SELECTIVE_SCHEMA(
            "aten::index_put_.hacked_twin(Tensor(a!) self, Tensor[] indices, Tensor values, bool accumulate=False) -> Tensor(a!)"),
        [](Stack& stack) {
          auto accumulate = pop(stack).toBool();
          auto values = pop(stack).toTensor();
          auto indices = pop(stack).to<c10::List<at::Tensor>>();
          c10::List<c10::optional<at::Tensor>> opt_list_indices;
          opt_list_indices.reserve(indices.size());
          for (const auto& ten : indices) {
            opt_list_indices.push_back(ten);
          }
          auto self = pop(stack).toTensor();
          auto result =
              at::index_put_(self, opt_list_indices, values, accumulate);
          push(stack, std::move(result));
        },
        aliasAnalysisFromSchema()),
    OperatorGeneratorArgs(
        TORCH_SELECTIVE_SCHEMA(
            "aten::index_put.hacked_twin(Tensor self, Tensor[] indices, Tensor values, bool accumulate=False) -> Tensor"),
        [](Stack& stack) {
          auto accumulate = pop(stack).toBool();
          auto values = pop(stack).toTensor();
          auto indices = pop(stack).to<c10::List<at::Tensor>>();
          c10::List<c10::optional<at::Tensor>> opt_list_indices;
          opt_list_indices.reserve(indices.size());
          for (const auto& ten : indices) {
            opt_list_indices.push_back(ten);
          }
          auto self = pop(stack).toTensor();
          auto result =
              at::index_put_(self, opt_list_indices, values, accumulate);
          push(stack, std::move(result));
        },
        aliasAnalysisFromSchema()),
    // reference function parse_to_conversion in python_arg_parsing.h
    OperatorGeneratorArgs(
        TORCH_SELECTIVE_SCHEMA(
            "aten::to.prim_Device(Tensor(a) self, Device? device, int? dtype=None, bool non_blocking=False, bool copy=False) -> Tensor(a|b)"),
        [](Stack& stack) {
          // NOLINTNEXTLINE(cppcoreguidelines-init-variables)
          bool non_blocking;
          // NOLINTNEXTLINE(cppcoreguidelines-init-variables)
          bool copy;
          pop(stack, non_blocking, copy);
          c10::optional<at::ScalarType> scalarType =
              pop(stack).toOptional<at::ScalarType>();
          c10::optional<c10::Device> device =
              pop(stack).toOptional<c10::Device>();
          at::Tensor self = pop(stack).toTensor();
          push(
              stack, to_dispatch(self, device, scalarType, non_blocking, copy));
        },
        aliasAnalysisFromSchema()),
    OperatorGeneratorArgs(
        TORCH_SELECTIVE_SCHEMA(
            "aten::to.prim_dtype(Tensor(a) self, int? dtype=None, bool non_blocking=False, bool copy=False) -> Tensor(a|b)"),
        toPrimDType,
        aliasAnalysisFromSchema()),
    OperatorGeneratorArgs(
        TORCH_SELECTIVE_SCHEMA("prim::is_cuda(Tensor a) -> bool"),
        isCuda,
        aliasAnalysisFromSchema()),
    OperatorGeneratorArgs(
        TORCH_SELECTIVE_SCHEMA("prim::is_cpu(Tensor a) -> bool"),
        [](Stack& stack) {
          at::Tensor a;
          pop(stack, a);
          push(stack, a.is_cpu());
        },
        aliasAnalysisFromSchema()),
    OperatorGeneratorArgs(
        TORCH_SELECTIVE_SCHEMA("prim::is_xpu(Tensor a) -> bool"),
        [](Stack& stack) {
          at::Tensor a;
          pop(stack, a);
          push(stack, a.is_xpu());
        },
        aliasAnalysisFromSchema()),
    OperatorGeneratorArgs(
        TORCH_SELECTIVE_SCHEMA("prim::data(Tensor(a) a) -> Tensor(a)"),
        [](Stack& stack) {
          at::Tensor a;
          pop(stack, a);
          push(stack, autograd::Variable(a).variable_data());
        },
        aliasAnalysisFromSchema()),
// these ops are not defined for Tensor
#define CREATE_COMPARATOR_LIST_OPS_SPECIALIZED(decl_type, value_type)        \
  OperatorGeneratorArgs(                                                     \
      TORCH_SELECTIVE_SCHEMA("prim::min." decl_type "_list(" decl_type       \
                             "[] l, " decl_type "[] r) -> " decl_type "[]"), \
      minList<value_type>,                                                   \
      aliasAnalysisFromSchema()),                                            \
      OperatorGeneratorArgs(                                                 \
          TORCH_SELECTIVE_SCHEMA("prim::max." decl_type "_list(" decl_type   \
                                 "[] l, " decl_type "[] r) -> " decl_type    \
                                 "[]"),                                      \
          maxList<value_type>,                                               \
          aliasAnalysisFromSchema()),                                        \
      OperatorGeneratorArgs(                                                 \
          TORCH_SELECTIVE_SCHEMA("prim::min.self_" decl_type "(" decl_type   \
                                 "[] self) -> " decl_type),                  \
          listMin<value_type>,                                               \
          aliasAnalysisFromSchema()),                                        \
      OperatorGeneratorArgs(                                                 \
          TORCH_SELECTIVE_SCHEMA("prim::max.self_" decl_type "(" decl_type   \
                                 "[] self) -> " decl_type),                  \
          listMax<value_type>,                                               \
          aliasAnalysisFromSchema()),
    CREATE_COMPARATOR_LIST_OPS_SPECIALIZED("int", int64_t)
        CREATE_COMPARATOR_LIST_OPS_SPECIALIZED("float", double)
            CREATE_COMPARATOR_LIST_OPS_SPECIALIZED("bool", bool)
#undef CREATE_COMPARATOR_LIST_OPS_SPECIALIZED
// python string is methods return false if empty
#define DEFINE_STRING_IS_OP(op_name, char_op)                          \
  OperatorGeneratorArgs(                                               \
      TORCH_SELECTIVE_SCHEMA(#op_name "(str self) -> bool"),           \
      [](Stack& stack) {                                               \
        auto string = pop(stack).toStringRef();                        \
        push(                                                          \
            stack,                                                     \
            string.size() != 0 &&                                      \
                std::all_of(string.begin(), string.end(), [](char c) { \
                  return char_op(c);                                   \
                }));                                                   \
      },                                                               \
      aliasAnalysisFromSchema())

                DEFINE_STRING_IS_OP(aten::isdigit, ::isdigit),
    DEFINE_STRING_IS_OP(aten::isspace, ::isspace),
    DEFINE_STRING_IS_OP(aten::isalnum, ::isalnum),
    DEFINE_STRING_IS_OP(aten::isalpha, ::isalpha),
    DEFINE_STRING_IS_OP(aten::isdecimal, ::isdigit),
    DEFINE_STRING_IS_OP(aten::isnumeric, ::isdigit),

#define DEFINE_STRING_CHAR_MAP_OP(op_name, char_op)         \
  OperatorGeneratorArgs(                                    \
      TORCH_SELECTIVE_SCHEMA(#op_name "(str self) -> str"), \
      [](Stack& stack) {                                    \
        auto string = pop(stack).toStringRef();             \
        std::stringstream ss;                               \
        for (char c : string) {                             \
          ss << static_cast<char>(char_op(c));              \
        }                                                   \
        push(stack, ss.str());                              \
      },                                                    \
      aliasAnalysisFromSchema())

    DEFINE_STRING_CHAR_MAP_OP(aten::upper, ::toupper),
    DEFINE_STRING_CHAR_MAP_OP(aten::swapcase, ([](char c) {
                                if (c == static_cast<char>(::toupper(c))) {
                                  return static_cast<char>(::tolower(c));
                                } else {
                                  return static_cast<char>(::toupper(c));
                                }
                              }))};

static std::vector<c10::optional<Operator>> createOperators(
    const std::vector<OperatorGeneratorArgs>& args) {
  std::vector<c10::optional<Operator>> result;
  result.reserve(args.size());
  for (const auto& arg : args) {
    if (arg.schema_str) {
      if (arg.isOperationCreator) {
        result.push_back(OperatorGenerator(
            arg.schema_str, arg.operationCreator, arg.aliasAnalysis));
      } else {
        result.push_back(OperatorGenerator(
            arg.schema_str, arg.operation, arg.aliasAnalysis));
      }
    }
  }
  return result;
}

RegisterOperators reg(([]() {
  auto v = createOperators(opGenArgs);
  v.push_back(Operator(
      prim::tolist,
      // This operator has to be unschematized because the return type
      // depends on the type hint and input. The implementation of this
      // operator below is intended to be as close to the Python
      // implementation in torch/csrc/utils/tensor_list.cpp as possible.
      [](const Node* /*node*/) -> Operation { return toList; },
      aliasAnalysisSpecialCase()));
  return v;
})());

void dictSetItem(Stack& stack) {
  auto value = pop(stack);
  auto idx = pop(stack);
  auto dict = pop(stack).toGenericDict();
  dict.insert_or_assign(std::move(idx), std::move(value));
}

void dictLen(Stack& stack) {
  auto dict = pop(stack).toGenericDict();
  push(stack, int64_t(dict.size()));
}

void dictValues(Stack& stack) {
  auto dict = pop(stack).toGenericDict();
  auto values = c10::impl::GenericList(dict.valueType());
  for (const auto& entry : dict) {
    values.emplace_back(entry.value());
  }
  push(stack, values);
}

void dictKeys(Stack& stack) {
  auto dict = pop(stack).toGenericDict();
  auto keys = c10::impl::GenericList(dict.keyType());
  for (const auto& entry : dict) {
    keys.emplace_back(entry.key());
  }
  push(stack, keys);
}

template <bool has_default>
void dictGet(Stack& stack) {
  IValue default_value;
  if (has_default) {
    default_value = pop(stack);
  }
  auto key = pop(stack);
  auto dict = pop(stack).toGenericDict();
  auto value = dict.find(key);
  if (value == dict.end()) {
    push(stack, std::move(default_value));
  } else {
    push(stack, value->value());
  }
}

// If the key is in the dict, return it. Else set it to the default value and
// return that.
void dictSetDefault(Stack& stack) {
  auto default_value = pop(stack);
  auto key = pop(stack);
  auto dict = pop(stack).toGenericDict();
  auto value = dict.find(key);
  if (value == dict.end()) {
    dict.insert(key, default_value);
    push(stack, std::move(default_value));
  } else {
    push(stack, value->value());
  }
}

template <bool has_default>
void dictPop(Stack& stack) {
  IValue default_value;
  if (has_default) {
    default_value = pop(stack);
  }
  auto key = pop(stack);
  auto dict = pop(stack).toGenericDict();
  auto iter = dict.find(key);
  if (iter == dict.end()) {
    if (has_default) {
      push(stack, default_value);
    } else {
      AT_ERROR("KeyError: ", key);
    }
  } else {
    // note: before erase
    push(stack, iter->value());
    auto erase_count = dict.erase(key);
    TORCH_CHECK(
        erase_count == 1, "Expected to erase 1 item, found ", erase_count);
  }
}

void dictDelete(Stack& stack) {
  dictPop<false>(stack);
  // pop pushes an item on the stack but delete does not, so get rid of it
  pop(stack);
}

void dictPopItem(Stack& stack) {
  auto dict = pop(stack).toGenericDict();
  if (dict.size() == 0) {
    AT_ERROR("popitem(): dictionary is empty");
  }
  auto head_item = dict.begin();

  IValue tuple =
      c10::ivalue::Tuple::create({head_item->key(), head_item->value()});
  auto erase_count = dict.erase(head_item->key());
  TORCH_CHECK(
      erase_count == 1, "Expected to erase 1 item, found ", erase_count);
  push(stack, tuple);
}

void dictContains(Stack& stack) {
  auto key = pop(stack);
  auto dict = pop(stack).toGenericDict();
  push(stack, dict.contains(key));
}

void dictClear(Stack& stack) {
  auto dict = pop(stack).toGenericDict();
  dict.clear();
}

void dictUpdate(Stack& stack) {
  auto to_add = pop(stack).toGenericDict();
  auto dict = pop(stack).toGenericDict();

  for (const auto& item : to_add) {
    dict.insert_or_assign(item.key(), item.value());
  }
}

void dictItems(Stack& stack) {
  auto dict = pop(stack).toGenericDict();
  auto key_type = dict.keyType();
  auto value_type = dict.valueType();
  auto items =
      c10::impl::GenericList(TupleType::create({key_type, value_type}));
  items.reserve(dict.size());
  for (const auto& item : dict) {
    items.emplace_back(c10::ivalue::Tuple::create({item.key(), item.value()}));
  }
  push(stack, std::move(items));
}

void dictCopy(Stack& stack) {
  push(stack, pop(stack).toGenericDict().copy());
}

void dictConstructFromList(Stack& stack) {
  auto input_list = pop(stack);
  auto list = input_list.toList();
  auto tup_type = list.elementType()->expect<TupleType>();
  auto dict = c10::impl::GenericDict(
      tup_type->elements().at(0), tup_type->elements().at(1));
  dict.reserve(list.size());
  for (IValue input : list) {
    const auto& tup = input.toTupleRef().elements();
    dict.insert_or_assign(tup[0], tup[1]);
  }
  push(stack, dict);
}

#define CREATE_DICT_OPS(key_type)                                              \
  OperatorGeneratorArgs(                                                       \
      TORCH_SELECTIVE_SCHEMA("aten::len.Dict_" key_type "(Dict(" key_type      \
                             ", t) self) -> int"),                             \
      dictLen,                                                                 \
      aliasAnalysisFromSchema()),                                              \
      OperatorGeneratorArgs(                                                   \
          TORCH_SELECTIVE_SCHEMA("aten::keys." key_type "(Dict(" key_type      \
                                 ", t) self) -> " key_type "[](*)"),           \
          dictKeys,                                                            \
          aliasAnalysisFromSchema()),                                          \
      OperatorGeneratorArgs(                                                   \
          TORCH_SELECTIVE_SCHEMA("aten::values." key_type "(Dict(" key_type    \
                                 ", t) self) -> t[](*)"),                      \
          dictValues,                                                          \
          aliasAnalysisFromSchema()),                                          \
      OperatorGeneratorArgs(                                                   \
          TORCH_SELECTIVE_SCHEMA("aten::__getitem__.Dict_" key_type            \
                                 "(Dict(" key_type ", t) self, " key_type      \
                                 " key) -> t(*)"),                             \
          dictIndex,                                                           \
          aliasAnalysisFromSchema()),                                          \
      OperatorGeneratorArgs(                                                   \
          TORCH_SELECTIVE_SCHEMA("aten::get." key_type "(Dict(" key_type       \
                                 ", t) self, " key_type " key) -> t(*)?"),     \
          dictGet<false>,                                                      \
          aliasAnalysisFromSchema()),                                          \
      OperatorGeneratorArgs(                                                   \
          TORCH_SELECTIVE_SCHEMA("aten::get.default_" key_type                 \
                                 "(Dict(" key_type ", t) self, " key_type      \
                                 " key, t default_value) -> t(*)"),            \
          dictGet<true>,                                                       \
          aliasAnalysisFromSchema()),                                          \
      OperatorGeneratorArgs(                                                   \
          TORCH_SELECTIVE_SCHEMA(                                              \
              "aten::setdefault." key_type "(Dict(" key_type                   \
              ", t)(a!) self, " key_type                                       \
              "(b -> *) key, t(c -> *) default_value) -> t(*)"),               \
          dictSetDefault,                                                      \
          aliasAnalysisFromSchema()),                                          \
      OperatorGeneratorArgs(                                                   \
          TORCH_SELECTIVE_SCHEMA("aten::Delete.Dict_" key_type                 \
                                 "(Dict(" key_type ", t)(a!) self, " key_type  \
                                 " key) -> ()"),                               \
          dictDelete,                                                          \
          aliasAnalysisFromSchema()),                                          \
      OperatorGeneratorArgs(                                                   \
          TORCH_SELECTIVE_SCHEMA("aten::pop.Dict_" key_type "(Dict(" key_type  \
                                 ", t)(a!) self, " key_type " key) -> t(*)"),  \
          dictPop<false>,                                                      \
          aliasAnalysisFromSchema()),                                          \
      OperatorGeneratorArgs(                                                   \
          TORCH_SELECTIVE_SCHEMA("aten::pop.Dict_default_" key_type            \
                                 "(Dict(" key_type ", t)(a!) self, " key_type  \
                                 " key, t default_value) -> t(*)"),            \
          dictPop<true>,                                                       \
          aliasAnalysisFromSchema()),                                          \
      OperatorGeneratorArgs(                                                   \
          TORCH_SELECTIVE_SCHEMA("aten::popitem." key_type "(Dict(" key_type   \
                                 ", t)(a!) self) -> ((" key_type ", t))"),     \
          dictPopItem,                                                         \
          aliasAnalysisFromSchema()),                                          \
      OperatorGeneratorArgs(                                                   \
          TORCH_SELECTIVE_SCHEMA("aten::clear." key_type "(Dict(" key_type     \
                                 ", t)(a!) self) -> ()"),                      \
          dictClear,                                                           \
          aliasAnalysisFromSchema()),                                          \
      OperatorGeneratorArgs(                                                   \
          TORCH_SELECTIVE_SCHEMA("aten::update." key_type "(Dict(" key_type    \
                                 ", t)(a!) self, Dict(" key_type               \
                                 ", t)(a!) to_add) -> ()"),                    \
          dictUpdate,                                                          \
          aliasAnalysisFromSchema()),                                          \
      OperatorGeneratorArgs(                                                   \
          TORCH_SELECTIVE_SCHEMA("aten::items." key_type "(Dict(" key_type     \
                                 ", t) self) -> ((" key_type ", t)[])"),       \
          dictItems,                                                           \
          aliasAnalysisFromSchema()),                                          \
      OperatorGeneratorArgs(                                                   \
          TORCH_SELECTIVE_SCHEMA("aten::copy.Dict_" key_type "(Dict(" key_type \
                                 ", t)(a) self) -> Dict(" key_type ", t)"),    \
          dictCopy,                                                            \
          aliasAnalysisFromSchema()),                                          \
      OperatorGeneratorArgs(                                                   \
          TORCH_SELECTIVE_SCHEMA("aten::__contains__." key_type                \
                                 "(Dict(" key_type ", t) dict, " key_type      \
                                 " key) -> bool"),                             \
          dictContains,                                                        \
          aliasAnalysisFromSchema()),                                          \
      OperatorGeneratorArgs(                                                   \
          TORCH_SELECTIVE_SCHEMA("aten::_set_item." key_type "(Dict(" key_type \
                                 ", t)(a!) l, " key_type                       \
                                 "(b -> *) idx, t(c -> *) v) -> ()"),          \
          dictSetItem,                                                         \
          aliasAnalysisFromSchema()),                                          \
      OperatorGeneratorArgs(                                                   \
          TORCH_SELECTIVE_SCHEMA("aten::dict." key_type "((" key_type          \
                                 ", tVal)[] inputs) -> Dict(" key_type         \
                                 ", tVal)"),                                   \
          dictConstructFromList,                                               \
          aliasAnalysisFromSchema()),                                          \
      OperatorGeneratorArgs(                                                   \
          TORCH_SELECTIVE_SCHEMA("aten::dict.Dict_" key_type "(Dict(" key_type \
                                 ", t)(a) self) -> Dict(" key_type ", t)"),    \
          dictCopy,                                                            \
          aliasAnalysisFromSchema())

static const std::vector<OperatorGeneratorArgs> dict_ops{
    CREATE_DICT_OPS("str"),
    CREATE_DICT_OPS("int"),
    CREATE_DICT_OPS("bool"),
    CREATE_DICT_OPS("float"),
    CREATE_DICT_OPS("complex"),
    CREATE_DICT_OPS("Tensor"),
};
RegisterOperators reg_dict_ops(createOperators(dict_ops));

// NOLINTNEXTLINE(clang-diagnostic-unused-function)
constexpr c10::AliasAnalysisKind aliasAnalysisFromSchema() {
  return c10::AliasAnalysisKind::FROM_SCHEMA;
}

// Convert an python index (which may be negative) into an index usable for a
// C++ container
// NOLINTNEXTLINE(clang-diagnostic-unused-function)
int64_t normalizeIndex(int64_t idx, int64_t list_size) {
  if (idx < 0) {
    // Handle negative indexing
    idx = list_size + idx;
  }
  return idx;
}

int64_t stringFindImpl(
    std::string string,
    const std::string& substr,
    int64_t start,
    int64_t end,
    bool reverse = false) {
  int64_t size = string.size();
  if (start < 0) {
    start = std::max(int64_t(0), int64_t(size + start));
  }
  if (end < 0) {
    end = std::max(int64_t(0), int64_t(size + end + 1));
  }
  if (end > start) {
    string = string.substr(start, end - start);
  } else {
    string = "";
  }

  int64_t result = -1;
  if (string.size() >= substr.size()) {
    auto pos = string.find(substr, 0);
    if (reverse) {
      auto rpos = pos;
      do {
        pos = rpos;
        rpos = string.find(substr, pos + 1);
      } while (rpos != std::string::npos);
    }
    if (pos != std::string::npos) {
      result = pos + start;
    }
  }
  return result;
}

// String Ops
// Implementations located in torch/csrc/jit/runtime/register_prim_ops.cpp
static const std::vector<OperatorGeneratorArgs> stringOpGenArgs{
    OperatorGeneratorArgs(
        TORCH_SELECTIVE_SCHEMA(
            "aten::slice.str(str string, int? start=None, int? end=None, int step=1) -> str"),
        [](Stack& stack) {
          int64_t step = pop(stack).toInt();
          c10::optional<int64_t> end = pop(stack).toOptional<int64_t>();
          c10::optional<int64_t> start = pop(stack).toOptional<int64_t>();
          std::string string = pop(stack).toStringRef();
          push(stack, stringSlice(string, start, end, step));
        },
        aliasAnalysisFromSchema()),
    OperatorGeneratorArgs(
        TORCH_SELECTIVE_SCHEMA(
            "aten::strip(str self, str chars=' \\n\\t\\f\\v') -> str"),
        [](Stack& stack) {
          std::string chars = pop(stack).toStringRef();
          std::string string = pop(stack).toStringRef();
          auto rindex = string.find_last_not_of(chars);
          if (rindex != std::string::npos) {
            string = string.substr(0, rindex + 1);
          } else {
            string = "";
          }
          auto lindex = string.find_first_not_of(chars);
          if (lindex != std::string::npos) {
            string = string.substr(lindex, string.size());
          } else {
            string = "";
          }
          push(stack, string);
        },
        aliasAnalysisFromSchema()),
    OperatorGeneratorArgs(
        TORCH_SELECTIVE_SCHEMA(
            "aten::split.str(str self, str? separator=None, int max=-1) -> str[]"),
        [](Stack& stack) {
          int64_t max = pop(stack).toInt();
          IValue ivalue = pop(stack);
          std::string string = pop(stack).toStringRef();

          std::string::size_type prev_pos = 0;
          std::string::size_type pos = 0;
          c10::List<std::string> splits;
          if (ivalue == c10::nullopt) {
            // if separator is not specified,
            // a different splitting algorithm is applied as Python
            splits = splitNoneSeparator(string);
            push(stack, std::move(splits));
            return;
          }

          const std::string& separator = ivalue.toStringRef();

          if (separator.empty()) {
            throw std::runtime_error("ValueError: empty separator");
          }

          auto count = 0;

          while ((pos = string.find(separator, pos)) != std::string::npos) {
            count++;
            if (max >= 0 && count > max) {
              break;
            } else {
              splits.emplace_back(string.substr(prev_pos, pos - prev_pos));
            }
            pos += separator.size();
            prev_pos = pos;
          }
          splits.emplace_back(
              string.substr(prev_pos, string.size() - prev_pos));
          push(stack, std::move(splits));
        },
        aliasAnalysisFromSchema()),
    OperatorGeneratorArgs(
        TORCH_SELECTIVE_SCHEMA(
            "aten::splitlines(str self, bool keepends=False) -> str[]"),
        [](Stack& stack) {
          bool keepends = pop(stack).toBool();
          std::string string = pop(stack).toStringRef();
          std::string delimiters =
              "\n\r\r\n\v\x0b\f\x0c\x1c\x1d\x1e\x85\u2028\u2029";
          c10::List<std::string> splits;

          std::string::size_type prev_pos = 0;
          std::string::size_type pos = 0;
          while ((pos = string.find_first_of(delimiters, pos)) !=
                 std::string::npos) {
            splits.emplace_back(string.substr(prev_pos, pos - prev_pos));
            if (keepends) {
              splits.emplace_back(string.substr(pos, 1));
            }
            pos++;
            prev_pos = pos;
          }
          if (prev_pos != string.size()) {
            splits.emplace_back(
                string.substr(prev_pos, string.size() - prev_pos));
          }

          push(stack, std::move(splits));
        },
        aliasAnalysisFromSchema()),
    // upper and lower require there to be at least one alpha character,
    // and ignore all other characters
    OperatorGeneratorArgs(
        TORCH_SELECTIVE_SCHEMA("aten::isupper(str self) -> bool"),
        [](Stack& stack) {
          std::string string = pop(stack).toStringRef();
          bool found_alpha = false;
          bool is_upper = true;
          for (size_t i = 0; i < string.size() && is_upper; ++i) {
            char c = string[i];
            found_alpha |= static_cast<bool>(::isalpha(c));
            is_upper &= (!::isalpha(c) || ::isupper(c));
          }
          push(stack, found_alpha && is_upper);
        },
        aliasAnalysisFromSchema()),
    OperatorGeneratorArgs(
        TORCH_SELECTIVE_SCHEMA("aten::islower(str self) -> bool"),
        [](Stack& stack) {
          std::string string = pop(stack).toStringRef();
          bool found_alpha = false;
          bool is_lower = true;
          for (size_t i = 0; i < string.size() && is_lower; ++i) {
            char c = string[i];
            found_alpha |= static_cast<bool>(::isalpha(c));
            is_lower &= (!::isalpha(c) || ::islower(c));
          }
          push(stack, found_alpha && is_lower);
        },
        aliasAnalysisFromSchema()),
    OperatorGeneratorArgs(
        TORCH_SELECTIVE_SCHEMA("aten::capitalize(str self) -> str"),
        [](Stack& stack) {
          std::string string = pop(stack).toStringRef();
          std::stringstream ss;
          auto first_char = true;
          for (char c : string) {
            if (first_char) {
              ss << static_cast<char>(::toupper(c));
              first_char = false;
            } else {
              ss << static_cast<char>(::tolower(c));
            }
          }
          push(stack, ss.str());
        },
        aliasAnalysisFromSchema()),
    OperatorGeneratorArgs(
        TORCH_SELECTIVE_SCHEMA("aten::title(str self) -> str"),
        [](Stack& stack) {
          std::string string = pop(stack).toStringRef();
          std::stringstream ss;
          bool prev_is_nonalpha = true;
          for (char c : string) {
            if (prev_is_nonalpha) {
              ss << static_cast<char>(::toupper(c));
            } else {
              ss << static_cast<char>(::tolower(c));
            }
            if (::isalpha(c)) {
              prev_is_nonalpha = false;
            } else {
              prev_is_nonalpha = true;
            }
          }
          push(stack, ss.str());
        },
        aliasAnalysisFromSchema()),
    OperatorGeneratorArgs(
        TORCH_SELECTIVE_SCHEMA(
            "aten::center(str self, int width, str fillchar=' ') -> str"),
        [](Stack& stack) {
          std::string fillchar = pop(stack).toStringRef();
          int64_t width = pop(stack).toInt();
          std::string string = pop(stack).toStringRef();
          if (fillchar.size() != 1) {
            // TODO: this should be a TypeError
            throw std::runtime_error(
                "TypeError: The fill character must be exactly one character long");
          }
          if (string.size() > static_cast<std::string::size_type>(width)) {
            push(stack, string);
            return;
          }
          std::stringstream ss;
          std::string::size_type full_padding = width - string.size();
          std::string::size_type l_pad = full_padding / 2;
          std::string::size_type r_pad = (full_padding + 1) / 2;
          if (width % 2) {
            auto tmp = r_pad;
            r_pad = l_pad;
            l_pad = tmp;
          }
          for (std::string::size_type i = 0; i < l_pad; ++i) {
            ss << fillchar;
          }
          ss << string;
          for (std::string::size_type i = 0; i < r_pad; ++i) {
            ss << fillchar;
          }
          push(stack, ss.str());
        },
        aliasAnalysisFromSchema()),

    // Adapted from
    // https://stackoverflow.com/questions/22489073/counting-the-number-of-occurrences-of-a-string-within-a-string
    OperatorGeneratorArgs(
        TORCH_SELECTIVE_SCHEMA(
            "aten::count(str self, str substr, int start=0, int end=-1) -> int"),
        [](Stack& stack) {
          int64_t end = pop(stack).toInt();
          int64_t start = pop(stack).toInt();
          std::string substr = pop(stack).toStringRef();
          std::string string = pop(stack).toStringRef();
          int64_t size = string.size();
          if (start > size) {
            push(stack, 0);
            return;
          }
          if (start < 0) {
            start = std::max(int64_t(0), int64_t(size + start));
          }
          if (end < 0) {
            end = std::max(int64_t(0), int64_t(size + end + 1));
          }

          int64_t occurrences = 0;
          std::string::size_type pos = start;
          while ((pos = string.find(substr, pos)) != std::string::npos) {
            if (pos < static_cast<std::string::size_type>(end)) {
              ++occurrences;
            } else {
              break;
            }
            pos += substr.length();
          }
          push(stack, occurrences);
        },
        aliasAnalysisFromSchema()),
    OperatorGeneratorArgs(
        TORCH_SELECTIVE_SCHEMA(
            "aten::endswith(str self, str substr, int start=0, int end=-1) -> bool"),
        [](Stack& stack) {
          int64_t end = pop(stack).toInt();
          int64_t start = pop(stack).toInt();
          std::string substr = pop(stack).toStringRef();
          std::string string = pop(stack).toStringRef();
          int64_t size = string.size();
          if (start < 0) {
            start = std::max(int64_t(0), int64_t(size + start));
          }
          if (end < 0) {
            end = std::max(int64_t(0), int64_t(size + end + 1));
          }

          string = string.substr(start, end - start);

          auto result = false;
          if (string.length() >= substr.length()) {
            result = !string.compare(
                string.length() - substr.length(), substr.length(), substr);
          }
          push(stack, result);
        },
        aliasAnalysisFromSchema()),
    OperatorGeneratorArgs(
        TORCH_SELECTIVE_SCHEMA(
            "aten::startswith(str self, str substr, int start=0, int end=-1) -> bool"),
        [](Stack& stack) {
          int64_t end = pop(stack).toInt();
          int64_t start = pop(stack).toInt();
          std::string substr = pop(stack).toStringRef();
          std::string string = pop(stack).toStringRef();
          int64_t size = string.size();
          if (start < 0) {
            start = std::max(int64_t(0), int64_t(size + start));
          }
          if (end < 0) {
            end = std::max(int64_t(0), int64_t(size + end + 1));
          }

          string = string.substr(start, end - start);

          auto result = false;
          if (string.length() >= substr.length()) {
            result = !string.compare(0, substr.length(), substr);
          }
          push(stack, result);
        },
        aliasAnalysisFromSchema()),
    OperatorGeneratorArgs(
        TORCH_SELECTIVE_SCHEMA(
            "aten::expandtabs(str self, int tabsize=8) -> str"),
        [](Stack& stack) {
          int64_t tabsize = pop(stack).toInt();
          std::string string = pop(stack).toStringRef();
          std::stringstream ss;
          size_t index = 0;
          for (const auto& c : string) {
            if (c != '\t') {
              ss << c;
              index++;
            } else {
              if (tabsize <= 0) {
                continue;
              }
              do {
                ss << ' ';
                index++;
              } while (index % tabsize);
            }
          }
          push(stack, ss.str());
        },
        aliasAnalysisFromSchema()),
    OperatorGeneratorArgs(
        TORCH_SELECTIVE_SCHEMA(
            "aten::find(str self, str substr, int start=0, int end=-1) -> int"),
        [](Stack& stack) {
          int64_t end = pop(stack).toInt();
          int64_t start = pop(stack).toInt();
          std::string substr = pop(stack).toStringRef();
          std::string string = pop(stack).toStringRef();

          push(stack, stringFindImpl(string, substr, start, end));
        },
        aliasAnalysisFromSchema()),
    OperatorGeneratorArgs(
        TORCH_SELECTIVE_SCHEMA(
            "aten::rfind(str self, str substr, int start=0, int end=-1) -> int"),
        [](Stack& stack) {
          int64_t end = pop(stack).toInt();
          int64_t start = pop(stack).toInt();
          std::string substr = pop(stack).toStringRef();
          std::string string = pop(stack).toStringRef();

          push(stack, stringFindImpl(string, substr, start, end, true));
        },
        aliasAnalysisFromSchema()),
    OperatorGeneratorArgs(
        TORCH_SELECTIVE_SCHEMA(
            "aten::index.str(str self, str substr, int start=0, int end=-1) -> int"),
        [](Stack& stack) {
          int64_t end = pop(stack).toInt();
          int64_t start = pop(stack).toInt();
          std::string substr = pop(stack).toStringRef();
          std::string string = pop(stack).toStringRef();
          auto result = stringFindImpl(string, substr, start, end);
          if (result < 0) {
            throw std::runtime_error("ValueError: substring not found");
          }
          push(stack, result);
        },
        aliasAnalysisFromSchema()),
    OperatorGeneratorArgs(
        TORCH_SELECTIVE_SCHEMA(
            "aten::rindex(str self, str substr, int start=0, int end=-1) -> int"),
        [](Stack& stack) {
          int64_t end = pop(stack).toInt();
          int64_t start = pop(stack).toInt();
          std::string substr = pop(stack).toStringRef();
          std::string string = pop(stack).toStringRef();
          auto result = stringFindImpl(string, substr, start, end, true);
          if (result < 0) {
            throw std::runtime_error("ValueError: substring not found");
          }
          push(stack, result);
        },
        aliasAnalysisFromSchema()),
    OperatorGeneratorArgs(
        TORCH_SELECTIVE_SCHEMA("aten::isidentifier(str self) -> bool"),
        [](Stack& stack) {
          std::string string = pop(stack).toStringRef();
          LOG(WARNING)
              << "The isidentifier() implementation being used is from Python 2\n";
          if (string.size() < 1) {
            push(stack, false);
            return;
          }
          if (::isdigit(string[0])) {
            push(stack, false);
            return;
          }
          auto result = std::all_of(string.begin(), string.end(), [](char c) {
            return ::isalnum(c);
          });
          push(stack, result);
        },
        aliasAnalysisFromSchema()),
    OperatorGeneratorArgs(
        TORCH_SELECTIVE_SCHEMA("aten::istitle(str self) -> bool"),
        [](Stack& stack) {
          std::string string = pop(stack).toStringRef();
          auto result = false;

          bool prev_is_alpha = false;
          for (char c : string) {
            if (prev_is_alpha) {
              if (c != static_cast<char>(::tolower(c))) {
                result = false;
                break;
              }
            } else {
              if (c != static_cast<char>(::toupper(c))) {
                result = false;
                break;
              }
              // Only true if there exists at least one alpha
              if (::isalpha(c)) {
                result = true;
              }
            }
            if (::isalpha(c)) {
              prev_is_alpha = true;
            } else {
              prev_is_alpha = false;
            }
          }
          push(stack, result);
        },
        aliasAnalysisFromSchema()),
    // Can't reuse DEFINE_STRING_IS_OP because "" is printable
    OperatorGeneratorArgs(
        TORCH_SELECTIVE_SCHEMA("aten::isprintable(str self) -> bool"),
        [](Stack& stack) {
          std::string string = pop(stack).toStringRef();
          auto result = std::all_of(string.begin(), string.end(), [](char c) {
            return ::isalnum(c) || ::ispunct(c) || c == ' ';
          });
          push(stack, result);
        },
        aliasAnalysisFromSchema()),
    OperatorGeneratorArgs(
        TORCH_SELECTIVE_SCHEMA(
            "aten::ljust(str self, int width, str fillchar=' ') -> str"),
        [](Stack& stack) {
          std::string fillchar = pop(stack).toStringRef();
          int64_t width = pop(stack).toInt();
          std::string string = pop(stack).toStringRef();
          if (fillchar.size() != 1) {
            // TODO: this should be a TypeError
            throw std::runtime_error(
                "TypeError: The fill character must be exactly one character long");
          }
          auto to_append =
              std::max(int64_t(0), width - static_cast<int64_t>(string.size()));

          std::stringstream ss;
          ss << string;
          for (const auto i : c10::irange(to_append)) {
            (void)i; // Suppress unused variable warning
            ss << fillchar;
          }
          push(stack, ss.str());
        },
        aliasAnalysisFromSchema()),
    OperatorGeneratorArgs(
        TORCH_SELECTIVE_SCHEMA(
            "aten::rjust(str self, int width, str fillchar=' ') -> str"),
        [](Stack& stack) {
          std::string fillchar = pop(stack).toStringRef();
          int64_t width = pop(stack).toInt();
          std::string string = pop(stack).toStringRef();
          if (fillchar.size() != 1) {
            // TODO: this should be a TypeError
            throw std::runtime_error(
                "TypeError: The fill character must be exactly one character long");
          }
          auto to_append =
              std::max(int64_t(0), width - static_cast<int64_t>(string.size()));

          std::stringstream ss;
          for (const auto i : c10::irange(to_append)) {
            (void)i; // Suppress unused variable warning
            ss << fillchar;
          }
          ss << string;
          push(stack, ss.str());
        },
        aliasAnalysisFromSchema()),
    OperatorGeneratorArgs(
        TORCH_SELECTIVE_SCHEMA("aten::zfill(str self, int width) -> str"),
        [](Stack& stack) {
          int64_t width = pop(stack).toInt();
          std::string string = pop(stack).toStringRef();
          auto to_append =
              std::max(int64_t(0), width - static_cast<int64_t>(string.size()));

          std::stringstream ss;
          for (const auto i : c10::irange(to_append)) {
            (void)i; // Suppress unused variable warning
            ss << '0';
          }
          ss << string;
          push(stack, ss.str());
        },
        aliasAnalysisFromSchema()),
    OperatorGeneratorArgs(
        TORCH_SELECTIVE_SCHEMA(
            "aten::lstrip(str self, str chars=' \\n\\t\\f\\v') -> str"),
        [](Stack& stack) {
          std::string chars = pop(stack).toStringRef();
          std::string string = pop(stack).toStringRef();
          auto index = string.find_first_not_of(chars);
          if (index != std::string::npos) {
            string = string.substr(index, string.size());
          } else {
            string = "";
          }
          push(stack, string);
        },
        aliasAnalysisFromSchema()),
    OperatorGeneratorArgs(
        TORCH_SELECTIVE_SCHEMA(
            "aten::rstrip(str self, str chars=' \\n\\t\\f\\v') -> str"),
        [](Stack& stack) {
          std::string chars = pop(stack).toStringRef();
          std::string string = pop(stack).toStringRef();
          auto index = string.find_last_not_of(chars);
          if (index != std::string::npos) {
            string = string.substr(0, index + 1);
          } else {
            string = "";
          }
          push(stack, string);
        },
        aliasAnalysisFromSchema()),
    OperatorGeneratorArgs(
        TORCH_SELECTIVE_SCHEMA(
            "aten::replace(str self, str old, str new, int max=-1) -> str"),
        [](Stack& stack) {
          int64_t max = pop(stack).toInt();
          std::string new_str = pop(stack).toStringRef();
          std::string old_str = pop(stack).toStringRef();
          std::string string = pop(stack).toStringRef();
          int64_t occurrences = 0;
          std::string::size_type pos = 0;
          while ((pos = string.find(old_str, pos)) != std::string::npos) {
            if (max >= 0 && ++occurrences > max) {
              break;
            }
            string = string.replace(pos, old_str.length(), new_str);
            pos += new_str.length();
          }

          push(stack, string);
        },
        aliasAnalysisFromSchema()),
    OperatorGeneratorArgs(
        TORCH_SELECTIVE_SCHEMA(
            "aten::partition(str self, str separator) -> (str, str, str)"),
        [](Stack& stack) {
          std::string separator = pop(stack).toStringRef();
          std::string string = pop(stack).toStringRef();
          auto pos = string.find(separator, 0);
          if (pos == std::string::npos) {
            pos = string.size();
            separator = "";
          }
          auto pre_partition = string.substr(0, pos);
          auto post_partition =
              string.substr(pos + separator.size(), string.size());
          push(stack, pre_partition, separator, post_partition);
        },
        aliasAnalysisFromSchema()),
    OperatorGeneratorArgs(
        TORCH_SELECTIVE_SCHEMA(
            "aten::rpartition(str self, str separator) -> (str, str, str)"),
        [](Stack& stack) {
          std::string separator = pop(stack).toStringRef();
          std::string string = pop(stack).toStringRef();
          auto pos = string.find(separator, 0);
          auto rpos = pos;
          do {
            pos = rpos;
            rpos = string.find(separator, pos + 1);
          } while (rpos != std::string::npos);

          if (pos == std::string::npos) {
            pos = 0;
            separator = "";
          }

          auto pre_partition = string.substr(0, pos);
          auto post_partition =
              string.substr(pos + separator.size(), string.size());
          push(stack, pre_partition, separator, post_partition);
        },
        aliasAnalysisFromSchema()),
    OperatorGeneratorArgs(
        TORCH_SELECTIVE_SCHEMA(
            "aten::rsplit(str self, str separator=' ', int max=-1) -> str[]"),
        [](Stack& stack) {
          int64_t max = pop(stack).toInt();
          std::string separator = pop(stack).toStringRef();
          std::string string = pop(stack).toStringRef();
          std::reverse(separator.begin(), separator.end());
          std::reverse(string.begin(), string.end());

          std::string::size_type prev_pos = 0;
          std::string::size_type pos = 0;
          c10::List<std::string> splits;
          auto count = 0;
          while ((pos = string.find(separator, pos)) != std::string::npos) {
            count++;
            if (max >= 0 && count > max) {
              break;
            } else {
              auto substr = string.substr(prev_pos, pos - prev_pos);
              std::reverse(substr.begin(), substr.end());
              splits.emplace(splits.begin(), substr);
            }
            pos += separator.size();
            prev_pos = pos;
          }
          auto substr = string.substr(prev_pos, string.size() - prev_pos);
          std::reverse(substr.begin(), substr.end());
          splits.emplace(splits.begin(), substr);
          push(stack, std::move(splits));
        },
        aliasAnalysisFromSchema()),
    OperatorGeneratorArgs(
        TORCH_SELECTIVE_SCHEMA("aten::join(str self, str[] values) -> str"),
        [](Stack& stack) {
          IValue ivalue = pop(stack);
          c10::ArrayRef<IValue> ivalues = ivalue.toListRef();
          c10::List<std::string> values;
          for (const auto& v : ivalues) {
            values.emplace_back(v.toStringRef());
          }
          c10::optional<std::string> opt_string =
              pop(stack).toOptional<std::string>();
          const std::string& string = opt_string.value_or("");
          std::stringstream ss;
          for (auto it = values.begin(); it != values.end(); ++it) {
            ss << static_cast<std::string>(*it);
            if (it != values.end() - 1) {
              ss << string;
            }
          }
          push(stack, ss.str());
        },
        aliasAnalysisFromSchema()),
};

RegisterOperators regStrOps(createOperators(stringOpGenArgs));

static const std::vector<OperatorGeneratorArgs> opGenArgs1{
    OperatorGeneratorArgs(
        TORCH_SELECTIVE_SCHEMA("prim::rangelist(int n) -> int[]"),
        [](Stack& stack) {
          // NOLINTNEXTLINE(cppcoreguidelines-init-variables)
          int64_t n;
          pop(stack, n);
          c10::List<int64_t> elems;
          elems.reserve(n);
          for (const auto i : c10::irange(n)) {
            elems.push_back(i);
          }
          push(stack, std::move(elems));
        },
        aliasAnalysisFromSchema()),
    // note: this op needs to share a name with the Scalar -> Tensor conversion
    // because all _to_tensor conversion have to have the same operator namet
    OperatorGeneratorArgs(
        TORCH_SELECTIVE_SCHEMA("prim::NumToTensor.bool(bool a) -> Tensor"),
        numToTensorBool,
        aliasAnalysisFromSchema()),
    OperatorGeneratorArgs(
        TORCH_SELECTIVE_SCHEMA("aten::device(str a) -> Device"),
        [](Stack& stack) {
          push(stack, c10::Device(pop(stack).toStringRef()));
        },
        aliasAnalysisFromSchema()),
    OperatorGeneratorArgs(
        TORCH_SELECTIVE_SCHEMA("aten::percentFormat(str self, ...) -> str"),
        [](Stack& stack) {
          size_t num_inputs = pop(stack).toInt();
          percentFormat(stack, num_inputs);
        },
        aliasAnalysisFromSchema()),
    OperatorGeneratorArgs(
        TORCH_SELECTIVE_SCHEMA(
            "aten::to.prim_other(Tensor(a) self, bool non_blocking=False, bool copy=False) -> Tensor(a|b)"),
        [](Stack& stack) {
          at::Tensor self;
          // NOLINTNEXTLINE(cppcoreguidelines-init-variables)
          bool non_blocking;
          // NOLINTNEXTLINE(cppcoreguidelines-init-variables)
          bool copy;
          pop(stack, self, non_blocking, copy);
          c10::optional<c10::Device> device = c10::nullopt;
          c10::optional<at::ScalarType> scalarType = c10::nullopt;
          push(
              stack, to_dispatch(self, device, scalarType, non_blocking, copy));
        },
        aliasAnalysisFromSchema()),
    OperatorGeneratorArgs(
        TORCH_SELECTIVE_SCHEMA("prim::requires_grad(Tensor a) -> bool"),
        [](Stack& stack) {
          at::Tensor a;
          pop(stack, a);
          push(stack, a.requires_grad());
        },
        aliasAnalysisFromSchema()),
    OperatorGeneratorArgs(
        TORCH_SELECTIVE_SCHEMA("prim::grad(Tensor a) -> Tensor(*)"),
        [](Stack& stack) {
          at::Tensor a;
          pop(stack, a);
          push(stack, a.grad());
        },
        aliasAnalysisFromSchema()),
    OperatorGeneratorArgs(
        TORCH_SELECTIVE_SCHEMA("prim::is_sparse(Tensor a) -> bool"),
        [](Stack& stack) {
          at::Tensor a;
          pop(stack, a);
          push(stack, a.is_sparse());
        },
        aliasAnalysisFromSchema()),
    OperatorGeneratorArgs(
        TORCH_SELECTIVE_SCHEMA("prim::is_sparse_csr(Tensor a) -> bool"),
        [](Stack& stack) {
          at::Tensor a;
          pop(stack, a);
          push(stack, a.is_sparse_csr());
        },
        aliasAnalysisFromSchema()),
    OperatorGeneratorArgs(
        TORCH_SELECTIVE_SCHEMA("prim::is_mkldnn(Tensor a) -> bool"),
        [](Stack& stack) {
          at::Tensor a;
          pop(stack, a);
          push(stack, a.is_mkldnn());
        },
        aliasAnalysisFromSchema()),
    OperatorGeneratorArgs(
        TORCH_SELECTIVE_SCHEMA("prim::is_mps(Tensor a) -> bool"),
        [](Stack& stack) {
          at::Tensor a;
          pop(stack, a);
          push(stack, a.is_mps());
        },
        aliasAnalysisFromSchema()),
    OperatorGeneratorArgs(
        TORCH_SELECTIVE_SCHEMA("prim::is_vulkan(Tensor a) -> bool"),
        [](Stack& stack) {
          at::Tensor a;
          pop(stack, a);
          push(stack, a.is_vulkan());
        },
        aliasAnalysisFromSchema()),
    OperatorGeneratorArgs(
        TORCH_SELECTIVE_SCHEMA("prim::is_ipu(Tensor a) -> bool"),
        [](Stack& stack) {
          at::Tensor a;
          pop(stack, a);
          push(stack, a.is_ipu());
        },
        aliasAnalysisFromSchema()),
    OperatorGeneratorArgs(
        TORCH_SELECTIVE_SCHEMA("prim::is_quantized(Tensor a) -> bool"),
        [](Stack& stack) {
          at::Tensor a;
          pop(stack, a);
          push(stack, a.is_quantized());
        },
        aliasAnalysisFromSchema()),
    OperatorGeneratorArgs(
        TORCH_SELECTIVE_SCHEMA("prim::is_meta(Tensor a) -> bool"),
        [](Stack& stack) {
          at::Tensor a;
          pop(stack, a);
          push(stack, a.is_meta());
        },
        aliasAnalysisFromSchema()),
    OperatorGeneratorArgs(
        TORCH_SELECTIVE_SCHEMA("prim::is_ort(Tensor a) -> bool"),
        [](Stack& stack) {
          at::Tensor a;
          pop(stack, a);
          push(stack, a.is_ort());
        },
        aliasAnalysisFromSchema()),
    OperatorGeneratorArgs(
        TORCH_SELECTIVE_SCHEMA("prim::is_nested(Tensor a) -> bool"),
        [](Stack& stack) {
          at::Tensor a;
          pop(stack, a);
          push(stack, a.is_nested());
        },
        aliasAnalysisFromSchema()),
    OperatorGeneratorArgs(
        TORCH_SELECTIVE_SCHEMA("prim::name(Tensor a) -> str?"),
        [](Stack& stack) {
          at::Tensor a;
          pop(stack, a);
          if (a.name() == "") {
            push(stack, IValue());
          } else {
            push(stack, a.name());
          }
        },
        aliasAnalysisFromSchema()),
    OperatorGeneratorArgs(
        TORCH_SELECTIVE_SCHEMA("prim::index(Device self) -> int?"),
        [](Stack& stack) {
          auto d = pop(stack).toDevice();
          if (d.has_index()) {
            push(stack, d.index());
          } else {
            push(stack, IValue());
          }
        },
        aliasAnalysisFromSchema()),
    OperatorGeneratorArgs(
        // TODO return generator object when torchscript supports RNG
        // first-class
        TORCH_SELECTIVE_SCHEMA("aten::manual_seed(int seed) -> ()"),
        [](Stack& stack) { at::manual_seed(pop(stack).toInt()); },
        aliasAnalysisFromSchema()),
    OperatorGeneratorArgs(
        TORCH_SELECTIVE_SCHEMA("aten::cuda(Tensor(a) self) -> Tensor(a|b)"),
        [](Stack& stack) {
          at::Tensor a;
          pop(stack, a);
          push(stack, a.cuda());
        },
        aliasAnalysisFromSchema()),
    OperatorGeneratorArgs(
        TORCH_SELECTIVE_SCHEMA("prim::AutogradZero() -> Tensor"),
        [](Stack& stack) { stack.emplace_back(at::Tensor()); },
        aliasAnalysisSpecialCase()),
    OperatorGeneratorArgs(
        TORCH_SELECTIVE_SCHEMA(
            "prim::ReductionSizes(int[] size, int[] red_axes, bool keepdim = False) -> int[]"),
        [](Stack& stack) {
          bool keepdim = pop(stack).toBool();
          c10::List<int64_t> axes = pop(stack).toIntList();
          c10::List<int64_t> size = pop(stack).toIntList();
          if (keepdim) {
            for (const auto& axis : axes) {
              size.set(axis, 1);
            }
          } else {
            int64_t index = 0;
            auto iter = size.begin();
            std::sort(axes.begin(), axes.end());
            for (const auto& axis : axes) {
              // move iter to the next axis
              iter += axis - index;

              // input iter points to axis and is updated to axis + 1
              iter = size.erase(iter);

              // update current index for iter
              index = axis + 1;
            }
          }
          push(stack, IValue(std::move(size)));
        },
        aliasAnalysisFromSchema()),
    OperatorGeneratorArgs(
        TORCH_SELECTIVE_SCHEMA("prim::BroadcastSizes(...) -> int[]"),
        [](Stack& stack) {
          auto num_inputs = pop(stack).toInt();
          std::vector<int64_t> size;
          size.reserve(8);
          for (const auto i : c10::irange(num_inputs)) {
            size =
                at::infer_size(size, peek(stack, i, num_inputs).toDimVector());
          }
          drop(stack, num_inputs);
          push(stack, IValue(size));
        },
        aliasAnalysisSpecialCase()),
    OperatorGeneratorArgs(
        TORCH_SELECTIVE_SCHEMA(
            "aten::warn(str message, int stacklevel=2) -> ()"),
        [](Stack& stack) {
          TORCH_CHECK(false, "warn is implemented directly in the interpreter");
        },
        aliasAnalysisFromSchema()),

    OperatorGeneratorArgs(
        TORCH_SELECTIVE_SCHEMA(
            "onnx::Reshape(Tensor input, Tensor shape) -> Tensor"),
        [](Stack& stack) {
          at::Tensor input, shape;
          pop(stack, input, shape);
          shape = shape.contiguous();
          AT_ASSERT(shape.ndimension() == 1);
          at::IntArrayRef shape_list(shape.data_ptr<int64_t>(), shape.size(0));
          push(stack, input.reshape(shape_list));
        },
        aliasAnalysisSpecialCase()),
    OperatorGeneratorArgs(
        TORCH_SELECTIVE_SCHEMA("onnx::Shape(Tensor t) -> Tensor"),
        [](Stack& stack) {
          auto t = pop(stack).toTensor();
          at::IntArrayRef sizes = t.sizes();
          auto sizes_tensor = torch::empty(
              {static_cast<int64_t>(sizes.size())}, at::dtype(at::kLong));
          auto accessor = sizes_tensor.accessor<int64_t, 1>();
          for (const auto i : c10::irange(sizes.size())) {
            accessor[i] = sizes[i];
          }
          stack.emplace_back(sizes_tensor);
        },
        aliasAnalysisSpecialCase()),
    OperatorGeneratorArgs(
        TORCH_SELECTIVE_SCHEMA("prim::AutogradAnyNonZero(...) -> bool"),
        [](Stack& stack) {
          auto num_inputs = pop(stack).toInt();
          bool result = false;
          for (const IValue& v : last(stack, num_inputs)) {
            if (v.isTensor()) {
              if (v.toTensor().defined()) {
                result = true;
                break;
              }
            } else if (v.isTensorList()) {
              for (const at::Tensor& t : v.toTensorVector()) {
                if (t.defined()) {
                  result = true;
                }
              }
              if (result) {
                break;
              }
            } else {
              TORCH_INTERNAL_ASSERT(false);
            }
          }
          drop(stack, num_inputs);
          stack.emplace_back(result);
        },
        aliasAnalysisFromSchema()),
    OperatorGeneratorArgs(
        TORCH_SELECTIVE_SCHEMA("prim::AutogradAllZero(...) -> bool"),
        [](Stack& stack) {
          auto num_inputs = pop(stack).toInt();
          bool result = true;
          for (const IValue& v : last(stack, num_inputs)) {
            TORCH_INTERNAL_ASSERT(v.isTensor());
            if (v.toTensor().defined()) {
              result = false;
              break;
            }
          }
          drop(stack, num_inputs);
          stack.emplace_back(result);
        },
        aliasAnalysisFromSchema()),
    OperatorGeneratorArgs(
        TORCH_SELECTIVE_SCHEMA("prim::AutogradAllNonZero(...) -> bool"),
        [](Stack& stack) {
          auto num_inputs = pop(stack).toInt();
          bool result = true;
          for (const IValue& v : last(stack, num_inputs)) {
            TORCH_INTERNAL_ASSERT(v.isTensor());
            if (!v.toTensor().defined()) {
              result = false;
              break;
            }
          }
          drop(stack, num_inputs);
          stack.emplace_back(result);
        },
        aliasAnalysisFromSchema()),
    OperatorGeneratorArgs(
        TORCH_SELECTIVE_SCHEMA("prim::AutogradAdd(Any a, Any b) -> Any"),
        [](Stack& stack) {
          IValue i_a = pop(stack);
          IValue i_b = pop(stack);
          if (i_a.isNone() && i_b.isNone()) {
            stack.emplace_back(at::Tensor{});
            return;
          }
          if (i_a.isNone()) {
            stack.emplace_back(i_b.toTensor());
            return;
          }
          if (i_b.isNone()) {
            stack.emplace_back(i_a.toTensor());
            return;
          }
          at::Tensor a = i_a.toTensor();
          at::Tensor b = i_b.toTensor();
          // NOLINTNEXTLINE(bugprone-branch-clone)
          if (!a.defined() && !b.defined()) {
            // undef + undef == undef
            stack.emplace_back(a);
          } else if (!a.defined()) {
            stack.emplace_back(b);
          } else if (!b.defined()) {
            stack.emplace_back(a);
          } else {
            stack.emplace_back(a + b);
          }
        },
        aliasAnalysisSpecialCase()),
    OperatorGeneratorArgs(
        TORCH_SELECTIVE_SCHEMA(
            "aten::_size_if_not_equal(int[] self_size, int[] other_size) -> int[]?"),
        [](Stack& stack) {
          IValue self_size, other_size;
          pop(stack, self_size, other_size);
          auto s = self_size.toDimVector();
          auto o = other_size.toDimVector();
          if (s == o) {
            stack.emplace_back();
          } else {
            stack.emplace_back(std::move(self_size));
          }
        },
        aliasAnalysisFromSchema()),
    OperatorGeneratorArgs(
        TORCH_SELECTIVE_SCHEMA(
            "aten::_unwrap_optional(t(a)? optional) -> t(a)"),
        [](Stack& stack) {
          auto val = pop(stack);
          TORCH_CHECK(!val.isNone(), "Unwrapping null optional");
          push(stack, std::move(val));
        },
        aliasAnalysisFromSchema())};

RegisterOperators reg1(createOperators(opGenArgs1));

void hashValue(Stack& stack) {
  auto value = pop(stack);
  push(stack, value.hash());
}

static const std::vector<OperatorGeneratorArgs> opGenArgs2{
    // registered as Any[] so that heterogenous tuples can be called with len()
    OperatorGeneratorArgs(
        TORCH_SELECTIVE_SCHEMA("aten::len.any(Any[] a) -> int"),
        listLen,
        aliasAnalysisFromSchema()),

// these ops have a specialized implementation for the list element type
#define CREATE_SPECIALIZED_LIST_OPS(decl_type, value_type) \
  OperatorGeneratorArgs(                                   \
      TORCH_SELECTIVE_SCHEMA(                              \
          "aten::remove." decl_type "(" decl_type          \
          "[](a!) self,                                                           \
        " decl_type " el) -> ()"),                         \
      listRemove<value_type>,                              \
      aliasAnalysisFromSchema()),                          \
      OperatorGeneratorArgs(                               \
          TORCH_SELECTIVE_SCHEMA(                          \
              "aten::index.list_" decl_type "(" decl_type  \
              "[] self,                                                               \
        " decl_type " el) -> int"),                        \
          listIndex<value_type>,                           \
          aliasAnalysisFromSchema()),                      \
      OperatorGeneratorArgs(                               \
          TORCH_SELECTIVE_SCHEMA(                          \
              "aten::count." decl_type "(" decl_type       \
              "[] self,                                                               \
        " decl_type " el) -> int"),                        \
          listCount<value_type>,                           \
          aliasAnalysisFromSchema()),

    CREATE_SPECIALIZED_LIST_OPS("int", int64_t)
        CREATE_SPECIALIZED_LIST_OPS("float", double)
            CREATE_SPECIALIZED_LIST_OPS("bool", bool)
                CREATE_SPECIALIZED_LIST_OPS("Tensor", at::Tensor)
                    CREATE_SPECIALIZED_LIST_OPS("str", std::string)

#undef CREATE_GENERIC_LIST_OPS
#undef CREATE_SPECIALIZED_LIST_OPS

    // `listContains<T>` is not implemented for non-primitive types
    // TODO: Add List[bool] once .to<c10::List<bool>> doesn't throw an error
    OperatorGeneratorArgs(
        TORCH_SELECTIVE_SCHEMA(
            "aten::__contains__.float_list(float[] l, float item) -> bool"),
        listContains<double>,
        aliasAnalysisFromSchema()),
    OperatorGeneratorArgs(
        TORCH_SELECTIVE_SCHEMA(
            "aten::sort.int(int[](a!) self, bool reverse=False) -> ()"),
        listSort<int64_t>,
        aliasAnalysisFromSchema()),
    OperatorGeneratorArgs(
        TORCH_SELECTIVE_SCHEMA(
            "aten::sort.float(float[](a!) self, bool reverse=False) -> ()"),
        listSort<double>,
        aliasAnalysisFromSchema()),
    OperatorGeneratorArgs(
        TORCH_SELECTIVE_SCHEMA(
            "aten::sort.Tensor(Tensor[](a!) self, bool reverse=False) -> ()"),
        listSort<at::Tensor>,
        aliasAnalysisFromSchema()),
    OperatorGeneratorArgs(
        TORCH_SELECTIVE_SCHEMA(
            "aten::sort.bool(bool[](a!) self, bool reverse=False) -> ()"),
        listSort<bool>,
        aliasAnalysisFromSchema()),
    OperatorGeneratorArgs(
        TORCH_SELECTIVE_SCHEMA(
            "aten::sort.str(str[](a!) self, bool reverse=False) -> ()"),
        listSort<std::string>,
        aliasAnalysisFromSchema()),
    OperatorGeneratorArgs(
        TORCH_SELECTIVE_SCHEMA("aten::sorted.int(int[](a) input) -> (int[])"),
        listCopyAndSort<int64_t>,
        aliasAnalysisFromSchema()),
    OperatorGeneratorArgs(
        TORCH_SELECTIVE_SCHEMA(
            "aten::sorted.float(float[](a) input) -> (float[])"),
        listCopyAndSort<double>,
        aliasAnalysisFromSchema()),
    OperatorGeneratorArgs(
        TORCH_SELECTIVE_SCHEMA(
            "aten::sorted.Tensor(Tensor[](a) input) -> (Tensor[])"),
        listCopyAndSort<at::Tensor>,
        aliasAnalysisFromSchema()),
    OperatorGeneratorArgs(
        TORCH_SELECTIVE_SCHEMA(
            "aten::sorted.bool(bool[](a) input) -> (bool[])"),
        listCopyAndSort<bool>,
        aliasAnalysisFromSchema()),
    OperatorGeneratorArgs(
        TORCH_SELECTIVE_SCHEMA("aten::sorted.str(str[](a) input) -> (str[])"),
        listCopyAndSort<std::string>,
        aliasAnalysisFromSchema()),
    OperatorGeneratorArgs(
        TORCH_SELECTIVE_SCHEMA(
            "aten::eq.float_list(float[] a, float[] b) -> bool"),
        listEq<double>,
        aliasAnalysisFromSchema()),
    OperatorGeneratorArgs(
        TORCH_SELECTIVE_SCHEMA(
            "aten::eq.Tensor_list(Tensor[] a, Tensor[] b) -> bool"),
        listEq<at::Tensor>,
        aliasAnalysisFromSchema()),
    OperatorGeneratorArgs(
        TORCH_SELECTIVE_SCHEMA(
            "aten::eq.bool_list(bool[] a, bool[] b) -> bool"),
        listEq<bool>,
        aliasAnalysisFromSchema()),
    OperatorGeneratorArgs(
        TORCH_SELECTIVE_SCHEMA("aten::eq.str_list(str[] a, str[] b) -> bool"),
        listEq<std::string>,
        aliasAnalysisFromSchema()),
    OperatorGeneratorArgs(
        TORCH_SELECTIVE_SCHEMA(
            "aten::ne.float_list(float[] a, float[] b) -> bool"),
        listNe<double>,
        aliasAnalysisFromSchema()),
    OperatorGeneratorArgs(
        TORCH_SELECTIVE_SCHEMA(
            "aten::ne.Tensor_list(Tensor[] a, Tensor[] b) -> bool"),
        listNe<at::Tensor>,
        aliasAnalysisFromSchema()),
    OperatorGeneratorArgs(
        TORCH_SELECTIVE_SCHEMA(
            "aten::ne.bool_list(bool[] a, bool[] b) -> bool"),
        listNe<bool>,
        aliasAnalysisFromSchema()),
    OperatorGeneratorArgs(
        TORCH_SELECTIVE_SCHEMA("aten::ne.str_list(str[] a, str[] b) -> bool"),
        listNe<std::string>,
        aliasAnalysisFromSchema()),

#define DEFINE_CONVERT_BASE_OP(op_name, prefix, char_op) \
  OperatorGeneratorArgs(                                 \
      TORCH_SELECTIVE_SCHEMA(#op_name "(int i) -> str"), \
      [](Stack& stack) {                                 \
        auto i = pop(stack).toInt();                     \
        std::stringstream ss;                            \
        if (i < 0) {                                     \
          ss << "-";                                     \
          i = -i;                                        \
        }                                                \
        ss << "0" << prefix << char_op << i;             \
        push(stack, ss.str());                           \
      },                                                 \
      aliasAnalysisFromSchema())

    DEFINE_CONVERT_BASE_OP(aten::hex, "x", std::hex),
    DEFINE_CONVERT_BASE_OP(aten::oct, "o", std::oct),

    OperatorGeneratorArgs(
        TORCH_SELECTIVE_SCHEMA("aten::bin(int i) -> str"),
        [](Stack& stack) {
          auto i = pop(stack).toInt();
          std::stringstream ss;
          if (i == 0) {
            push(stack, "0b0");
          } else {
            if (i < 0) {
              ss << "-";
              i = -i;
            }
            std::string str = std::bitset<8 * sizeof(i)>(i).to_string();
            str.erase(0, std::min(str.find_first_not_of('0'), str.size() - 1));
            ss << "0b" << str;
            push(stack, ss.str());
          }
        },
        aliasAnalysisFromSchema()),
    // TODO: deprecate this in favor of aten::getelem
    OperatorGeneratorArgs(
        TORCH_SELECTIVE_SCHEMA(
            "prim::StringIndex(str string, int index) -> str"),
        [](Stack& stack) {
          auto index = pop(stack).toInt();
          auto string = pop(stack).toStringRef();
          auto norm_index = normalizeIndex(index, string.size());
          char c = string.at(norm_index);
          push(stack, std::string(&c, 1));
        },
        aliasAnalysisFromSchema()),
    OperatorGeneratorArgs(
        TORCH_SELECTIVE_SCHEMA("aten::chr(int i) -> str"),
        [](Stack& stack) {
          auto i = pop(stack).toInt();
          std::stringstream ss;
          TORCH_CHECK(
              i >= 0 && i < 1114111,
              "chr() arg not in range(0x110000), found ",
              i);
          char c = i;
          ss << c;
          push(stack, ss.str());
        },
        aliasAnalysisFromSchema()),

    // only used in loop unrolling, not exposed to end users
    DEFINE_INT_OP(aten::__round_to_zero_floordiv, a / b),

    OperatorGeneratorArgs(
        TORCH_SELECTIVE_SCHEMA("aten::modf(float a) -> (float, float)"),
        [](Stack& stack) {
          // NOLINTNEXTLINE(cppcoreguidelines-init-variables)
          double a;
          pop(stack, a);
          // NOLINTNEXTLINE(cppcoreguidelines-init-variables)
          double b, c;
          b = modf(a, &c);
          push(stack, b, c);
        },
        aliasAnalysisFromSchema()),
    OperatorGeneratorArgs(
        TORCH_SELECTIVE_SCHEMA("aten::frexp(float a) -> (float, int)"),
        [](Stack& stack) {
          // NOLINTNEXTLINE(cppcoreguidelines-init-variables)
          double a;
          pop(stack, a);
          // NOLINTNEXTLINE(cppcoreguidelines-init-variables)
          double m;
          // NOLINTNEXTLINE(cppcoreguidelines-init-variables)
          int e;
          m = std::frexp(a, &e);
          push(stack, m, e);
        },
        aliasAnalysisFromSchema()),
    OperatorGeneratorArgs(
        TORCH_SELECTIVE_SCHEMA("aten::ldexp(float x, int i) -> float"),
        [](Stack& stack) {
          // NOLINTNEXTLINE(cppcoreguidelines-init-variables)
          double a;
          // NOLINTNEXTLINE(cppcoreguidelines-init-variables)
          int64_t b;
          pop(stack, a, b);
          push(stack, std::ldexp(a, b));
        },
        aliasAnalysisFromSchema()),
    DEFINE_BINARY_FLOAT_OP(aten::mathremainder, std::remainder(a, b)),

    DEFINE_INT_OP(aten::__and__, a& b),
    DEFINE_INT_OP(aten::__or__, a | b),
    DEFINE_INT_OP(aten::__xor__, a ^ b),
    DEFINE_INT_OP(aten::__lshift__, a << b),
    DEFINE_INT_OP(aten::__rshift__, a >> b),

    DEFINE_GENERIC_BINARY_OP(
        aten::log,
        std::log(a) / std::log(b),
        float,
        complex),
    DEFINE_INT_FLOAT_OP(aten::log, std::log(a) / std::log(b), float),
    DEFINE_INT_COMPLEX_OP(aten::log, std::log(a) / std::log(b), complex),
    DEFINE_FLOAT_COMPLEX_OP(aten::log, std::log(a) / std::log(b), complex),
    DEFINE_SCALAR_BINARY_OP_AVOID_COLLISION(
        aten::log,
        std::log(a) / std::log(b),
        std::log(a) / std::log(b),
        float),
    DEFINE_UNARY_OP(aten::log1p, std::log1p(a), float, float),
    DEFINE_UNARY_OP_WITH_COMPLEX(aten::log10, std::log10(a), float, float),
    DEFINE_UNARY_OP_WITH_COMPLEX(aten::sqrt, std::sqrt(a), float, float),
    DEFINE_UNARY_OP_WITH_COMPLEX(aten::acos, std::acos(a), float, float),
    DEFINE_UNARY_OP_WITH_COMPLEX(aten::asin, std::asin(a), float, float),
    DEFINE_UNARY_OP_WITH_COMPLEX(aten::atan, std::atan(a), float, float),
    DEFINE_GENERIC_OP(
        aten::atan2,
        std::atan2(a, b),
        std::atan2(a, b),
        float,
        float),
    DEFINE_INT_FLOAT_OP(aten::atan2, std::atan2(a, b), float),
    DEFINE_SCALAR_BINARY_OP_AVOID_COLLISION(
        aten::atan2,
        std::atan2(a, b),
        std::atan2(a, b),
        float),
    DEFINE_UNARY_OP_WITH_COMPLEX(aten::cos, std::cos(a), float, float),
    DEFINE_UNARY_OP_WITH_COMPLEX(aten::sin, std::sin(a), float, float),
    DEFINE_UNARY_OP_WITH_COMPLEX(aten::tan, std::tan(a), float, float),
    DEFINE_UNARY_OP_WITH_COMPLEX(aten::asinh, std::asinh(a), float, float),
    DEFINE_UNARY_OP_WITH_COMPLEX(aten::atanh, std::atanh(a), float, float),
    DEFINE_UNARY_OP_WITH_COMPLEX(aten::acosh, std::acosh(a), float, float),
    DEFINE_UNARY_OP_WITH_COMPLEX(aten::sinh, std::sinh(a), float, float),
    DEFINE_UNARY_OP_WITH_COMPLEX(aten::cosh, std::cosh(a), float, float),
    DEFINE_UNARY_OP_WITH_COMPLEX(aten::tanh, std::tanh(a), float, float),
    DEFINE_UNARY_OP_WITH_COMPLEX_CAST(
        aten::angle,
        std::arg(a),
        float,
        float,
        float,
        float),
    DEFINE_UNARY_OP(aten::degrees, degrees(a), float, float),
    DEFINE_UNARY_OP(aten::radians, radians(a), float, float),
    DEFINE_BINARY_FLOAT_OP(aten::fmod, std::fmod(a, b)),
    DEFINE_UNARY_INT_OP(aten::factorial, factorial(a), int),
    DEFINE_UNARY_FLOAT_OP(aten::isnan, std::isnan(a), bool),
    DEFINE_UNARY_FLOAT_OP(aten::isfinite, std::isfinite(a), bool),
    DEFINE_UNARY_FLOAT_OP(aten::isinf, std::isinf(a), bool),
    DEFINE_UNARY_COMPLEX_OP(
        aten::isnan,
        std::isnan(a.real()) || std::isnan(a.imag()),
        bool),
    DEFINE_UNARY_COMPLEX_OP(
        aten::isfinite,
        std::isfinite(a.real()) && std::isfinite(a.imag()),
        bool),
    DEFINE_UNARY_COMPLEX_OP(
        aten::isinf,
        std::isinf(a.real()) || std::isinf(a.imag()),
        bool),
    DEFINE_UNARY_OP(aten::gamma, std::tgamma(a), float, float),
    DEFINE_UNARY_OP(aten::erf, std::erf(a), float, float),
    DEFINE_UNARY_OP(aten::erfc, std::erfc(a), float, float),
    DEFINE_UNARY_OP(aten::expm1, std::expm1(a), float, float),
    DEFINE_UNARY_OP(aten::fabs, std::fabs(a), float, float),
    DEFINE_UNARY_OP(aten::lgamma, std::lgamma(a), float, float),

    // TODO: move abs to aten namespace because it's schematized!
    DEFINE_UNARY_OP_WITH_COMPLEX_CAST(
        prim::abs,
        std::abs(a),
        int,
        float,
        float,
        float),
    OperatorGeneratorArgs(
        TORCH_SELECTIVE_SCHEMA("prim::abs(Tensor x) -> Tensor"),
        [](Stack& stack) {
          at::Tensor x;
          pop(stack, x);
          push(stack, x.abs());
        },
        aliasAnalysisFromSchema()),

    DEFINE_INT_OP(aten::gcd, gcd(a, b)),

    DEFINE_GENERIC_OP(
        aten::copysign,
        std::copysign(a, b),
        std::copysign(a, b),
        float,
        float),
    DEFINE_INT_FLOAT_OP(aten::copysign, std::copysign(a, b), float),
    DEFINE_SCALAR_BINARY_OP(
        aten::copysign,
        std::copysign(a, b),
        std::copysign(a, b),
        float),
    OperatorGeneratorArgs(
        TORCH_SELECTIVE_SCHEMA("aten::_tensor_to_list(Tensor self) -> int[]"),
        [](Stack& stack) {
          at::Tensor t;
          pop(stack, t);
          c10::List<int64_t> elems;
          elems.reserve(t.size(0));
          for (const auto i : c10::irange(t.size(0))) {
            elems.push_back(*t[i].data_ptr<int32_t>());
          }
          push(stack, std::move(elems));
        },
        aliasAnalysisFromSchema()),
    OperatorGeneratorArgs(
        TORCH_SELECTIVE_SCHEMA("aten::_list_to_tensor(int[] self) -> Tensor"),
        [](Stack& stack) {
          c10::List<int64_t> l = pop(stack).toIntList();
          auto t = torch::empty(
              {static_cast<int64_t>(l.size())}, at::dtype(at::kInt));
          for (const auto i : c10::irange(l.size())) {
            t[i] = l.get(i);
          }
          push(stack, std::move(t));
        },
        aliasAnalysisFromSchema()),
    OperatorGeneratorArgs(
        TORCH_SELECTIVE_SCHEMA("aten::sum.int(int[] self) -> int"),
        [](Stack& stack) {
          c10::List<int64_t> l = pop(stack).toIntList();
          auto sum = 0;
          for (const auto& elem : l) {
            sum += elem;
          }
          push(stack, sum);
        },
        aliasAnalysisFromSchema()),
    OperatorGeneratorArgs(
        TORCH_SELECTIVE_SCHEMA("aten::sum.float(float[] self) -> float"),
        [](Stack& stack) {
          c10::List<double> l = pop(stack).toDoubleList();
          auto sum = 0.0;
          for (const auto& elem : l) {
            sum += elem;
          }
          push(stack, sum);
        },
        aliasAnalysisFromSchema()),
    OperatorGeneratorArgs(
        TORCH_SELECTIVE_SCHEMA("aten::sum.complex(complex[] self) -> complex"),
        [](Stack& stack) {
          c10::List<c10::complex<double>> l = pop(stack).toComplexDoubleList();
          c10::complex<double> sum = 0.0;
          for (const auto i : c10::irange(l.size())) {
            sum = sum + l.extract(i);
          }
          push(stack, sum);
        },
        aliasAnalysisFromSchema()),
    OperatorGeneratorArgs(
        TORCH_SELECTIVE_SCHEMA("aten::sum.bool(bool[] self) -> int"),
        [](Stack& stack) {
          c10::List<bool> l = pop(stack).toBoolList();
          auto sum = 0;
          for (const auto& elem : l) {
            if (elem) {
              sum += 1;
            }
          }
          push(stack, sum);
        },
        aliasAnalysisFromSchema()),
    OperatorGeneratorArgs(
        TORCH_SELECTIVE_SCHEMA("aten::any.str(str[] self) -> bool"),
        [](Stack& stack) {
          auto l = pop(stack).toList();
          for (const auto& elem : l) {
            if (elem != "") {
              push(stack, true);
              return;
            }
          }
          push(stack, false);
        },
        aliasAnalysisFromSchema()),
    OperatorGeneratorArgs(
        TORCH_SELECTIVE_SCHEMA("aten::any.int(int[] self) -> bool"),
        [](Stack& stack) {
          c10::List<int64_t> l = pop(stack).toIntList();
          for (const auto& elem : l) {
            if (elem) {
              push(stack, true);
              return;
            }
          }
          push(stack, false);
        },
        aliasAnalysisFromSchema()),
    OperatorGeneratorArgs(
        TORCH_SELECTIVE_SCHEMA("aten::any.float(float[] self) -> bool"),
        [](Stack& stack) {
          c10::List<double> l = pop(stack).toDoubleList();
          for (const auto& elem : l) {
            if (elem) {
              push(stack, true);
              return;
            }
          }
          push(stack, false);
        },
        aliasAnalysisFromSchema()),
    OperatorGeneratorArgs(
        TORCH_SELECTIVE_SCHEMA("aten::any.bool(bool[] self) -> bool"),
        [](Stack& stack) {
          c10::List<bool> l = pop(stack).toBoolList();
          for (const auto& elem : l) {
            if (elem) {
              push(stack, true);
              return;
            }
          }
          push(stack, false);
        },
        aliasAnalysisFromSchema()),
    OperatorGeneratorArgs(
        TORCH_SELECTIVE_SCHEMA("aten::all.int(int[] self) -> bool"),
        [](Stack& stack) {
          c10::List<int64_t> l = pop(stack).toIntList();
          for (const auto& elem : l) {
            if (!elem) {
              push(stack, false);
              return;
            }
          }
          push(stack, true);
        },
        aliasAnalysisFromSchema()),
    OperatorGeneratorArgs(
        TORCH_SELECTIVE_SCHEMA("aten::all.float(float[] self) -> bool"),
        [](Stack& stack) {
          c10::List<double> l = pop(stack).toDoubleList();
          for (const auto& elem : l) {
            if (!elem) {
              push(stack, false);
              return;
            }
          }
          push(stack, true);
        },
        aliasAnalysisFromSchema()),
    OperatorGeneratorArgs(
        TORCH_SELECTIVE_SCHEMA("aten::all.bool(bool[] self) -> bool"),
        [](Stack& stack) {
          c10::List<bool> l = pop(stack).toBoolList();
          for (const auto& elem : l) {
            if (!elem) {
              push(stack, false);
              return;
            }
          }
          push(stack, true);
        },
        aliasAnalysisFromSchema()),
    OperatorGeneratorArgs(
        TORCH_SELECTIVE_SCHEMA("aten::divmod.int(int x, int y) -> (int, int)"),
        [](Stack& stack) {
          // NOLINTNEXTLINE(cppcoreguidelines-init-variables)
          int64_t a, b;
          lldiv_t divresult = {};
          pop(stack, a, b);
          if (b == 0) {
            throw std::runtime_error(
                "ZeroDivisionError: integer division or modulo by zero");
          }
          divresult = lldiv(a, b);
          if (divresult.rem && (a < 0) != (b < 0)) {
            divresult.quot -= 1;
            divresult.rem += b;
          }
          push(
              stack,
              static_cast<int64_t>(divresult.quot),
              static_cast<int64_t>(divresult.rem));
        },
        aliasAnalysisFromSchema()),
    OperatorGeneratorArgs(
        TORCH_SELECTIVE_SCHEMA(
            "aten::divmod.float(float x, float y) -> (float, float)"),
        [](Stack& stack) {
          // NOLINTNEXTLINE(cppcoreguidelines-init-variables)
          double a, b;
          pop(stack, a, b);
          if (b == 0) {
            throw std::runtime_error("ZeroDivisionError: float divmod()");
          }
          double rem = fmod(a, b);
          // NOLINTNEXTLINE(cppcoreguidelines-narrowing-conversions,bugprone-narrowing-conversions)
          if (rem && (a < 0) != (b < 0)) {
            rem += b;
          }
          push(stack, (a - rem) / b, rem);
        },
        aliasAnalysisFromSchema()),
    OperatorGeneratorArgs(
        TORCH_SELECTIVE_SCHEMA("prim::id(AnyClassType? x) -> int"),
        [](Stack& stack) {
          IValue a;
          pop(stack, a);
          if (a.isNone()) {
            push(stack, 0);
          } else {
            push(stack, reinterpret_cast<int64_t>(a.internalToPointer()));
          }
        },
        aliasAnalysisFromSchema()),
    // This operator is generated inside the compiler for indexing into
    // ModuleList without a statically determinable key. Accordingly,
    // self must be a ModuleType and the output must be an InterfaceType.
    OperatorGeneratorArgs(
        TORCH_SELECTIVE_SCHEMA(
            "prim::ModuleContainerIndex.list(Any self, int ind) -> Any"),
        [](Stack& stack) {
          IValue ind = pop(stack);
          IValue module_dict = pop(stack);
          std::stringstream ss;
          ss << ind.toInt();
          push(
              stack, torch::jit::Object(module_dict.toObject()).attr(ss.str()));
        },
        aliasAnalysisFromSchema()),

#define DEFINE_DIVMOD_MIXED_OP(type_a, type_b)                               \
  OperatorGeneratorArgs(                                                     \
      TORCH_SELECTIVE_SCHEMA("aten::divmod." #type_a "_" #type_b "(" #type_a \
                             " x," #type_b " y) -> (float, float)"),         \
      [](Stack& stack) {                                                     \
        type_a a;                                                            \
        type_b b;                                                            \
        pop(stack, a, b);                                                    \
        if (b == 0) {                                                        \
          throw std::runtime_error("ZeroDivisionError: float divmod()");     \
        }                                                                    \
        double quot = floor(a / b);                                          \
        double rem = a - (quot * b);                                         \
        push(stack, quot, rem);                                              \
      },                                                                     \
      aliasAnalysisFromSchema())

    DEFINE_DIVMOD_MIXED_OP(int, float),
    DEFINE_DIVMOD_MIXED_OP(float, int),

#undef DEFINE_DIVMOD_MIXED_OP
    OperatorGeneratorArgs(
        TORCH_SELECTIVE_SCHEMA("aten::hash.generic(t value) -> int"),
        hashValue,
        aliasAnalysisFromSchema()),

#define DEFINE_COMPLEX_OP(type_a, type_b, actual_type_a, actual_type_b)       \
  OperatorGeneratorArgs(                                                      \
      TORCH_SELECTIVE_SCHEMA("aten::Complex." #type_a "_" #type_b "(" #type_a \
                             " x," #type_b " y) -> complex"),                 \
      [](Stack& stack) {                                                      \
        actual_type_a a;                                                      \
        actual_type_b b;                                                      \
        pop(stack, a, b);                                                     \
        auto comp = c10::complex<double>(a, b);                               \
        push(stack, comp);                                                    \
      },                                                                      \
      aliasAnalysisFromSchema())

#define DEFINE_COMPLEX_OP_WITH_TENSOR_ARG(                                    \
    type_a, type_b, actual_type_a, actual_type_b)                             \
  OperatorGeneratorArgs(                                                      \
      TORCH_SELECTIVE_SCHEMA("aten::Complex." #type_a "_" #type_b "(" #type_a \
                             " x," #type_b " y) -> complex"),                 \
      [](Stack& stack) {                                                      \
        actual_type_a a;                                                      \
        actual_type_b b;                                                      \
        pop(stack, a, b);                                                     \
        auto comp = c10::complex<double>(a.item<double>(), b);                \
        push(stack, comp);                                                    \
      },                                                                      \
      aliasAnalysisFromSchema()),                                             \
      OperatorGeneratorArgs(                                                  \
          TORCH_SELECTIVE_SCHEMA("aten::Complex." #type_b "_" #type_a         \
                                 "(" #type_b " x," #type_a " y) -> complex"), \
          [](Stack& stack) {                                                  \
            actual_type_b a;                                                  \
            actual_type_a b;                                                  \
            pop(stack, a, b);                                                 \
            auto comp = c10::complex<double>(a, b.item<double>());            \
            push(stack, comp);                                                \
          },                                                                  \
          aliasAnalysisFromSchema())

    DEFINE_COMPLEX_OP(int, bool, int, bool),
    DEFINE_COMPLEX_OP(bool, int, bool, int),
    DEFINE_COMPLEX_OP(float, bool, double, bool),
    DEFINE_COMPLEX_OP(bool, float, bool, double),
    DEFINE_COMPLEX_OP(float, int, double, int),
    DEFINE_COMPLEX_OP(int, float, int, double),
    DEFINE_COMPLEX_OP(int, int, int, int),
    DEFINE_COMPLEX_OP(bool, bool, bool, bool),
    DEFINE_COMPLEX_OP(float, float, double, double),
    DEFINE_COMPLEX_OP_WITH_TENSOR_ARG(Tensor, float, at::Tensor, double),
    DEFINE_COMPLEX_OP_WITH_TENSOR_ARG(Tensor, int, at::Tensor, int),
    DEFINE_COMPLEX_OP_WITH_TENSOR_ARG(Tensor, bool, at::Tensor, bool),
};

RegisterOperators reg2(createOperators(opGenArgs2));

} // namespace
} // namespace jit
} // namespace torch<|MERGE_RESOLUTION|>--- conflicted
+++ resolved
@@ -415,16 +415,15 @@
         sym_size,
         aliasAnalysisFromSchema()),
     OperatorGeneratorArgs(
-<<<<<<< HEAD
+        TORCH_SELECTIVE_SCHEMA("aten::stride(Tensor self) -> int[]"),
+        [](Stack& stack) {
+          at::Tensor arg = pop(stack).toTensor();
+          push(stack, arg.strides());
+        },
+        aliasAnalysisFromSchema()),
+    OperatorGeneratorArgs(
         TORCH_SELECTIVE_SCHEMA("aten::sym_numel(Tensor self) -> SymInt"),
         sym_numel,
-=======
-        TORCH_SELECTIVE_SCHEMA("aten::stride(Tensor self) -> int[]"),
-        [](Stack& stack) {
-          at::Tensor arg = pop(stack).toTensor();
-          push(stack, arg.strides());
-        },
->>>>>>> 487c0e11
         aliasAnalysisFromSchema()),
     OperatorGeneratorArgs(
         TORCH_SELECTIVE_SCHEMA("prim::EnumName(AnyEnumType enum) -> str"),
