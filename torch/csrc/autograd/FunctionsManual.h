#pragma once

// NB: Must be at the top of file to avoid including the deprecated "math.h".
// https://stackoverflow.com/questions/6563810/m-pi-works-with-math-h-but-not-with-cmath-in-visual-studio
#ifdef _MSC_VER
#ifndef _USE_MATH_DEFINES
#define _USE_MATH_DEFINES
#endif
#include <cmath>
#endif

#include <torch/csrc/autograd/generated/Functions.h>
#include <ATen/ATen.h>

namespace torch {
namespace autograd {
namespace generated {
namespace details {

extern const char* kCudnnDoubleBackwardMsg;

// A simple way to imperatively compute index ranges for slots
// that have been flattened
struct IndexRangeGenerator {
  IndexRange range(size_t range_size) {
    i += range_size;
    return {i - range_size, i};
  }
  size_t size() { return i; }
  private:
    size_t i = 0;
};

Tensor toNonOptFwGrad(const c10::optional<Tensor>& t);
Tensor toNonOptPrimal(const c10::optional<Tensor>& t);
Tensor toNonOptTensor(const c10::optional<Tensor>& t);

Tensor apply_loss_reduction(const Tensor& unreduced, int64_t reduction);
bool any_variable_defined(const variable_list& variables);
void copy_range(variable_list& out, IndexRange range, const at::Tensor & t);
void copy_range(variable_list& out, IndexRange range, at::ArrayRef<at::Tensor> t);
at::Tensor copysign_tensor_self_backward(const Tensor & grad, const Tensor & self, const Tensor & result);
at::Tensor not_implemented(const char* name, const char* reason="");
std::vector<Tensor> not_implemented_list(const char* name, const char* reason="");
at::Tensor handle_r_to_c(ScalarType self_st, Tensor gradient_result);
at::Tensor maybe_multiply(const at::Tensor & t, const at::Scalar & s);
int64_t _safe_size(IntArrayRef sizes, IntArrayRef dim);
Tensor restore_reduced_dims(const Tensor &output, IntArrayRef dims, bool keepdim);
Tensor scale_grad_by_count(const Tensor &grad, const Tensor &mask, IntArrayRef dims);
at::Tensor norm_backward(const at::Tensor & grad, const at::Tensor & self, const optional<at::Scalar> & p_, const at::Tensor & norm);
at::Tensor norm_backward(at::Tensor grad, const at::Tensor & self, const optional<at::Scalar> & p_, at::Tensor norm, at::IntArrayRef dim, bool keepdim);
at::Tensor linalg_vector_norm_backward(at::Tensor grad, const at::Tensor & self, const at::Scalar & ord, at::Tensor norm, const c10::optional<at::IntArrayRef> & opt_dim, bool keepdim);
at::Tensor pow_backward(at::Tensor grad, const at::Tensor & self, const at::Scalar & exponent_);
at::Tensor pow_backward_self(at::Tensor grad, const at::Tensor & self, const at::Tensor & exponent);
at::Tensor pow_backward_exponent(at::Tensor grad, const at::Tensor& self, const at::Tensor& exponent, at::Tensor result);
at::Tensor pow_backward_exponent(at::Tensor grad, const at::Scalar & base, const at::Tensor& exponent, at::Tensor result);
at::Tensor angle_backward(at::Tensor grad, const at::Tensor& self);
at::Tensor mul_tensor_backward(Tensor grad, Tensor other, ScalarType self_st);
at::Tensor div_tensor_self_backward(Tensor grad, Tensor other, ScalarType self_st);
at::Tensor div_tensor_other_backward(Tensor grad, Tensor self, Tensor other);
at::Tensor div_tensor_self_backward(Tensor grad, Tensor other, ScalarType self_st, const c10::optional<c10::string_view>& rounding_mode);
at::Tensor div_tensor_other_backward(Tensor grad, Tensor self, Tensor other, const c10::optional<c10::string_view>& rounding_mode);
at::Tensor mvlgamma_backward(at::Tensor grad, const at::Tensor & self, int64_t p);
at::Tensor permute_backwards(const at::Tensor & grad, at::IntArrayRef fwd_dims);
at::Tensor rad2deg_backward(const at::Tensor& grad);
at::Tensor deg2rad_backward(const at::Tensor& grad);
at::Tensor unsqueeze_multiple(const at::Tensor & t, at::IntArrayRef dim, size_t n_dims);
at::Tensor sum_backward(const at::Tensor & grad, at::IntArrayRef sizes, at::IntArrayRef dims, bool keepdim);
at::Tensor nansum_backward(const at::Tensor & grad, const at::Tensor & self, at::IntArrayRef dims, bool keepdim);
std::vector<int64_t> reverse_list(const at::IntArrayRef list);
at::Tensor reverse_dim(const at::Tensor& t, int64_t dim);
at::Tensor prod_safe_zeros_backward(const at::Tensor &grad, const at::Tensor& inp, int64_t dim);
at::Tensor prod_backward(const at::Tensor& grad, const at::Tensor& input, const at::Tensor& result);
at::Tensor prod_backward(at::Tensor grad, const at::Tensor& input, at::Tensor result, int64_t dim, bool keepdim);
at::Tensor solve_jvp(const Tensor& X, const Tensor& A, const Tensor& dA, const Tensor& dB);
at::Tensor solve_backward_self(const at::Tensor & grad, const at::Tensor & self, const at::Tensor & A);
at::Tensor solve_backward_A(const at::Tensor & grad, const at::Tensor & self, const at::Tensor & A, const at::Tensor & solution);
at::Tensor cumsum_backward(const at::Tensor & grad, int64_t dim);
at::Tensor logsumexp_backward(at::Tensor grad, const at::Tensor & self, at::Tensor result, at::IntArrayRef dim, bool keepdim);
at::Tensor logcumsumexp_backward(at::Tensor grad, const at::Tensor & self, at::Tensor result, int64_t dim);
at::Tensor unbind_backward(const variable_list& grads, int64_t dim);
at::Tensor unsqueeze_to(const at::Tensor & self, at::IntArrayRef sizes);
at::Tensor unsqueeze_to(const at::Tensor & self, int64_t dim, at::IntArrayRef sizes);
std::vector<at::Tensor> cat_tensors_backward(const at::Tensor & grad, const std::vector<std::vector<int64_t>> &sizes, const std::vector<ScalarType> &dtypes, int64_t dim);
at::Tensor clamp_backward(const at::Tensor & grad, const at::Tensor &self, const optional<at::Scalar>& min, const optional<at::Scalar>& max);
at::Tensor clamp_backward(const at::Tensor & grad, const at::Tensor &self, const at::Tensor& min, const at::Tensor& max);
std::tuple<at::Tensor, at::Tensor> clamp_backward_min_max(const at::Tensor& grad, const at::Tensor& self, const at::Tensor& min, const at::Tensor& max, const std::array<bool, 2>&);
at::IntArrayRef strides_or_error(const Tensor & input, c10::string_view const & input_name);
at::Tensor mm_mat1_backward(const Tensor & grad, const Tensor & mat2, at::IntArrayRef mat1_sizes, at::IntArrayRef mat1_strides, const Scalar & alpha);
at::Tensor mm_mat2_backward(const at::Tensor & grad, const at::Tensor & mat1, at::IntArrayRef sizes, at::IntArrayRef strides, const at::Scalar & alpha);
at::Tensor _sparse_addmm_sparse_backward(const at::Tensor& grad, const at::Tensor& sparse_, const at::Tensor& dense, const at::Scalar& alpha);
at::Tensor sparse_sparse_matmul_backward(const at::Tensor& grad, const at::Tensor& mat1, const at::Tensor& mat2,int64_t grad_order);
at::Tensor renorm_backward(const at::Tensor & grad, const at::Tensor & self, const at::Scalar& p, int64_t dim, const at::Scalar& maxnorm);
at::Tensor repeat_backward(at::Tensor grad, at::IntArrayRef repeats, at::IntArrayRef input_shape);
at::Tensor _fused_dropout_backward(at::Tensor grad, at::Tensor mask, double p1m);
at::Tensor infinitely_differentiable_native_dropout_backward(const at::Tensor& grad, const at::Tensor& mask, double scale);
at::Tensor native_dropout_double_backward(const at::Tensor& ggI, const at::Tensor& grad, const at::Tensor& mask, double scale);
at::Tensor evenly_distribute_backward(at::Tensor grad, const at::Tensor & input, const at::Tensor & value);
at::Tensor sgn_backward(Tensor result, Tensor grad, Tensor self);
at::Tensor var_backward(at::Tensor grad, const at::Tensor& self, c10::optional<IntArrayRef> dim, c10::optional<int64_t> correction, bool keepdim);
at::Tensor var_jvp(const at::Tensor& self_t, const at::Tensor& self_p, const at::Tensor& result, c10::optional<IntArrayRef> dim_opt, c10::optional<int64_t> correction_opt, bool keepdim);
at::Tensor std_backward(const at::Tensor& result, const at::Tensor& grad, const at::Tensor& self, c10::optional<IntArrayRef> dim, c10::optional<int64_t> correction, bool keepdim);
at::Tensor mean_backward(at::Tensor grad, const at::IntArrayRef sizes, at::IntArrayRef dim, bool keepdim);
at::Tensor mean_backward(at::Tensor grad, const at::IntArrayRef sizes, int64_t numel);
at::Tensor var_std_mean_backward(const variable_list& grads, const at::Tensor& self, const at::Tensor& r1, const at::Tensor& r2, c10::optional<IntArrayRef> dim, c10::optional<int64_t> correction, bool keepdim, bool is_std);
at::Tensor masked_scatter_backward(const at::Tensor & grad, const at::Tensor & mask, at::IntArrayRef sizes);
at::Tensor cholesky_backward(at::Tensor grad, bool upper, at::Tensor L);
at::Tensor cholesky_jvp(const at::Tensor& input_tangent, const at::Tensor& L, bool upper);
at::Tensor cholesky_inverse_backward(at::Tensor grad, at::Tensor L, bool upper, at::Tensor inverse);
Tensor pinv_jvp(
  const Tensor& A,
  const Tensor& pinvA,
  const Tensor& dA
);
Tensor pinv_backward(
  const Tensor& grad,
  const Tensor& pinvA,
  const Tensor& A
);
at::Tensor split_with_sizes_backward(const std::vector<torch::autograd::Variable> &grads,
                                     IntArrayRef split_sizes, int64_t dim, IntArrayRef sizes, const at::TensorOptions &options);
at::Tensor split_backward(const std::vector<torch::autograd::Variable> &grads, int64_t split_size, int64_t dim, at::IntArrayRef sizes, const at::TensorOptions &options);
at::Tensor max_pool_double_backward(const at::Tensor & grad, const at::Tensor & indices, int dim);
at::Tensor glu_double_backward(const at::Tensor & grad, const at::Tensor & grad_output, const at::Tensor & input, int64_t dim);
at::Tensor glu_double_backward_grad_output(const at::Tensor & grad, const at::Tensor & input, int64_t dim);
at::Tensor infinitely_differentiable_silu_backward(const at::Tensor& grad_output, const at::Tensor& input);
at::Tensor infinitely_differentiable_mish_backward(const at::Tensor& grad_output, const at::Tensor& input);
Tensor infinitely_differentiable_logit_backward(const Tensor& grad, const Tensor& self, c10::optional<double> eps);
at::Tensor kl_div_double_backward_grad_output(const at::Tensor & grad, const at::Tensor & input, const at::Tensor & target, int64_t reduction, bool log_target);
Tensor binary_cross_entropy_target_backward(
  const Tensor& grad,
  const Tensor& self,
  const Tensor& target,
  const c10::optional<Tensor>& weight,
  int64_t reduction);
at::Tensor binary_cross_entropy_with_logits_target_backward(const at::Tensor& grad_output, const at::Tensor& self, const at::Tensor& target, const c10::optional<at::Tensor>& weight, const c10::optional<at::Tensor>& pos_weight, int64_t reduction);
at::Tensor binary_cross_entropy_with_logits_jvp(const Tensor& input_t, const Tensor& target_t, const Tensor& input_p, const Tensor& target_p, const c10::optional<Tensor>& weight_opt, const c10::optional<Tensor>& pos_weight_opt, int64_t reduction);
at::Tensor log_sigmoid_double_backward(const at::Tensor & grad, const at::Tensor & input);
at::Tensor softmax_double_backward(const at::Tensor & grad, const at::Tensor & grad_output, int dim, const at::Tensor & output);
at::Tensor binary_cross_entropy_double_backward(const at::Tensor & grad_output, const at::Tensor & grad, const at::Tensor & input, const at::Tensor & target, const c10::optional<at::Tensor>& weight, int64_t reduction);
at::Tensor binary_cross_entropy_double_backward_grad_output(const at::Tensor & grad, const at::Tensor & input, const at::Tensor & target, const c10::optional<at::Tensor>& weight, int64_t reduction);
at::Tensor l1_loss_double_backward(const at::Tensor & grad, const at::Tensor & grad_output, const at::Tensor & input, const at::Tensor & target, int64_t reduction);
at::Tensor l1_loss_double_backward_grad_output(const at::Tensor & grad, const at::Tensor & grad_output, const at::Tensor & input, const at::Tensor & target, int64_t reduction);
at::Tensor smooth_l1_loss_double_backward(const at::Tensor & grad, const at::Tensor & input, const at::Tensor & target, int64_t reduction, double beta);
at::Tensor smooth_l1_loss_double_backward_grad_output(const at::Tensor & grad, const at::Tensor & grad_output, const at::Tensor & input, const at::Tensor & target, int64_t reduction, double beta);
at::Tensor huber_loss_double_backward(const at::Tensor & grad, const at::Tensor & input, const at::Tensor & target, int64_t reduction, double delta);
at::Tensor huber_loss_double_backward_grad_output(const at::Tensor & grad, const at::Tensor & grad_output, const at::Tensor & input, const at::Tensor & target, int64_t reduction, double delta);
at::Tensor mse_loss_double_backward(const at::Tensor & grad, const at::Tensor & input, int64_t reduction);
at::Tensor mse_loss_double_backward_grad_output(const at::Tensor & grad, const at::Tensor & grad_output, const at::Tensor & input, const at::Tensor & target, int64_t reduction);
at::Tensor soft_margin_loss_double_backward(const at::Tensor & grad, const at::Tensor & input, const at::Tensor & target, int64_t reduction);
at::Tensor soft_margin_loss_double_backward_grad_output(const at::Tensor & grad, const at::Tensor & grad_output, const at::Tensor & input, const at::Tensor & target, int64_t reduction);
at::Tensor softplus_double_backward(const at::Tensor & grad, const at::Tensor & input, const at::Scalar& beta, const at::Scalar& threshold);
at::Tensor logdet_backward(const at::Tensor & grad, const at::Tensor& self, const at::Tensor& logdet);
at::Tensor slogdet_backward(const at::Tensor& grad_logabsdet, const at::Tensor& self, const at::Tensor& signdet, const at::Tensor& logabsdet);
at::Tensor log1p_backward(const at::Tensor& grad, const at::Tensor& self);
at::Tensor sinc_backward(const at::Tensor& grad, const at::Tensor& self);
at::Tensor sparse_constructor_values_backward(const at::Tensor& sparse_grad_out, const at::Tensor& indices);
at::Tensor embedding_dense_double_backward(const at::Tensor & grad, const at::Tensor & indices, int64_t padding_idx);
at::Tensor index_backward(at::Tensor zeros_like_self, const torch::List<c10::optional<Tensor>>& indices, const at::Tensor& grad);
at::Tensor _cudnn_ctc_loss_backward(const at::Tensor& grad_out, const at::Tensor& loss, const at::Tensor& raw_grad, bool zero_infinity);
at::Tensor elu_double_backward(const Tensor& grad, const Tensor& grad_output, const Scalar& alpha, const Scalar& scale, const Scalar& input_scale, bool is_result, const Tensor& self_or_result);

<<<<<<< HEAD
Tensor svd_backward(const std::vector<torch::autograd::Variable> &grads, const Tensor& self,
          bool some, bool compute_uv, const Tensor& raw_u, const Tensor& sigma, const Tensor& raw_v);
Tensor _linalg_svd_rank_restricted_helper_backward(
    const std::vector<torch::autograd::Variable>& grads,
    const Tensor& input,
    const Tensor& U,
    const Tensor& S,
    const Tensor& Vh,
    const Tensor& rank,
    const Tensor& unique_rank
);
=======
Tensor svd_backward(const Tensor& gU,
                    const Tensor& gS,
                    const Tensor& gVh,
                    const Tensor& U,
                    const Tensor& S,
                    const Tensor& Vh);

std::tuple<Tensor, Tensor, Tensor> linalg_svd_jvp(const Tensor& dA,
                                                  const Tensor& U,
                                                  const Tensor& S,
                                                  const Tensor& Vh,
                                                  const bool full_matrices);
>>>>>>> 72c972e1
Tensor slice_backward_wrapper(
    const at::Tensor& grad,
    const c10::IntArrayRef& input_sizes,
    int64_t dim,
    c10::optional<int64_t> start,
    c10::optional<int64_t> end,
    int64_t step);
std::tuple<Tensor, Tensor> linalg_eig_jvp(const Tensor& dA,
                                          const Tensor& L,
                                          const Tensor& V,
                                          const bool is_hermitian);
Tensor linalg_eig_backward(const Tensor& gL,
                           const Tensor& gV,
                           const Tensor& L,
                           const Tensor& V,
                           const bool is_hermitian,
                           const bool symeig_eigenvectors=true);
Tensor linalg_lstsq_jvp(
  const Tensor& A,
  const Tensor& B,
  const Tensor& dA,
  const Tensor& dB
);
std::tuple<Tensor, Tensor> triangular_solve_backward(
    const Tensor & grad_x, const Tensor & grad_m,
    const Tensor & b, const Tensor & a, const Tensor & x,
    const bool upper, const bool transpose, const bool unitriangular,
    std::array<bool, 2> output_mask);
Tensor triangular_solve_jvp(
  const Tensor& X, const Tensor& A,
  const Tensor& dA, const Tensor& dB,
  const bool upper,
  const bool transpose,
  const bool unitriangular
);
Tensor linalg_solve_triangular_forward_AD(
    const Tensor& A_t,
    const Tensor& B_t,
    const Tensor& A,
    const Tensor& X,
    const bool upper,
    const bool left,
    const bool unitriangular);
std::tuple<Tensor, Tensor> linalg_solve_triangular_backward(
    const Tensor& grad,
    const Tensor& A,
    const Tensor& X,
    const bool upper,
    const bool left,
    const bool unitriangular,
    std::array<bool, 2> output_mask);
std::tuple<Tensor, Tensor, Tensor> _trilinear_backward(const Tensor& grad_out, const Tensor& i1, const Tensor& i2, const Tensor& i3,
                                                       IntArrayRef expand1, IntArrayRef expand2, IntArrayRef expand3,
                                                       IntArrayRef sumdim, std::array<bool, 3> grad_mask);
std::tuple<Tensor, Tensor> linalg_qr_jvp(
  const Tensor& dA,
  const Tensor& Q,
  const Tensor& R
);
Tensor linalg_qr_jvp_Q(
  const Tensor& dA,
  const Tensor& Q,
  const Tensor& R
);
Tensor linalg_qr_jvp_R(
  const Tensor& dA,
  const Tensor& Q,
  const Tensor& R
);
Tensor linalg_qr_backward(const std::vector<torch::autograd::Variable> &grads, const Tensor& self,
                          c10::string_view mode, const Tensor& Q, const Tensor& R);
Tensor eig_backward(const std::vector<torch::autograd::Variable> &grads, const Tensor& self,
                    bool eigenvectors, const Tensor& lambda, const Tensor& v);
Tensor linalg_matrix_exp_differential(const Tensor& self, const Tensor& grad, bool adjoint);
Tensor linalg_det_backward(const Tensor & grad, const Tensor& self, const Tensor& det);
std::tuple<Tensor, Tensor, Tensor> batchnorm_double_backward(
    const Tensor & input,
    const c10::optional<Tensor> & gamma,
    const Tensor & ggI,
    const Tensor & ggG,
    const Tensor & ggB,
    const Tensor & gO,
    const c10::optional<Tensor> & running_mean,
    const c10::optional<Tensor> & running_var,
    bool training,
    double eps,
    const c10::optional<Tensor> & save_mean,
    const c10::optional<Tensor> & save_invstd,
    std::array<bool,3> output_mask);
std::tuple<Tensor, Tensor> _euclidean_dist_backward(const Tensor & grad, const Tensor & x1, const Tensor & x2, const Tensor & res);
Tensor kl_div_target_backward(Tensor grad_output, Tensor self, Tensor target, int64_t reduction, bool log_target);
Tensor fft_backward(const Tensor& self, const Tensor& grad, int64_t signal_ndim,
                    bool complex_input, bool complex_output,
                    bool inverse, IntArrayRef checked_signal_sizes,
                    int64_t normalization, bool onesided,
                    IntArrayRef output_sizes);
Tensor fft_r2c_backward(const Tensor& grad, IntArrayRef dim, int64_t normalization,
                        bool onesided, int64_t last_dim_size);
Tensor fft_c2r_backward(const Tensor& grad, IntArrayRef dim, int64_t normalization);
Tensor constant_pad_nd_backward(const Tensor& grad, IntArrayRef pad);
std::tuple<Tensor, Tensor> cholesky_solve_backward(
    const Tensor& grad_x, const Tensor& self,
    const Tensor& input2, const Tensor& result, const bool upper);
Tensor cholesky_solve_jvp(
    const Tensor& X,
    const Tensor& U,
    const Tensor& dU,
    const Tensor& dB,
    const bool upper
);
std::tuple<Tensor, Tensor, Tensor>
infinitely_differentiable_native_group_norm_backward(
    const Tensor& dY,
    const Tensor& dmean,
    const Tensor& drstd,
    const Tensor& X,
    const Tensor& mean,
    const Tensor& rstd,
    const c10::optional<Tensor>& gamma,
    int64_t N,
    int64_t C,
    int64_t HxW,
    int64_t group,
    double eps,
    std::array<bool, 3> grad_input_mask);
std::tuple<Tensor, Tensor, Tensor> prelu_double_backward(
    const Tensor & grad_grad_input,
    const Tensor & grad_grad_weight,
    const Tensor & grad_out,
    const Tensor & input_,
    const Tensor & weight_);
Tensor as_strided_backward(Tensor grad, TensorGeometry input_geometry, IntArrayRef sizes, IntArrayRef strides, optional<int64_t> storage_offset_);
std::tuple<Tensor, Tensor> atan2_backward(const Tensor& grad, const Tensor& self, const Tensor& other, std::array<bool, 2> output_mask);
std::tuple<Tensor, Tensor, Tensor> layer_norm_double_backward(
    const Tensor & input,
    const c10::optional<Tensor> & gamma,
    const Tensor & ggI,
    const Tensor & ggG,
    const Tensor & ggB,
    const Tensor & gO,
    const Tensor & save_mean,
    const Tensor & save_invstd,
    IntArrayRef normalized_shape,
    std::array<bool,3> output_mask);

std::tuple<Tensor, Tensor> householder_product_backward(const Tensor& grad, const Tensor& result, const Tensor& input, const Tensor& tau);
Tensor householder_product_jvp(
    const Tensor& dV,
    const Tensor& dtau,
    const Tensor& prod,
    const Tensor& V,
    const Tensor& tau
);
std::tuple<Tensor, Tensor> polar_backward(
    const Tensor& grad,
    const Tensor& result);
Tensor i1_backward(
    const Tensor& grad,
    const Tensor& self,
    const Tensor& result);
Tensor i1e_backward(
    const Tensor& grad,
    const Tensor& self,
    const Tensor& result);
std::tuple<Tensor, Tensor> lu_solve_backward(
  const Tensor& grad,
  const Tensor& X,
  const Tensor& LU_data,
  const Tensor& LU_pivots,
  const std::array<bool, 2>& grad_input_mask
);
Tensor lu_solve_jvp(
  const Tensor& X,
  const Tensor& LU_data,
  const Tensor& dLU_data,
  const Tensor& dB,
  const Tensor& LU_pivots
);
Tensor lu_unpack_backward(
  const variable_list& grads,
  const Tensor& LU_data,
  bool unpack_data
);

Tensor _det_lu_based_helper_backward(
  const Tensor& det_grad,
  const Tensor& det,
  const Tensor& self,
  const Tensor& lu,
  const Tensor& pivs
);

std::tuple<Tensor, Tensor> linalg_lstsq_backward(
  const Tensor& grad,
  const Tensor& A,
  const Tensor& B,
  const c10::optional<double> rcond,
  const c10::optional<c10::string_view> driver,
  const std::array<bool, 2>& grad_input_mask
);

Tensor lu_backward_base(
  const variable_list& grads,
  const Tensor& self,
  const Tensor& P,
  const Tensor& L,
  const Tensor& U
);
Tensor lu_factor_ex_backward(
  const Tensor& grad,
  const Tensor& self,
  const Tensor& LU,
  const Tensor& pivs
);
Tensor lu_factor_ex_jvp(
  const Tensor& dX,
  const Tensor& LU,
  const Tensor& pivs
);

Tensor batch_norm_jvp(
  const Tensor& input_p, const Tensor& input_t,
  const Tensor& weight_p, const Tensor& weight_t,
  const Tensor& bias_p, const Tensor& bias_t,
  const c10::optional<Tensor>& running_mean,
  const c10::optional<Tensor>& running_var,
  const Tensor& saved_mean, const Tensor& saved_invstd,
  bool train,
  double eps
);

Tensor layer_norm_jvp(
  const Tensor& input_p, const Tensor& input_t,
  const Tensor& weight_p, const Tensor& weight_t,
  const Tensor& bias_p, const Tensor& bias_t,
  const Tensor& saved_mean, const Tensor& saved_invstd,
  IntArrayRef normalized_shape
);

Tensor group_norm_jvp(
  const Tensor& input_p, const Tensor& input_t,
  const Tensor& weight_p, const Tensor& weight_t,
  const Tensor& bias_p, const Tensor& bias_t,
  const Tensor& saved_mean, const Tensor& saved_invstd,
  int64_t groups
);
Tensor group_norm_mean_jvp(
  const Tensor& input_t,
  const Tensor& mean_p,
  int64_t groups
);
Tensor group_norm_invstd_jvp(
  const Tensor& input_p, const Tensor& input_t,
  const Tensor& mean_p, const Tensor& invstd_p,
  int64_t groups
);

Tensor convolution_jvp(
  const Tensor& input_p, const Tensor& input_t,
  const Tensor& weight_p, const Tensor& weight_t,
  const Tensor& bias_p, const Tensor& bias_t,
  IntArrayRef stride, IntArrayRef padding, IntArrayRef dilation,
  bool transposed, IntArrayRef output_padding, int64_t groups
);

Tensor _convolution_jvp(
  const Tensor& input_p, const Tensor& input_t,
  const Tensor& weight_p, const Tensor& weight_t,
  const Tensor& bias_p, const Tensor& bias_t,
  IntArrayRef stride, IntArrayRef padding, IntArrayRef dilation,
  bool transposed, IntArrayRef output_padding, int64_t groups,
  bool benchmark, bool deterministic, bool cudnn_enabled, bool allow_tf32
);

Tensor convolution_backward_jvp_grad_bias(const Tensor& grad_out_t, const Tensor& grad_bias);

Tensor cat_jvp(at::TensorList tensors, int64_t dim);
Tensor stack_jvp(at::TensorList tensors, int64_t dim);
Tensor cumprod_jvp(Tensor self_t, Tensor self_p, Tensor result, int dim);
Tensor gather_with_keepdimed_indices(const Tensor& input, int64_t dim, const Tensor& indices, bool keepdim);
Tensor evenly_read_jvp(const Tensor& fw_grad, const Tensor & input, const Tensor & value);
Tensor warn_backwards(const Tensor &grad_output);

std::tuple<Tensor, Tensor> _cudnn_convolution_backward(
    const at::Tensor & self, const at::Tensor & grad_output, const at::Tensor & weight, at::IntArrayRef padding,
    at::IntArrayRef output_padding, at::IntArrayRef stride, at::IntArrayRef dilation, bool transposed, int64_t groups,
    ::std::array<bool,2> output_mask);

Tensor scatter_reduce_backward(
  const Tensor& grad,
  const Tensor& input,
  int dim,
  const Tensor& index,
  c10::string_view reduce,
  const Tensor& result
);


} // namespace details
} // namespace generated
} // namespace autograd
} // namespace torch<|MERGE_RESOLUTION|>--- conflicted
+++ resolved
@@ -160,9 +160,19 @@
 at::Tensor _cudnn_ctc_loss_backward(const at::Tensor& grad_out, const at::Tensor& loss, const at::Tensor& raw_grad, bool zero_infinity);
 at::Tensor elu_double_backward(const Tensor& grad, const Tensor& grad_output, const Scalar& alpha, const Scalar& scale, const Scalar& input_scale, bool is_result, const Tensor& self_or_result);
 
-<<<<<<< HEAD
-Tensor svd_backward(const std::vector<torch::autograd::Variable> &grads, const Tensor& self,
-          bool some, bool compute_uv, const Tensor& raw_u, const Tensor& sigma, const Tensor& raw_v);
+Tensor svd_backward(const Tensor& gU,
+                    const Tensor& gS,
+                    const Tensor& gVh,
+                    const Tensor& U,
+                    const Tensor& S,
+                    const Tensor& Vh);
+
+std::tuple<Tensor, Tensor, Tensor> linalg_svd_jvp(const Tensor& dA,
+                                                  const Tensor& U,
+                                                  const Tensor& S,
+                                                  const Tensor& Vh,
+                                                  const bool full_matrices);
+
 Tensor _linalg_svd_rank_restricted_helper_backward(
     const std::vector<torch::autograd::Variable>& grads,
     const Tensor& input,
@@ -172,20 +182,7 @@
     const Tensor& rank,
     const Tensor& unique_rank
 );
-=======
-Tensor svd_backward(const Tensor& gU,
-                    const Tensor& gS,
-                    const Tensor& gVh,
-                    const Tensor& U,
-                    const Tensor& S,
-                    const Tensor& Vh);
-
-std::tuple<Tensor, Tensor, Tensor> linalg_svd_jvp(const Tensor& dA,
-                                                  const Tensor& U,
-                                                  const Tensor& S,
-                                                  const Tensor& Vh,
-                                                  const bool full_matrices);
->>>>>>> 72c972e1
+
 Tensor slice_backward_wrapper(
     const at::Tensor& grad,
     const c10::IntArrayRef& input_sizes,
