from collections import OrderedDict, namedtuple
import itertools
import warnings
import functools
import weakref

import torch
from ..parameter import Parameter
import torch.utils.hooks as hooks

from torch import Tensor, device, dtype
from typing import Union, Tuple, Any, Callable, Iterator, Set, Optional, overload, TypeVar, Mapping, Dict, List
from ...utils.hooks import RemovableHandle

__all__ = ['register_module_forward_pre_hook', 'register_module_forward_hook', 'register_module_backward_hook',
           'register_module_full_backward_hook', 'Module']

_grad_t = Union[Tuple[Tensor, ...], Tensor]
# See https://mypy.readthedocs.io/en/latest/generics.html#generic-methods-and-generic-self for the use
# of `T` to annotate `self`. Many methods of `Module` return `self` and we want those return values to be
# the type of the subclass, not the looser type of `Module`.
T = TypeVar('T', bound='Module')

class _IncompatibleKeys(namedtuple('IncompatibleKeys', ['missing_keys', 'unexpected_keys'])):
    def __repr__(self):
        if not self.missing_keys and not self.unexpected_keys:
            return '<All keys matched successfully>'
        return super(_IncompatibleKeys, self).__repr__()

    __str__ = __repr__


def _addindent(s_, numSpaces):
    s = s_.split('\n')
    # don't do anything for single-line stuff
    if len(s) == 1:
        return s_
    first = s.pop(0)
    s = [(numSpaces * ' ') + line for line in s]
    s = '\n'.join(s)
    s = first + '\n' + s
    return s

class _WrappedHook:
    def __init__(self, hook: Callable, module: Optional["Module"] = None):
        self.hook: Callable = hook
        functools.update_wrapper(self, hook)

        self.with_module: bool = False

        if module is not None:
            self.module: weakref.ReferenceType["Module"] = weakref.ref(module)
            self.with_module = True

    def __call__(self, *args: Any, **kwargs: Any) -> Any:
        if self.with_module:
            module = self.module()
            if module is None:
                raise RuntimeError("You are trying to call the hook of a dead Module!")
            return self.hook(module, *args, **kwargs)
        return self.hook(*args, **kwargs)

    def __getstate__(self) -> Dict:
        result = {"hook": self.hook, "with_module": self.with_module}
        if self.with_module:
            result["module"] = self.module()

        return result

    def __setstate__(self, state: Dict):
        self.hook = state["hook"]
        self.with_module = state["with_module"]

        if self.with_module:
            if state["module"] is None:
                raise RuntimeError("You are trying to revive the hook of a dead Module!")
            self.module = weakref.ref(state["module"])


r"""This tracks hooks common to all modules that are executed before/after
calling forward and backward. This is global state used for debugging/profiling
purposes"""
_global_backward_hooks: Dict[int, Callable] = OrderedDict()
_global_is_full_backward_hook: Optional[bool] = None
_global_forward_pre_hooks: Dict[int, Callable] = OrderedDict()
_global_forward_hooks: Dict[int, Callable] = OrderedDict()

_EXTRA_STATE_KEY_SUFFIX = '_extra_state'


def register_module_forward_pre_hook(hook: Callable[..., None]) -> RemovableHandle:
    r"""Registers a forward pre-hook common to all modules.

    .. warning ::

        This adds global state to the `nn.module` module
        and it is only intended for debugging/profiling purposes.

    The hook will be called every time before :func:`forward` is invoked.
    It should have the following signature::

        hook(module, input) -> None or modified input

    The input contains only the positional arguments given to the module.
    Keyword arguments won't be passed to the hooks and only to the ``forward``.
    The hook can modify the input. User can either return a tuple or a
    single modified value in the hook. We will wrap the value into a tuple
    if a single value is returned(unless that value is already a tuple).

    This hook has precedence over the specific module hooks registered with
    ``register_forward_pre_hook``.

    Returns:
        :class:`torch.utils.hooks.RemovableHandle`:
            a handle that can be used to remove the added hook by calling
            ``handle.remove()``
    """
    handle = hooks.RemovableHandle(_global_forward_pre_hooks)
    _global_forward_pre_hooks[handle.id] = hook
    return handle


def register_module_forward_hook(hook: Callable[..., None]) -> RemovableHandle:
    r"""Registers a global forward hook for all the modules

    .. warning ::

        This adds global state to the `nn.module` module
        and it is only intended for debugging/profiling purposes.

    The hook will be called every time after :func:`forward` has computed an output.
    It should have the following signature::

        hook(module, input, output) -> None or modified output

    The input contains only the positional arguments given to the module.
    Keyword arguments won't be passed to the hooks and only to the ``forward``.
    The hook can modify the output. It can modify the input inplace but
    it will not have effect on forward since this is called after
    :func:`forward` is called.

    Returns:
        :class:`torch.utils.hooks.RemovableHandle`:
            a handle that can be used to remove the added hook by calling
            ``handle.remove()``

    This hook will be executed before specific module hooks registered with
    ``register_forward_hook``.
    """
    handle = hooks.RemovableHandle(_global_forward_hooks)
    _global_forward_hooks[handle.id] = hook
    return handle

def register_module_backward_hook(
    hook: Callable[['Module', _grad_t, _grad_t], Union[None, Tensor]]
) -> RemovableHandle:
    r"""Registers a backward hook common to all the modules.

    This function is deprecated in favor of
    :func:`torch.nn.modules.module.register_module_full_backward_hook`
    and the behavior of this function will change in future versions.

    Returns:
        :class:`torch.utils.hooks.RemovableHandle`:
            a handle that can be used to remove the added hook by calling
            ``handle.remove()``

    """
    global _global_is_full_backward_hook
    if _global_is_full_backward_hook is True:
        raise RuntimeError("Cannot use both regular backward hooks and full backward hooks as a "
                           "global Module hook. Please use only one of them.")

    _global_is_full_backward_hook = False

    handle = hooks.RemovableHandle(_global_backward_hooks)
    _global_backward_hooks[handle.id] = hook
    return handle

def register_module_full_backward_hook(
    hook: Callable[['Module', _grad_t, _grad_t], Union[None, Tensor]]
) -> RemovableHandle:
    r"""Registers a backward hook common to all the modules.

    .. warning ::
        This adds global state to the `nn.module` module
        and it is only intended for debugging/profiling purposes.

    The hook will be called every time the gradients with respect to module
    inputs are computed. The hook should have the following signature::

        hook(module, grad_input, grad_output) -> Tensor or None

    The :attr:`grad_input` and :attr:`grad_output` are tuples. The hook should
    not modify its arguments, but it can optionally return a new gradient with
    respect to the input that will be used in place of :attr:`grad_input` in
    subsequent computations. :attr:`grad_input` will only correspond to the inputs given
    as positional arguments and all kwarg arguments will not appear in the hook. Entries
    in :attr:`grad_input` and :attr:`grad_output` will be ``None`` for all non-Tensor
    arguments.

    For technical reasons, when this hook is applied to a Module, its forward function will
    receive a view of each Tensor passed to the Module. Similarly the caller will receive a view
    of each Tensor returned by the Module's forward function.

    Global hooks are called before hooks registered with `register_backward_hook`

    Returns:
        :class:`torch.utils.hooks.RemovableHandle`:
            a handle that can be used to remove the added hook by calling
            ``handle.remove()``

    """
    global _global_is_full_backward_hook
    if _global_is_full_backward_hook is False:
        raise RuntimeError("Cannot use both regular backward hooks and full backward hooks as a "
                           "global Module hook. Please use only one of them.")

    _global_is_full_backward_hook = True

    handle = hooks.RemovableHandle(_global_backward_hooks)
    _global_backward_hooks[handle.id] = hook
    return handle


# Trick mypy into not applying contravariance rules to inputs by defining
# forward as a value, rather than a function.  See also
# https://github.com/python/mypy/issues/8795
def _forward_unimplemented(self, *input: Any) -> None:
    r"""Defines the computation performed at every call.

    Should be overridden by all subclasses.

    .. note::
        Although the recipe for forward pass needs to be defined within
        this function, one should call the :class:`Module` instance afterwards
        instead of this since the former takes care of running the
        registered hooks while the latter silently ignores them.
    """
    raise NotImplementedError(f"Module [{type(self).__name__}] is missing the required \"forward\" function")


class Module:
    r"""Base class for all neural network modules.

    Your models should also subclass this class.

    Modules can also contain other Modules, allowing to nest them in
    a tree structure. You can assign the submodules as regular attributes::

        import torch.nn as nn
        import torch.nn.functional as F

        class Model(nn.Module):
            def __init__(self):
                super().__init__()
                self.conv1 = nn.Conv2d(1, 20, 5)
                self.conv2 = nn.Conv2d(20, 20, 5)

            def forward(self, x):
                x = F.relu(self.conv1(x))
                return F.relu(self.conv2(x))

    Submodules assigned in this way will be registered, and will have their
    parameters converted too when you call :meth:`to`, etc.

    .. note::
        As per the example above, an ``__init__()`` call to the parent class
        must be made before assignment on the child.

    :ivar training: Boolean represents whether this module is in training or
                    evaluation mode.
    :vartype training: bool
    """

    dump_patches: bool = False

    _version: int = 1
    r"""This allows better BC support for :meth:`load_state_dict`. In
    :meth:`state_dict`, the version number will be saved as in the attribute
    `_metadata` of the returned state dict, and thus pickled. `_metadata` is a
    dictionary with keys that follow the naming convention of state dict. See
    ``_load_from_state_dict`` on how to use this information in loading.

    If new parameters/buffers are added/removed from a module, this number shall
    be bumped, and the module's `_load_from_state_dict` method can compare the
    version number and do appropriate changes if the state dict is from before
    the change."""

    training: bool
    _parameters: Dict[str, Optional[Parameter]]
    _buffers: Dict[str, Optional[Tensor]]
    _non_persistent_buffers_set: Set[str]
    _backward_hooks: Dict[int, Callable]
    _is_full_backward_hook: Optional[bool]
    _forward_hooks: Dict[int, Callable]
    _forward_pre_hooks: Dict[int, Callable]
    _state_dict_hooks: Dict[int, Callable]
    _load_state_dict_pre_hooks: Dict[int, Callable]
    _load_state_dict_post_hooks: Dict[int, Callable]
    _modules: Dict[str, Optional['Module']]
<<<<<<< HEAD

    __slots__ = (
        "training",
        "_parameters",
        "_buffers",
        "_non_persistent_buffers_set",
        "_backward_hooks",
        "_is_full_backward_hook",
        "_forward_hooks",
        "_forward_pre_hooks",
        "_load_state_dict_pre_hooks",
        "_load_state_dict_post_hooks",
        "_modules",
        "_dict",
    )
=======
>>>>>>> c28315ea

    def __init__(self) -> None:
        """
        Initializes internal Module state, shared by both nn.Module and ScriptModule.
        """
        torch._C._log_api_usage_once("python.nn_module")

<<<<<<< HEAD
        object.__setattr__(self, 'training', True)
        object.__setattr__(self, '_parameters', OrderedDict())
        object.__setattr__(self, '_buffers', OrderedDict())
        object.__setattr__(self, '_non_persistent_buffers_set', set())
        object.__setattr__(self, '_backward_hooks', OrderedDict())
        object.__setattr__(self, '_is_full_backward_hook', None)
        object.__setattr__(self, '_forward_hooks', OrderedDict())
        object.__setattr__(self, '_forward_pre_hooks', OrderedDict())
        object.__setattr__(self, '_state_dict_hooks', OrderedDict())
        object.__setattr__(self, '_load_state_dict_pre_hooks', OrderedDict())
        object.__setattr__(self, '_load_state_dict_post_hooks', OrderedDict())
        object.__setattr__(self, '_modules', OrderedDict())
        object.__setattr__(self, '_dict', OrderedDict())
=======
        """
        Calls super().__setattr__('a', a) instead of the typical self.a = a
        to avoid Module.__setattr__ overhead. Module's __setattr__ has special
        handling for parameters, submodules, and buffers but simply calls into
        super().__setattr__ for all other attributes.
        """
        super().__setattr__('training', True)
        super().__setattr__('_parameters', OrderedDict())
        super().__setattr__('_buffers', OrderedDict())
        super().__setattr__('_non_persistent_buffers_set', set())
        super().__setattr__('_backward_hooks', OrderedDict())
        super().__setattr__('_is_full_backward_hook', None)
        super().__setattr__('_forward_hooks', OrderedDict())
        super().__setattr__('_forward_pre_hooks', OrderedDict())
        super().__setattr__('_state_dict_hooks', OrderedDict())
        super().__setattr__('_load_state_dict_pre_hooks', OrderedDict())
        super().__setattr__('_load_state_dict_post_hooks', OrderedDict())
        super().__setattr__('_modules', OrderedDict())
>>>>>>> c28315ea

    forward: Callable[..., Any] = _forward_unimplemented

    def register_buffer(self, name: str, tensor: Optional[Tensor], persistent: bool = True) -> None:
        r"""Adds a buffer to the module.

        This is typically used to register a buffer that should not to be
        considered a model parameter. For example, BatchNorm's ``running_mean``
        is not a parameter, but is part of the module's state. Buffers, by
        default, are persistent and will be saved alongside parameters. This
        behavior can be changed by setting :attr:`persistent` to ``False``. The
        only difference between a persistent buffer and a non-persistent buffer
        is that the latter will not be a part of this module's
        :attr:`state_dict`.

        Buffers can be accessed as attributes using given names.

        Args:
            name (string): name of the buffer. The buffer can be accessed
                from this module using the given name
            tensor (Tensor or None): buffer to be registered. If ``None``, then operations
                that run on buffers, such as :attr:`cuda`, are ignored. If ``None``,
                the buffer is **not** included in the module's :attr:`state_dict`.
            persistent (bool): whether the buffer is part of this module's
                :attr:`state_dict`.

        Example::

            >>> self.register_buffer('running_mean', torch.zeros(num_features))

        """
        if persistent is False and isinstance(self, torch.jit.ScriptModule):
            raise RuntimeError("ScriptModule does not support non-persistent buffers")

        #if '_buffers' not in self.__dict__:
        #    raise AttributeError(
                #"cannot assign buffer before Module.__init__() call")
        #elif not isinstance(name, torch._six.string_classes):
        if not isinstance(name, torch._six.string_classes):
            raise TypeError("buffer name should be a string. "
                            "Got {}".format(torch.typename(name)))
        elif '.' in name:
            raise KeyError("buffer name can't contain \".\"")
        elif name == '':
            raise KeyError("buffer name can't be empty string \"\"")
        elif hasattr(self, name) and name not in self._buffers:
            raise KeyError("attribute '{}' already exists".format(name))
        elif tensor is not None and not isinstance(tensor, torch.Tensor):
            raise TypeError("cannot assign '{}' object to buffer '{}' "
                            "(torch Tensor or None required)"
                            .format(torch.typename(tensor), name))
        else:
            self._buffers[name] = tensor
            if persistent:
                self._non_persistent_buffers_set.discard(name)
            else:
                self._non_persistent_buffers_set.add(name)

    def register_parameter(self, name: str, param: Optional[Parameter]) -> None:
        r"""Adds a parameter to the module.

        The parameter can be accessed as an attribute using given name.

        Args:
            name (string): name of the parameter. The parameter can be accessed
                from this module using the given name
            param (Parameter or None): parameter to be added to the module. If
                ``None``, then operations that run on parameters, such as :attr:`cuda`,
                are ignored. If ``None``, the parameter is **not** included in the
                module's :attr:`state_dict`.
        """
        #if '_parameters' not in self.__dict__:
            #raise AttributeError(
                #"cannot assign parameter before Module.__init__() call")

        #elif not isinstance(name, torch._six.string_classes):
        if not isinstance(name, torch._six.string_classes):
            raise TypeError("parameter name should be a string. "
                            "Got {}".format(torch.typename(name)))
        elif '.' in name:
            raise KeyError("parameter name can't contain \".\"")
        elif name == '':
            raise KeyError("parameter name can't be empty string \"\"")
        elif hasattr(self, name) and name not in self._parameters:
            raise KeyError("attribute '{}' already exists".format(name))

        if param is None:
            self._parameters[name] = None
        elif not isinstance(param, Parameter):
            raise TypeError("cannot assign '{}' object to parameter '{}' "
                            "(torch.nn.Parameter or None required)"
                            .format(torch.typename(param), name))
        elif param.grad_fn:
            raise ValueError(
                "Cannot assign non-leaf Tensor to parameter '{0}'. Model "
                "parameters must be created explicitly. To express '{0}' "
                "as a function of another Tensor, compute the value in "
                "the forward() method.".format(name))
        else:
            self._parameters[name] = param

    def add_module(self, name: str, module: Optional['Module']) -> None:
        r"""Adds a child module to the current module.

        The module can be accessed as an attribute using the given name.

        Args:
            name (string): name of the child module. The child module can be
                accessed from this module using the given name
            module (Module): child module to be added to the module.
        """
        if not isinstance(module, Module) and module is not None:
            raise TypeError("{} is not a Module subclass".format(
                torch.typename(module)))
        elif not isinstance(name, torch._six.string_classes):
            raise TypeError("module name should be a string. Got {}".format(
                torch.typename(name)))
        elif hasattr(self, name) and name not in self._modules:
            raise KeyError("attribute '{}' already exists".format(name))
        elif '.' in name:
            raise KeyError("module name can't contain \".\", got: {}".format(name))
        elif name == '':
            raise KeyError("module name can't be empty string \"\"")
        self._modules[name] = module

    def register_module(self, name: str, module: Optional['Module']) -> None:
        r"""Alias for :func:`add_module`."""
        self.add_module(name, module)

    def get_submodule(self, target: str) -> "Module":
        """
        Returns the submodule given by ``target`` if it exists,
        otherwise throws an error.

        For example, let's say you have an ``nn.Module`` ``A`` that
        looks like this:

        .. code-block:: text

            A(
                (net_b): Module(
                    (net_c): Module(
                        (conv): Conv2d(16, 33, kernel_size=(3, 3), stride=(2, 2))
                    )
                    (linear): Linear(in_features=100, out_features=200, bias=True)
                )
            )

        (The diagram shows an ``nn.Module`` ``A``. ``A`` has a nested
        submodule ``net_b``, which itself has two submodules ``net_c``
        and ``linear``. ``net_c`` then has a submodule ``conv``.)

        To check whether or not we have the ``linear`` submodule, we
        would call ``get_submodule("net_b.linear")``. To check whether
        we have the ``conv`` submodule, we would call
        ``get_submodule("net_b.net_c.conv")``.

        The runtime of ``get_submodule`` is bounded by the degree
        of module nesting in ``target``. A query against
        ``named_modules`` achieves the same result, but it is O(N) in
        the number of transitive modules. So, for a simple check to see
        if some submodule exists, ``get_submodule`` should always be
        used.

        Args:
            target: The fully-qualified string name of the submodule
                to look for. (See above example for how to specify a
                fully-qualified string.)

        Returns:
            torch.nn.Module: The submodule referenced by ``target``

        Raises:
            AttributeError: If the target string references an invalid
                path or resolves to something that is not an
                ``nn.Module``
        """
        if target == "":
            return self

        atoms: List[str] = target.split(".")
        mod: torch.nn.Module = self

        for item in atoms:

            if not hasattr(mod, item):
                raise AttributeError(mod._get_name() + " has no "
                                     "attribute `" + item + "`")

            mod = getattr(mod, item)

            if not isinstance(mod, torch.nn.Module):
                raise AttributeError("`" + item + "` is not "
                                     "an nn.Module")

        return mod

    def get_parameter(self, target: str) -> "Parameter":
        """
        Returns the parameter given by ``target`` if it exists,
        otherwise throws an error.

        See the docstring for ``get_submodule`` for a more detailed
        explanation of this method's functionality as well as how to
        correctly specify ``target``.

        Args:
            target: The fully-qualified string name of the Parameter
                to look for. (See ``get_submodule`` for how to specify a
                fully-qualified string.)

        Returns:
            torch.nn.Parameter: The Parameter referenced by ``target``

        Raises:
            AttributeError: If the target string references an invalid
                path or resolves to something that is not an
                ``nn.Parameter``
        """
        module_path, _, param_name = target.rpartition(".")

        mod: torch.nn.Module = self.get_submodule(module_path)

        if not hasattr(mod, param_name):
            raise AttributeError(mod._get_name() + " has no attribute `"
                                 + param_name + "`")

        param: torch.nn.Parameter = getattr(mod, param_name)

        if not isinstance(param, torch.nn.Parameter):
            raise AttributeError("`" + param_name + "` is not an "
                                 "nn.Parameter")

        return param

    def get_buffer(self, target: str) -> "Tensor":
        """
        Returns the buffer given by ``target`` if it exists,
        otherwise throws an error.

        See the docstring for ``get_submodule`` for a more detailed
        explanation of this method's functionality as well as how to
        correctly specify ``target``.

        Args:
            target: The fully-qualified string name of the buffer
                to look for. (See ``get_submodule`` for how to specify a
                fully-qualified string.)

        Returns:
            torch.Tensor: The buffer referenced by ``target``

        Raises:
            AttributeError: If the target string references an invalid
                path or resolves to something that is not a
                buffer
        """
        module_path, _, buffer_name = target.rpartition(".")

        mod: torch.nn.Module = self.get_submodule(module_path)

        if not hasattr(mod, buffer_name):
            raise AttributeError(mod._get_name() + " has no attribute `"
                                 + buffer_name + "`")

        buffer: torch.Tensor = getattr(mod, buffer_name)

        if buffer_name not in mod._buffers:
            raise AttributeError("`" + buffer_name + "` is not a buffer")

        return buffer

    def get_extra_state(self) -> Any:
        """
        Returns any extra state to include in the module's state_dict.
        Implement this and a corresponding :func:`set_extra_state` for your module
        if you need to store extra state. This function is called when building the
        module's `state_dict()`.

        Note that extra state should be pickleable to ensure working serialization
        of the state_dict. We only provide provide backwards compatibility guarantees
        for serializing Tensors; other objects may break backwards compatibility if
        their serialized pickled form changes.

        Returns:
            object: Any extra state to store in the module's state_dict
        """
        raise RuntimeError(
            "Reached a code path in Module.get_extra_state() that should never be called. "
            "Please file an issue at https://github.com/pytorch/pytorch/issues/new?template=bug-report.yml "
            "to report this bug.")

    def set_extra_state(self, state: Any):
        """
        This function is called from :func:`load_state_dict` to handle any extra state
        found within the `state_dict`. Implement this function and a corresponding
        :func:`get_extra_state` for your module if you need to store extra state within its
        `state_dict`.

        Args:
            state (dict): Extra state from the `state_dict`
        """
        raise RuntimeError(
            "Reached a code path in Module.set_extra_state() that should never be called. "
            "Please file an issue at https://github.com/pytorch/pytorch/issues/new?template=bug-report.yml "
            "to report this bug.")

    def _apply(self, fn):
        for module in self.children():
            module._apply(fn)

        def compute_should_use_set_data(tensor, tensor_applied):
            if torch._has_compatible_shallow_copy_type(tensor, tensor_applied):
                # If the new tensor has compatible tensor type as the existing tensor,
                # the current behavior is to change the tensor in-place using `.data =`,
                # and the future behavior is to overwrite the existing tensor. However,
                # changing the current behavior is a BC-breaking change, and we want it
                # to happen in future releases. So for now we introduce the
                # `torch.__future__.get_overwrite_module_params_on_conversion()`
                # global flag to let the user control whether they want the future
                # behavior of overwriting the existing tensor or not.
                return not torch.__future__.get_overwrite_module_params_on_conversion()
            else:
                return False

        for key, param in self._parameters.items():
            if param is None:
                continue
            # Tensors stored in modules are graph leaves, and we don't want to
            # track autograd history of `param_applied`, so we have to use
            # `with torch.no_grad():`
            with torch.no_grad():
                param_applied = fn(param)
            should_use_set_data = compute_should_use_set_data(param, param_applied)
            if should_use_set_data:
                param.data = param_applied
                out_param = param
            else:
                assert isinstance(param, Parameter)
                assert param.is_leaf
                out_param = Parameter(param_applied, param.requires_grad)
                self._parameters[key] = out_param

            if param.grad is not None:
                with torch.no_grad():
                    grad_applied = fn(param.grad)
                should_use_set_data = compute_should_use_set_data(param.grad, grad_applied)
                if should_use_set_data:
                    assert out_param.grad is not None
                    out_param.grad.data = grad_applied
                else:
                    assert param.grad.is_leaf
                    out_param.grad = grad_applied.requires_grad_(param.grad.requires_grad)

        for key, buf in self._buffers.items():
            if buf is not None:
                self._buffers[key] = fn(buf)

        return self

    def apply(self: T, fn: Callable[['Module'], None]) -> T:
        r"""Applies ``fn`` recursively to every submodule (as returned by ``.children()``)
        as well as self. Typical use includes initializing the parameters of a model
        (see also :ref:`nn-init-doc`).

        Args:
            fn (:class:`Module` -> None): function to be applied to each submodule

        Returns:
            Module: self

        Example::

            >>> @torch.no_grad()
            >>> def init_weights(m):
            >>>     print(m)
            >>>     if type(m) == nn.Linear:
            >>>         m.weight.fill_(1.0)
            >>>         print(m.weight)
            >>> net = nn.Sequential(nn.Linear(2, 2), nn.Linear(2, 2))
            >>> net.apply(init_weights)
            Linear(in_features=2, out_features=2, bias=True)
            Parameter containing:
            tensor([[ 1.,  1.],
                    [ 1.,  1.]])
            Linear(in_features=2, out_features=2, bias=True)
            Parameter containing:
            tensor([[ 1.,  1.],
                    [ 1.,  1.]])
            Sequential(
              (0): Linear(in_features=2, out_features=2, bias=True)
              (1): Linear(in_features=2, out_features=2, bias=True)
            )
            Sequential(
              (0): Linear(in_features=2, out_features=2, bias=True)
              (1): Linear(in_features=2, out_features=2, bias=True)
            )
        """
        for module in self.children():
            module.apply(fn)
        fn(self)
        return self

    def cuda(self: T, device: Optional[Union[int, device]] = None) -> T:
        r"""Moves all model parameters and buffers to the GPU.

        This also makes associated parameters and buffers different objects. So
        it should be called before constructing optimizer if the module will
        live on GPU while being optimized.

        .. note::
            This method modifies the module in-place.

        Args:
            device (int, optional): if specified, all parameters will be
                copied to that device

        Returns:
            Module: self
        """
        return self._apply(lambda t: t.cuda(device))

    def ipu(self: T, device: Optional[Union[int, device]] = None) -> T:
        r"""Moves all model parameters and buffers to the IPU.

        This also makes associated parameters and buffers different objects. So
        it should be called before constructing optimizer if the module will
        live on IPU while being optimized.

        .. note::
            This method modifies the module in-place.

        Arguments:
            device (int, optional): if specified, all parameters will be
                copied to that device

        Returns:
            Module: self
        """
        return self._apply(lambda t: t.ipu(device))

    def xpu(self: T, device: Optional[Union[int, device]] = None) -> T:
        r"""Moves all model parameters and buffers to the XPU.

        This also makes associated parameters and buffers different objects. So
        it should be called before constructing optimizer if the module will
        live on XPU while being optimized.

        .. note::
            This method modifies the module in-place.

        Arguments:
            device (int, optional): if specified, all parameters will be
                copied to that device

        Returns:
            Module: self
        """
        return self._apply(lambda t: t.xpu(device))

    def cpu(self: T) -> T:
        r"""Moves all model parameters and buffers to the CPU.

        .. note::
            This method modifies the module in-place.

        Returns:
            Module: self
        """
        return self._apply(lambda t: t.cpu())

    def type(self: T, dst_type: Union[dtype, str]) -> T:
        r"""Casts all parameters and buffers to :attr:`dst_type`.

        .. note::
            This method modifies the module in-place.

        Args:
            dst_type (type or string): the desired type

        Returns:
            Module: self
        """
        return self._apply(lambda t: t.type(dst_type))

    def float(self: T) -> T:
        r"""Casts all floating point parameters and buffers to ``float`` datatype.

        .. note::
            This method modifies the module in-place.

        Returns:
            Module: self
        """
        return self._apply(lambda t: t.float() if t.is_floating_point() else t)

    def double(self: T) -> T:
        r"""Casts all floating point parameters and buffers to ``double`` datatype.

        .. note::
            This method modifies the module in-place.

        Returns:
            Module: self
        """
        return self._apply(lambda t: t.double() if t.is_floating_point() else t)

    def half(self: T) -> T:
        r"""Casts all floating point parameters and buffers to ``half`` datatype.

        .. note::
            This method modifies the module in-place.

        Returns:
            Module: self
        """
        return self._apply(lambda t: t.half() if t.is_floating_point() else t)

    def bfloat16(self: T) -> T:
        r"""Casts all floating point parameters and buffers to ``bfloat16`` datatype.

        .. note::
            This method modifies the module in-place.

        Returns:
            Module: self
        """
        return self._apply(lambda t: t.bfloat16() if t.is_floating_point() else t)

    def to_empty(self: T, *, device: Union[str, device]) -> T:
        r"""Moves the parameters and buffers to the specified device without copying storage.

        Args:
            device (:class:`torch.device`): The desired device of the parameters
                and buffers in this module.

        Returns:
            Module: self
        """
        return self._apply(lambda t: torch.empty_like(t, device=device))

    @overload
    def to(self: T, device: Optional[Union[int, device]] = ..., dtype: Optional[Union[dtype, str]] = ...,
           non_blocking: bool = ...) -> T:
        ...

    @overload
    def to(self: T, dtype: Union[dtype, str], non_blocking: bool = ...) -> T:
        ...

    @overload
    def to(self: T, tensor: Tensor, non_blocking: bool = ...) -> T:
        ...

    def to(self, *args, **kwargs):
        r"""Moves and/or casts the parameters and buffers.

        This can be called as

        .. function:: to(device=None, dtype=None, non_blocking=False)
           :noindex:

        .. function:: to(dtype, non_blocking=False)
           :noindex:

        .. function:: to(tensor, non_blocking=False)
           :noindex:

        .. function:: to(memory_format=torch.channels_last)
           :noindex:

        Its signature is similar to :meth:`torch.Tensor.to`, but only accepts
        floating point or complex :attr:`dtype`\ s. In addition, this method will
        only cast the floating point or complex parameters and buffers to :attr:`dtype`
        (if given). The integral parameters and buffers will be moved
        :attr:`device`, if that is given, but with dtypes unchanged. When
        :attr:`non_blocking` is set, it tries to convert/move asynchronously
        with respect to the host if possible, e.g., moving CPU Tensors with
        pinned memory to CUDA devices.

        See below for examples.

        .. note::
            This method modifies the module in-place.

        Args:
            device (:class:`torch.device`): the desired device of the parameters
                and buffers in this module
            dtype (:class:`torch.dtype`): the desired floating point or complex dtype of
                the parameters and buffers in this module
            tensor (torch.Tensor): Tensor whose dtype and device are the desired
                dtype and device for all parameters and buffers in this module
            memory_format (:class:`torch.memory_format`): the desired memory
                format for 4D parameters and buffers in this module (keyword
                only argument)

        Returns:
            Module: self

        Examples::

            >>> linear = nn.Linear(2, 2)
            >>> linear.weight
            Parameter containing:
            tensor([[ 0.1913, -0.3420],
                    [-0.5113, -0.2325]])
            >>> linear.to(torch.double)
            Linear(in_features=2, out_features=2, bias=True)
            >>> linear.weight
            Parameter containing:
            tensor([[ 0.1913, -0.3420],
                    [-0.5113, -0.2325]], dtype=torch.float64)
            >>> gpu1 = torch.device("cuda:1")
            >>> linear.to(gpu1, dtype=torch.half, non_blocking=True)
            Linear(in_features=2, out_features=2, bias=True)
            >>> linear.weight
            Parameter containing:
            tensor([[ 0.1914, -0.3420],
                    [-0.5112, -0.2324]], dtype=torch.float16, device='cuda:1')
            >>> cpu = torch.device("cpu")
            >>> linear.to(cpu)
            Linear(in_features=2, out_features=2, bias=True)
            >>> linear.weight
            Parameter containing:
            tensor([[ 0.1914, -0.3420],
                    [-0.5112, -0.2324]], dtype=torch.float16)

            >>> linear = nn.Linear(2, 2, bias=None).to(torch.cdouble)
            >>> linear.weight
            Parameter containing:
            tensor([[ 0.3741+0.j,  0.2382+0.j],
                    [ 0.5593+0.j, -0.4443+0.j]], dtype=torch.complex128)
            >>> linear(torch.ones(3, 2, dtype=torch.cdouble))
            tensor([[0.6122+0.j, 0.1150+0.j],
                    [0.6122+0.j, 0.1150+0.j],
                    [0.6122+0.j, 0.1150+0.j]], dtype=torch.complex128)

        """

        device, dtype, non_blocking, convert_to_format = torch._C._nn._parse_to(*args, **kwargs)

        if dtype is not None:
            if not (dtype.is_floating_point or dtype.is_complex):
                raise TypeError('nn.Module.to only accepts floating point or complex '
                                'dtypes, but got desired dtype={}'.format(dtype))
            if dtype.is_complex:
                warnings.warn(
                    "Complex modules are a new feature under active development whose design may change, "
                    "and some modules might not work as expected when using complex tensors as parameters or buffers. "
                    "Please file an issue at https://github.com/pytorch/pytorch/issues/new?template=bug-report.yml "
                    "if a complex module does not work as expected.")

        def convert(t):
            if convert_to_format is not None and t.dim() in (4, 5):
                return t.to(device, dtype if t.is_floating_point() or t.is_complex() else None,
                            non_blocking, memory_format=convert_to_format)
            return t.to(device, dtype if t.is_floating_point() or t.is_complex() else None, non_blocking)

        return self._apply(convert)

    def register_backward_hook(
        self, hook: Callable[['Module', _grad_t, _grad_t], Union[None, Tensor]]
    ) -> RemovableHandle:
        r"""Registers a backward hook on the module.

        This function is deprecated in favor of :meth:`~torch.nn.Module.register_full_backward_hook` and
        the behavior of this function will change in future versions.

        Returns:
            :class:`torch.utils.hooks.RemovableHandle`:
                a handle that can be used to remove the added hook by calling
                ``handle.remove()``

        """
        if self._is_full_backward_hook is True:
            raise RuntimeError("Cannot use both regular backward hooks and full backward hooks on a "
                               "single Module. Please use only one of them.")

        self._is_full_backward_hook = False

        handle = hooks.RemovableHandle(self._backward_hooks)
        self._backward_hooks[handle.id] = hook
        return handle

    def register_full_backward_hook(
        self, hook: Callable[['Module', _grad_t, _grad_t], Union[None, Tensor]]
    ) -> RemovableHandle:
        r"""Registers a backward hook on the module.

        The hook will be called every time the gradients with respect to module
        inputs are computed. The hook should have the following signature::

            hook(module, grad_input, grad_output) -> tuple(Tensor) or None

        The :attr:`grad_input` and :attr:`grad_output` are tuples that contain the gradients
        with respect to the inputs and outputs respectively. The hook should
        not modify its arguments, but it can optionally return a new gradient with
        respect to the input that will be used in place of :attr:`grad_input` in
        subsequent computations. :attr:`grad_input` will only correspond to the inputs given
        as positional arguments and all kwarg arguments are ignored. Entries
        in :attr:`grad_input` and :attr:`grad_output` will be ``None`` for all non-Tensor
        arguments.

        For technical reasons, when this hook is applied to a Module, its forward function will
        receive a view of each Tensor passed to the Module. Similarly the caller will receive a view
        of each Tensor returned by the Module's forward function.

        .. warning ::
            Modifying inputs or outputs inplace is not allowed when using backward hooks and
            will raise an error.

        Returns:
            :class:`torch.utils.hooks.RemovableHandle`:
                a handle that can be used to remove the added hook by calling
                ``handle.remove()``

        """
        if self._is_full_backward_hook is False:
            raise RuntimeError("Cannot use both regular backward hooks and full backward hooks on a "
                               "single Module. Please use only one of them.")

        self._is_full_backward_hook = True

        handle = hooks.RemovableHandle(self._backward_hooks)
        self._backward_hooks[handle.id] = hook
        return handle

    def _get_backward_hooks(self):
        r"""Returns the backward hooks for use in the call function.
        It returns two lists, one with the full backward hooks and one with the non-full
        backward hooks.
        """
        full_backward_hooks: List[Callable] = []
        if (_global_is_full_backward_hook is True):
            full_backward_hooks += _global_backward_hooks.values()
        if (self._is_full_backward_hook is True):
            full_backward_hooks += self._backward_hooks.values()

        non_full_backward_hooks: List[Callable] = []
        if (_global_is_full_backward_hook is False):
            non_full_backward_hooks += _global_backward_hooks.values()
        if (self._is_full_backward_hook is False):
            non_full_backward_hooks += self._backward_hooks.values()

        return full_backward_hooks, non_full_backward_hooks

    def _maybe_warn_non_full_backward_hook(self, inputs, result, grad_fn):
        if not isinstance(result, torch.Tensor):
            if not (isinstance(result, tuple) and all([isinstance(r, torch.Tensor) for r in result])):
                warnings.warn("Using non-full backward hooks on a Module that does not return a "
                              "single Tensor or a tuple of Tensors is deprecated and will be removed "
                              "in future versions. This hook will be missing some of the grad_output. "
                              "Please use register_full_backward_hook to get the documented behavior.")
                return
        else:
            result = (result,)

        if not isinstance(inputs, torch.Tensor):
            if not (isinstance(inputs, tuple) and all([isinstance(i, torch.Tensor) for i in inputs])):
                warnings.warn("Using non-full backward hooks on a Module that does not take as input a "
                              "single Tensor or a tuple of Tensors is deprecated and will be removed "
                              "in future versions. This hook will be missing some of the grad_input. "
                              "Please use register_full_backward_hook to get the documented behavior.")
                return
        else:
            inputs = (inputs,)

        # At this point we are sure that inputs and result are tuple of Tensors
        out_grad_fn = {r.grad_fn for r in result if r.grad_fn is not None}
        if len(out_grad_fn) == 0 or (len(out_grad_fn) == 1 and grad_fn not in out_grad_fn):
            warnings.warn("Using a non-full backward hook when outputs are nested in python data structure "
                          "is deprecated and will be removed in future versions. This hook will be missing "
                          "some grad_output.")
        elif len(out_grad_fn) > 1:
            warnings.warn("Using a non-full backward hook when outputs are generated by different autograd Nodes "
                          "is deprecated and will be removed in future versions. This hook will be missing "
                          "some grad_output. Please use register_full_backward_hook to get the documented behavior.")
        else:
            # At this point the grad_ouput part of the hook will most likely be correct
            inputs_grad_fn = {i.grad_fn for i in inputs if i.grad_fn is not None}

            next_functions = {n[0] for n in grad_fn.next_functions}

            if inputs_grad_fn != next_functions:
                warnings.warn("Using a non-full backward hook when the forward contains multiple autograd Nodes "
                              "is deprecated and will be removed in future versions. This hook will be missing "
                              "some grad_input. Please use register_full_backward_hook to get the documented "
                              "behavior.")

    def register_forward_pre_hook(self, hook: Callable[..., None]) -> RemovableHandle:
        r"""Registers a forward pre-hook on the module.

        The hook will be called every time before :func:`forward` is invoked.
        It should have the following signature::

            hook(module, input) -> None or modified input

        The input contains only the positional arguments given to the module.
        Keyword arguments won't be passed to the hooks and only to the ``forward``.
        The hook can modify the input. User can either return a tuple or a
        single modified value in the hook. We will wrap the value into a tuple
        if a single value is returned(unless that value is already a tuple).

        Returns:
            :class:`torch.utils.hooks.RemovableHandle`:
                a handle that can be used to remove the added hook by calling
                ``handle.remove()``
        """
        handle = hooks.RemovableHandle(self._forward_pre_hooks)
        self._forward_pre_hooks[handle.id] = hook
        return handle

    def register_forward_hook(self, hook: Callable[..., None]) -> RemovableHandle:
        r"""Registers a forward hook on the module.

        The hook will be called every time after :func:`forward` has computed an output.
        It should have the following signature::

            hook(module, input, output) -> None or modified output

        The input contains only the positional arguments given to the module.
        Keyword arguments won't be passed to the hooks and only to the ``forward``.
        The hook can modify the output. It can modify the input inplace but
        it will not have effect on forward since this is called after
        :func:`forward` is called.

        Returns:
            :class:`torch.utils.hooks.RemovableHandle`:
                a handle that can be used to remove the added hook by calling
                ``handle.remove()``
        """
        handle = hooks.RemovableHandle(self._forward_hooks)
        self._forward_hooks[handle.id] = hook
        return handle

    def _slow_forward(self, *input, **kwargs):
        tracing_state = torch._C._get_tracing_state()
        if not tracing_state or isinstance(self.forward, torch._C.ScriptMethod):
            return self.forward(*input, **kwargs)
        recording_scopes = torch.jit._trace._trace_module_map is not None
        if recording_scopes:
            # type ignore was added because at this point one knows that
            # torch.jit._trace._trace_module_map is not Optional and has type Dict[Any, Any]
            name = torch.jit._trace._trace_module_map[self] if self in torch.jit._trace._trace_module_map else None  # type: ignore[index, operator] # noqa: B950
            if name:
                tracing_state.push_scope(name)
            else:
                recording_scopes = False
        try:
            result = self.forward(*input, **kwargs)
        finally:
            if recording_scopes:
                tracing_state.pop_scope()
        return result

    def _call_impl(self, *input, **kwargs):
        forward_call = (self._slow_forward if torch._C._get_tracing_state() else self.forward)
        # If we don't have any hooks, we want to skip the rest of the logic in
        # this function, and just call forward.
        if not (self._backward_hooks or self._forward_hooks or self._forward_pre_hooks or _global_backward_hooks
                or _global_forward_hooks or _global_forward_pre_hooks):
            return forward_call(*input, **kwargs)
        # Do not call functions when jit is used
        full_backward_hooks, non_full_backward_hooks = [], []
        if self._backward_hooks or _global_backward_hooks:
            full_backward_hooks, non_full_backward_hooks = self._get_backward_hooks()
        if _global_forward_pre_hooks or self._forward_pre_hooks:
            for hook in (*_global_forward_pre_hooks.values(), *self._forward_pre_hooks.values()):
                result = hook(self, input)
                if result is not None:
                    if not isinstance(result, tuple):
                        result = (result,)
                    input = result

        bw_hook = None
        if full_backward_hooks:
            bw_hook = hooks.BackwardHook(self, full_backward_hooks)
            input = bw_hook.setup_input_hook(input)

        result = forward_call(*input, **kwargs)
        if _global_forward_hooks or self._forward_hooks:
            for hook in (*_global_forward_hooks.values(), *self._forward_hooks.values()):
                hook_result = hook(self, input, result)
                if hook_result is not None:
                    result = hook_result

        if bw_hook:
            result = bw_hook.setup_output_hook(result)

        # Handle the non-full backward hooks
        if non_full_backward_hooks:
            var = result
            while not isinstance(var, torch.Tensor):
                if isinstance(var, dict):
                    var = next((v for v in var.values() if isinstance(v, torch.Tensor)))
                else:
                    var = var[0]
            grad_fn = var.grad_fn
            if grad_fn is not None:
                for hook in non_full_backward_hooks:
                    grad_fn.register_hook(_WrappedHook(hook, self))
                self._maybe_warn_non_full_backward_hook(input, result, grad_fn)

        return result

    __call__ : Callable[..., Any] = _call_impl

    def __setstate__(self, state):
        """
        self.__dict__.update(state)
        # Support loading old checkpoints that don't have the following attrs:
        if '_forward_pre_hooks' not in self.__dict__:
            self._forward_pre_hooks = OrderedDict()
        if '_state_dict_hooks' not in self.__dict__:
            self._state_dict_hooks = OrderedDict()
        if '_load_state_dict_pre_hooks' not in self.__dict__:
            self._load_state_dict_pre_hooks = OrderedDict()
        if '_load_state_dict_post_hooks' not in self.__dict__:
            self._load_state_dict_post_hooks = OrderedDict()
        if '_non_persistent_buffers_set' not in self.__dict__:
            self._non_persistent_buffers_set = set()
        if '_is_full_backward_hook' not in self.__dict__:
            self._is_full_backward_hook = None
        """
        pass

    def __getattr__(self, name: str) -> Union[Tensor, 'Module']:
        #print(id(self), "getting attr", name)

        # slots version
        if name in self._parameters:
            return self._parameters[name]
        if name in self._buffers:
            return self._buffers[name]
        if name in self._modules:
            return self._modules[name]
        if name in self._dict:
            return self._dict[name]

        # regular version
        """
        if '_parameters' in self.__dict__:
            _parameters = self.__dict__['_parameters']
            if name in _parameters:
                return _parameters[name]
        if '_buffers' in self.__dict__:
            _buffers = self.__dict__['_buffers']
            if name in _buffers:
                return _buffers[name]
        if '_modules' in self.__dict__:
            modules = self.__dict__['_modules']
            if name in modules:
                return modules[name]
        """

        raise AttributeError("'{}' object has no attribute '{}'".format(
            type(self).__name__, name))

    def __setattr__(self, name: str, value: Union[Tensor, 'Module']) -> None:
        def remove_from(*dicts_or_sets):
            for d in dicts_or_sets:
                if name in d:
                    if isinstance(d, dict):
                        del d[name]
                    else:
                        d.discard(name)

        #print(id(self), "setting attr", name, "to", id(value))

        if name == "__class__":
            super().__setattr__(name, value)
            return

        params = self._parameters
        #params = self.__dict__.get('_parameters')
        if isinstance(value, Parameter):
            if params is None:
                raise AttributeError(
                    "cannot assign parameters before Module.__init__() call")
            remove_from(self.__dict__, self._buffers, self._modules, self._non_persistent_buffers_set)
            self.register_parameter(name, value)
        elif params is not None and name in params:
            if value is not None:
                raise TypeError("cannot assign '{}' as parameter '{}' "
                                "(torch.nn.Parameter or None expected)"
                                .format(torch.typename(value), name))
            self.register_parameter(name, value)
        else:
            modules = self._modules
            #modules = self.__dict__.get('_modules')
            if isinstance(value, Module):
                if modules is None:
                    raise AttributeError(
                        "cannot assign module before Module.__init__() call")
                remove_from(self.__dict__, self._parameters, self._buffers, self._non_persistent_buffers_set)
                modules[name] = value
            elif modules is not None and name in modules:
                if value is not None:
                    raise TypeError("cannot assign '{}' as child module '{}' "
                                    "(torch.nn.Module or None expected)"
                                    .format(torch.typename(value), name))
                modules[name] = value
            else:
                buffers = self._buffers
                #buffers = self.__dict__.get('_buffers')
                if buffers is not None and name in buffers:
                    if value is not None and not isinstance(value, torch.Tensor):
                        raise TypeError("cannot assign '{}' as buffer '{}' "
                                        "(torch.Tensor or None expected)"
                                        .format(torch.typename(value), name))
                    buffers[name] = value
                else:
<<<<<<< HEAD
                    self._dict[name] = value
                    #object.__setattr__(self, name, value)
=======
                    super().__setattr__(name, value)
>>>>>>> c28315ea

    def __delattr__(self, name):
        if name in self._parameters:
            del self._parameters[name]
        elif name in self._buffers:
            del self._buffers[name]
            self._non_persistent_buffers_set.discard(name)
        elif name in self._modules:
            del self._modules[name]
        else:
<<<<<<< HEAD
            del self._dict[name]
            #object.__delattr__(self, name)
=======
            super().__delattr__(name)
>>>>>>> c28315ea

    def _register_state_dict_hook(self, hook):
        r"""These hooks will be called with arguments: `self`, `state_dict`,
        `prefix`, `local_metadata`, after the `state_dict` of `self` is set.
        Note that only parameters and buffers of `self` or its children are
        guaranteed to exist in `state_dict`. The hooks may modify `state_dict`
        inplace or return a new one.
        """
        handle = hooks.RemovableHandle(self._state_dict_hooks)
        self._state_dict_hooks[handle.id] = hook
        return handle

    def _save_to_state_dict(self, destination, prefix, keep_vars):
        r"""Saves module state to `destination` dictionary, containing a state
        of the module, but not its descendants. This is called on every
        submodule in :meth:`~torch.nn.Module.state_dict`.

        In rare cases, subclasses can achieve class-specific behavior by
        overriding this method with custom logic.

        Args:
            destination (dict): a dict where state will be stored
            prefix (str): the prefix for parameters and buffers used in this
                module
        """
        for name, param in self._parameters.items():
            if param is not None:
                destination[prefix + name] = param if keep_vars else param.detach()
        for name, buf in self._buffers.items():
            if buf is not None and name not in self._non_persistent_buffers_set:
                destination[prefix + name] = buf if keep_vars else buf.detach()
        extra_state_key = prefix + _EXTRA_STATE_KEY_SUFFIX
        if getattr(self.__class__, "get_extra_state", Module.get_extra_state) is not Module.get_extra_state:
            destination[extra_state_key] = self.get_extra_state()

    # The user can pass an optional arbitrary mappable object to `state_dict`, in which case `state_dict` returns
    # back that same object. But if they pass nothing, an `OrederedDict` is created and returned.
    T_destination = TypeVar('T_destination', bound=Dict[str, Any])

    @overload
    def state_dict(self, *, destination: T_destination, prefix: str = ..., keep_vars: bool = ...) -> T_destination:
        ...

    @overload
    def state_dict(self, *, prefix: str = ..., keep_vars: bool = ...) -> Dict[str, Any]:
        ...

    # TODO: Change `*args` to `*` and remove the copprespinding warning in docs when BC allows.
    # Also remove the logic for arg parsing together.
    def state_dict(self, *args, destination=None, prefix='', keep_vars=False):
        r"""Returns a dictionary containing a whole state of the module.

        Both parameters and persistent buffers (e.g. running averages) are
        included. Keys are corresponding parameter and buffer names.
        Parameters and buffers set to ``None`` are not included.

        .. warning::
            Currently ``state_dict()`` also accepts positional arguments for
            ``destination``, ``prefix`` and ``keep_vars`` in order. However,
            this is being deprecated and keyword arguments will be enforced in
            future releases.

        .. warning::
            Please avoid the use of argument ``destination`` as it is not
            designed for end-users.

        Args:
            destination (dict, optional): If provided, the state of module will
                be updated into the dict and the same object is returned.
                Otherwise, an ``OrderedDict`` will be created and returned.
                Default: ``None``.
            prefix (str, optional): a prefix added to parameter and buffer
                names to compose the keys in state_dict. Default: ``''``.
            keep_vars (bool, optional): by default the :class:`~torch.Tensor` s
                returned in the state dict are detached from autograd. If it's
                set to ``True``, detaching will not be performed.
                Default: ``False``.

        Returns:
            dict:
                a dictionary containing a whole state of the module

        Example::

            >>> module.state_dict().keys()
            ['bias', 'weight']

        """

        # TODO: Remove `args` and the parsing logic when BC allows.
        if len(args) > 0:
            if destination is None:
                destination = args[0]
            if len(args) > 1 and prefix == '':
                prefix = args[1]
            if len(args) > 2 and keep_vars is False:
                keep_vars = args[2]
            # DeprecationWarning is ignored by default
            warnings.warn(
                "Positional args are being deprecated, use kwargs instead. Refer to "
                "https://pytorch.org/docs/master/generated/torch.nn.Module.html#torch.nn.Module.state_dict"
                " for details.")

        if destination is None:
            destination = OrderedDict()
            destination._metadata = OrderedDict()

        local_metadata = dict(version=self._version)
        if hasattr(destination, "_metadata"):
            destination._metadata[prefix[:-1]] = local_metadata

        self._save_to_state_dict(destination, prefix, keep_vars)
        for name, module in self._modules.items():
            if module is not None:
                module.state_dict(destination=destination, prefix=prefix + name + '.', keep_vars=keep_vars)
        for hook in self._state_dict_hooks.values():
            hook_result = hook(self, destination, prefix, local_metadata)
            if hook_result is not None:
                destination = hook_result
        return destination

    def _register_load_state_dict_pre_hook(self, hook, with_module=False):
        r"""These hooks will be called with arguments: `state_dict`, `prefix`,
        `local_metadata`, `strict`, `missing_keys`, `unexpected_keys`,
        `error_msgs`, before loading `state_dict` into `self`. These arguments
        are exactly the same as those of `_load_from_state_dict`.

        If ``with_module`` is ``True``, then the first argument to the hook is
        an instance of the module.

        Arguments:
            hook (Callable): Callable hook that will be invoked before
                loading the state dict.
            with_module (bool, optional): Whether or not to pass the module
                instance to the hook as the first parameter.
        """
        handle = hooks.RemovableHandle(self._load_state_dict_pre_hooks)
        self._load_state_dict_pre_hooks[handle.id] = _WrappedHook(hook, self if with_module else None)
        return handle

    def register_load_state_dict_post_hook(self, hook):
        r"""Registers a post hook to be run after module's ``load_state_dict``
        is called.

        It should have the following signature::
            hook(module, incompatible_keys) -> None

        The ``module`` argument is the current module that this hook is registered
        on, and the ``incompatible_keys`` argument is a ``NamedTuple`` consisting
        of attributes ``missing_keys`` and ``unexpected_keys``. ``missing_keys``
        is a ``list`` of ``str`` containing the missing keys and
        ``unexpected_keys`` is a ``list`` of ``str`` containing the unexpected keys.

        The given incompatible_keys can be modified inplace if needed.

        Note that the checks performed when calling :func:`load_state_dict` with
        ``strict=True`` are affected by modifications the hook makes to
        ``missing_keys`` or ``unexpected_keys``, as expected. Additions to either
        set of keys will result in an error being thrown when ``strict=True``, and
        clearning out both missing and unexpected keys will avoid an error.

        Returns:
            :class:`torch.utils.hooks.RemovableHandle`:
                a handle that can be used to remove the added hook by calling
                ``handle.remove()``
        """
        handle = hooks.RemovableHandle(self._load_state_dict_post_hooks)
        self._load_state_dict_post_hooks[handle.id] = hook
        return handle


    def _load_from_state_dict(self, state_dict, prefix, local_metadata, strict,
                              missing_keys, unexpected_keys, error_msgs):
        r"""Copies parameters and buffers from :attr:`state_dict` into only
        this module, but not its descendants. This is called on every submodule
        in :meth:`~torch.nn.Module.load_state_dict`. Metadata saved for this
        module in input :attr:`state_dict` is provided as :attr:`local_metadata`.
        For state dicts without metadata, :attr:`local_metadata` is empty.
        Subclasses can achieve class-specific backward compatible loading using
        the version number at `local_metadata.get("version", None)`.

        .. note::
            :attr:`state_dict` is not the same object as the input
            :attr:`state_dict` to :meth:`~torch.nn.Module.load_state_dict`. So
            it can be modified.

        Args:
            state_dict (dict): a dict containing parameters and
                persistent buffers.
            prefix (str): the prefix for parameters and buffers used in this
                module
            local_metadata (dict): a dict containing the metadata for this module.
                See
            strict (bool): whether to strictly enforce that the keys in
                :attr:`state_dict` with :attr:`prefix` match the names of
                parameters and buffers in this module
            missing_keys (list of str): if ``strict=True``, add missing keys to
                this list
            unexpected_keys (list of str): if ``strict=True``, add unexpected
                keys to this list
            error_msgs (list of str): error messages should be added to this
                list, and will be reported together in
                :meth:`~torch.nn.Module.load_state_dict`
        """
        for hook in self._load_state_dict_pre_hooks.values():
            hook(state_dict, prefix, local_metadata, strict, missing_keys, unexpected_keys, error_msgs)

        persistent_buffers = {k: v for k, v in self._buffers.items() if k not in self._non_persistent_buffers_set}
        local_name_params = itertools.chain(self._parameters.items(), persistent_buffers.items())
        local_state = {k: v for k, v in local_name_params if v is not None}

        for name, param in local_state.items():
            key = prefix + name
            if key in state_dict:
                input_param = state_dict[key]
                if not torch.overrides.is_tensor_like(input_param):
                    error_msgs.append('While copying the parameter named "{}", '
                                      'expected torch.Tensor or Tensor-like object from checkpoint but '
                                      'received {}'
                                      .format(key, type(input_param)))
                    continue

                # This is used to avoid copying uninitialized parameters into
                # non-lazy modules, since they dont have the hook to do the checks
                # in such case, it will error when accessing the .shape attribute.
                is_param_lazy = torch.nn.parameter.is_lazy(param)
                # Backward compatibility: loading 1-dim tensor from 0.3.* to version 0.4+
                if not is_param_lazy and len(param.shape) == 0 and len(input_param.shape) == 1:
                    input_param = input_param[0]

                if not is_param_lazy and input_param.shape != param.shape:
                    # local shape should match the one in checkpoint
                    error_msgs.append('size mismatch for {}: copying a param with shape {} from checkpoint, '
                                      'the shape in current model is {}.'
                                      .format(key, input_param.shape, param.shape))
                    continue
                try:
                    with torch.no_grad():
                        param.copy_(input_param)
                except Exception as ex:
                    error_msgs.append('While copying the parameter named "{}", '
                                      'whose dimensions in the model are {} and '
                                      'whose dimensions in the checkpoint are {}, '
                                      'an exception occurred : {}.'
                                      .format(key, param.size(), input_param.size(), ex.args))
            elif strict:
                missing_keys.append(key)

        extra_state_key = prefix + _EXTRA_STATE_KEY_SUFFIX
        if getattr(self.__class__, "set_extra_state", Module.set_extra_state) is not Module.set_extra_state:
            if extra_state_key in state_dict:
                self.set_extra_state(state_dict[extra_state_key])
            elif strict:
                missing_keys.append(extra_state_key)
        elif strict and (extra_state_key in state_dict):
            unexpected_keys.append(extra_state_key)

        if strict:
            for key in state_dict.keys():
                if key.startswith(prefix) and key != extra_state_key:
                    input_name = key[len(prefix):]
                    input_name = input_name.split('.', 1)[0]  # get the name of param/buffer/child
                    if input_name not in self._modules and input_name not in local_state:
                        unexpected_keys.append(key)

    def load_state_dict(self, state_dict: Mapping[str, Any],
                        strict: bool = True):
        r"""Copies parameters and buffers from :attr:`state_dict` into
        this module and its descendants. If :attr:`strict` is ``True``, then
        the keys of :attr:`state_dict` must exactly match the keys returned
        by this module's :meth:`~torch.nn.Module.state_dict` function.

        Args:
            state_dict (dict): a dict containing parameters and
                persistent buffers.
            strict (bool, optional): whether to strictly enforce that the keys
                in :attr:`state_dict` match the keys returned by this module's
                :meth:`~torch.nn.Module.state_dict` function. Default: ``True``

        Returns:
            ``NamedTuple`` with ``missing_keys`` and ``unexpected_keys`` fields:
                * **missing_keys** is a list of str containing the missing keys
                * **unexpected_keys** is a list of str containing the unexpected keys

        Note:
            If a parameter or buffer is registered as ``None`` and its corresponding key
            exists in :attr:`state_dict`, :meth:`load_state_dict` will raise a
            ``RuntimeError``.
        """
        if not isinstance(state_dict, Mapping):
            raise TypeError("Expected state_dict to be dict-like, got {}.".format(type(state_dict)))

        missing_keys: List[str] = []
        unexpected_keys: List[str] = []
        error_msgs: List[str] = []

        # copy state_dict so _load_from_state_dict can modify it
        metadata = getattr(state_dict, '_metadata', None)
        state_dict = OrderedDict(state_dict)
        if metadata is not None:
            # mypy isn't aware that "_metadata" exists in state_dict
            state_dict._metadata = metadata  # type: ignore[attr-defined]

        def load(module, prefix=''):
            local_metadata = {} if metadata is None else metadata.get(prefix[:-1], {})
            module._load_from_state_dict(
                state_dict, prefix, local_metadata, True, missing_keys, unexpected_keys, error_msgs)
            for name, child in module._modules.items():
                if child is not None:
                    load(child, prefix + name + '.')

            # Note that the hook can modify missing_keys and unexpected_keys.
            incompatible_keys = _IncompatibleKeys(missing_keys, unexpected_keys)
            for hook in module._load_state_dict_post_hooks.values():
                out = hook(module, incompatible_keys)
                assert out is None, (
                    "Hooks registered with ``register_load_state_dict_post_hook`` are not"
                    "expected to return new values, if incompatible_keys need to be modified,"
                    "it should be done inplace."
                )

        load(self)
        del load

        if strict:
            if len(unexpected_keys) > 0:
                error_msgs.insert(
                    0, 'Unexpected key(s) in state_dict: {}. '.format(
                        ', '.join('"{}"'.format(k) for k in unexpected_keys)))
            if len(missing_keys) > 0:
                error_msgs.insert(
                    0, 'Missing key(s) in state_dict: {}. '.format(
                        ', '.join('"{}"'.format(k) for k in missing_keys)))

        if len(error_msgs) > 0:
            raise RuntimeError('Error(s) in loading state_dict for {}:\n\t{}'.format(
                               self.__class__.__name__, "\n\t".join(error_msgs)))
        return _IncompatibleKeys(missing_keys, unexpected_keys)

    def _named_members(self, get_members_fn, prefix='', recurse=True):
        r"""Helper method for yielding various names + members of modules."""
        memo = set()
        modules = self.named_modules(prefix=prefix) if recurse else [(prefix, self)]
        for module_prefix, module in modules:
            members = get_members_fn(module)
            for k, v in members:
                if v is None or v in memo:
                    continue
                memo.add(v)
                name = module_prefix + ('.' if module_prefix else '') + k
                yield name, v

    def parameters(self, recurse: bool = True) -> Iterator[Parameter]:
        r"""Returns an iterator over module parameters.

        This is typically passed to an optimizer.

        Args:
            recurse (bool): if True, then yields parameters of this module
                and all submodules. Otherwise, yields only parameters that
                are direct members of this module.

        Yields:
            Parameter: module parameter

        Example::

            >>> for param in model.parameters():
            >>>     print(type(param), param.size())
            <class 'torch.Tensor'> (20L,)
            <class 'torch.Tensor'> (20L, 1L, 5L, 5L)

        """
        for name, param in self.named_parameters(recurse=recurse):
            yield param

    def named_parameters(self, prefix: str = '', recurse: bool = True) -> Iterator[Tuple[str, Parameter]]:
        r"""Returns an iterator over module parameters, yielding both the
        name of the parameter as well as the parameter itself.

        Args:
            prefix (str): prefix to prepend to all parameter names.
            recurse (bool): if True, then yields parameters of this module
                and all submodules. Otherwise, yields only parameters that
                are direct members of this module.

        Yields:
            (string, Parameter): Tuple containing the name and parameter

        Example::

            >>> for name, param in self.named_parameters():
            >>>    if name in ['bias']:
            >>>        print(param.size())

        """
        gen = self._named_members(
            lambda module: module._parameters.items(),
            prefix=prefix, recurse=recurse)
        for elem in gen:
            yield elem

    def buffers(self, recurse: bool = True) -> Iterator[Tensor]:
        r"""Returns an iterator over module buffers.

        Args:
            recurse (bool): if True, then yields buffers of this module
                and all submodules. Otherwise, yields only buffers that
                are direct members of this module.

        Yields:
            torch.Tensor: module buffer

        Example::

            >>> for buf in model.buffers():
            >>>     print(type(buf), buf.size())
            <class 'torch.Tensor'> (20L,)
            <class 'torch.Tensor'> (20L, 1L, 5L, 5L)

        """
        for _, buf in self.named_buffers(recurse=recurse):
            yield buf

    def named_buffers(self, prefix: str = '', recurse: bool = True) -> Iterator[Tuple[str, Tensor]]:
        r"""Returns an iterator over module buffers, yielding both the
        name of the buffer as well as the buffer itself.

        Args:
            prefix (str): prefix to prepend to all buffer names.
            recurse (bool): if True, then yields buffers of this module
                and all submodules. Otherwise, yields only buffers that
                are direct members of this module.

        Yields:
            (string, torch.Tensor): Tuple containing the name and buffer

        Example::

            >>> for name, buf in self.named_buffers():
            >>>    if name in ['running_var']:
            >>>        print(buf.size())

        """
        gen = self._named_members(
            lambda module: module._buffers.items(),
            prefix=prefix, recurse=recurse)
        for elem in gen:
            yield elem

    def children(self) -> Iterator['Module']:
        r"""Returns an iterator over immediate children modules.

        Yields:
            Module: a child module
        """
        for name, module in self.named_children():
            yield module

    def named_children(self) -> Iterator[Tuple[str, 'Module']]:
        r"""Returns an iterator over immediate children modules, yielding both
        the name of the module as well as the module itself.

        Yields:
            (string, Module): Tuple containing a name and child module

        Example::

            >>> for name, module in model.named_children():
            >>>     if name in ['conv4', 'conv5']:
            >>>         print(module)

        """
        memo = set()
        for name, module in self._modules.items():
            if module is not None and module not in memo:
                memo.add(module)
                yield name, module

    def modules(self) -> Iterator['Module']:
        r"""Returns an iterator over all modules in the network.

        Yields:
            Module: a module in the network

        Note:
            Duplicate modules are returned only once. In the following
            example, ``l`` will be returned only once.

        Example::

            >>> l = nn.Linear(2, 2)
            >>> net = nn.Sequential(l, l)
            >>> for idx, m in enumerate(net.modules()):
                    print(idx, '->', m)

            0 -> Sequential(
              (0): Linear(in_features=2, out_features=2, bias=True)
              (1): Linear(in_features=2, out_features=2, bias=True)
            )
            1 -> Linear(in_features=2, out_features=2, bias=True)

        """
        for _, module in self.named_modules():
            yield module

    def named_modules(self, memo: Optional[Set['Module']] = None, prefix: str = '', remove_duplicate: bool = True):
        r"""Returns an iterator over all modules in the network, yielding
        both the name of the module as well as the module itself.

        Args:
            memo: a memo to store the set of modules already added to the result
            prefix: a prefix that will be added to the name of the module
            remove_duplicate: whether to remove the duplicated module instances in the result
                or not

        Yields:
            (string, Module): Tuple of name and module

        Note:
            Duplicate modules are returned only once. In the following
            example, ``l`` will be returned only once.

        Example::

            >>> l = nn.Linear(2, 2)
            >>> net = nn.Sequential(l, l)
            >>> for idx, m in enumerate(net.named_modules()):
                    print(idx, '->', m)

            0 -> ('', Sequential(
              (0): Linear(in_features=2, out_features=2, bias=True)
              (1): Linear(in_features=2, out_features=2, bias=True)
            ))
            1 -> ('0', Linear(in_features=2, out_features=2, bias=True))

        """

        if memo is None:
            memo = set()
        if self not in memo:
            if remove_duplicate:
                memo.add(self)
            yield prefix, self
            for name, module in self._modules.items():
                if module is None:
                    continue
                submodule_prefix = prefix + ('.' if prefix else '') + name
                for m in module.named_modules(memo, submodule_prefix, remove_duplicate):
                    yield m

    def train(self: T, mode: bool = True) -> T:
        r"""Sets the module in training mode.

        This has any effect only on certain modules. See documentations of
        particular modules for details of their behaviors in training/evaluation
        mode, if they are affected, e.g. :class:`Dropout`, :class:`BatchNorm`,
        etc.

        Args:
            mode (bool): whether to set training mode (``True``) or evaluation
                         mode (``False``). Default: ``True``.

        Returns:
            Module: self
        """
        if not isinstance(mode, bool):
            raise ValueError("training mode is expected to be boolean")
        self.training = mode
        for module in self.children():
            module.train(mode)
        return self

    def eval(self: T) -> T:
        r"""Sets the module in evaluation mode.

        This has any effect only on certain modules. See documentations of
        particular modules for details of their behaviors in training/evaluation
        mode, if they are affected, e.g. :class:`Dropout`, :class:`BatchNorm`,
        etc.

        This is equivalent with :meth:`self.train(False) <torch.nn.Module.train>`.

        See :ref:`locally-disable-grad-doc` for a comparison between
        `.eval()` and several similar mechanisms that may be confused with it.

        Returns:
            Module: self
        """
        return self.train(False)

    def requires_grad_(self: T, requires_grad: bool = True) -> T:
        r"""Change if autograd should record operations on parameters in this
        module.

        This method sets the parameters' :attr:`requires_grad` attributes
        in-place.

        This method is helpful for freezing part of the module for finetuning
        or training parts of a model individually (e.g., GAN training).

        See :ref:`locally-disable-grad-doc` for a comparison between
        `.requires_grad_()` and several similar mechanisms that may be confused with it.

        Args:
            requires_grad (bool): whether autograd should record operations on
                                  parameters in this module. Default: ``True``.

        Returns:
            Module: self
        """
        for p in self.parameters():
            p.requires_grad_(requires_grad)
        return self

    def zero_grad(self, set_to_none: bool = False) -> None:
        r"""Sets gradients of all model parameters to zero. See similar function
        under :class:`torch.optim.Optimizer` for more context.

        Args:
            set_to_none (bool): instead of setting to zero, set the grads to None.
                See :meth:`torch.optim.Optimizer.zero_grad` for details.
        """
        if getattr(self, '_is_replica', False):
            warnings.warn(
                "Calling .zero_grad() from a module created with nn.DataParallel() has no effect. "
                "The parameters are copied (in a differentiable manner) from the original module. "
                "This means they are not leaf nodes in autograd and so don't accumulate gradients. "
                "If you need gradients in your forward method, consider using autograd.grad instead.")

        for p in self.parameters():
            if p.grad is not None:
                if set_to_none:
                    p.grad = None
                else:
                    if p.grad.grad_fn is not None:
                        p.grad.detach_()
                    else:
                        p.grad.requires_grad_(False)
                    p.grad.zero_()

    def share_memory(self: T) -> T:
        r"""See :meth:`torch.Tensor.share_memory_`"""
        return self._apply(lambda t: t.share_memory_())

    def _get_name(self):
        return self.__class__.__name__

    def extra_repr(self) -> str:
        r"""Set the extra representation of the module

        To print customized extra information, you should re-implement
        this method in your own modules. Both single-line and multi-line
        strings are acceptable.
        """
        return ''

    def __repr__(self):
        # We treat the extra repr like the sub-module, one item per line
        extra_lines = []
        extra_repr = self.extra_repr()
        # empty string will be split into list ['']
        if extra_repr:
            extra_lines = extra_repr.split('\n')
        child_lines = []
        for key, module in self._modules.items():
            mod_str = repr(module)
            mod_str = _addindent(mod_str, 2)
            child_lines.append('(' + key + '): ' + mod_str)
        lines = extra_lines + child_lines

        main_str = self._get_name() + '('
        if lines:
            # simple one-liner info, which most builtin Modules will use
            if len(extra_lines) == 1 and not child_lines:
                main_str += extra_lines[0]
            else:
                main_str += '\n  ' + '\n  '.join(lines) + '\n'

        main_str += ')'
        return main_str

    def __dir__(self):
        module_attrs = dir(self.__class__)
        attrs = list(self._dict.keys())
        parameters = list(self._parameters.keys())
        modules = list(self._modules.keys())
        buffers = list(self._buffers.keys())
        keys = module_attrs + attrs + parameters + modules + buffers

        # Eliminate attrs that are not legal Python variable names
        keys = [key for key in keys if not key[0].isdigit()]

        return sorted(keys)

    def _replicate_for_data_parallel(self):
        replica = self.__new__(type(self))
        replica.__dict__ = self.__dict__.copy()

        # replicas do not have parameters themselves, the replicas reference the original
        # module.
        replica._parameters = OrderedDict()
        replica._buffers = replica._buffers.copy()
        replica._modules = replica._modules.copy()
        replica._is_replica = True  # type: ignore[assignment]

        return replica<|MERGE_RESOLUTION|>--- conflicted
+++ resolved
@@ -299,7 +299,6 @@
     _load_state_dict_pre_hooks: Dict[int, Callable]
     _load_state_dict_post_hooks: Dict[int, Callable]
     _modules: Dict[str, Optional['Module']]
-<<<<<<< HEAD
 
     __slots__ = (
         "training",
@@ -315,30 +314,8 @@
         "_modules",
         "_dict",
     )
-=======
->>>>>>> c28315ea
 
     def __init__(self) -> None:
-        """
-        Initializes internal Module state, shared by both nn.Module and ScriptModule.
-        """
-        torch._C._log_api_usage_once("python.nn_module")
-
-<<<<<<< HEAD
-        object.__setattr__(self, 'training', True)
-        object.__setattr__(self, '_parameters', OrderedDict())
-        object.__setattr__(self, '_buffers', OrderedDict())
-        object.__setattr__(self, '_non_persistent_buffers_set', set())
-        object.__setattr__(self, '_backward_hooks', OrderedDict())
-        object.__setattr__(self, '_is_full_backward_hook', None)
-        object.__setattr__(self, '_forward_hooks', OrderedDict())
-        object.__setattr__(self, '_forward_pre_hooks', OrderedDict())
-        object.__setattr__(self, '_state_dict_hooks', OrderedDict())
-        object.__setattr__(self, '_load_state_dict_pre_hooks', OrderedDict())
-        object.__setattr__(self, '_load_state_dict_post_hooks', OrderedDict())
-        object.__setattr__(self, '_modules', OrderedDict())
-        object.__setattr__(self, '_dict', OrderedDict())
-=======
         """
         Calls super().__setattr__('a', a) instead of the typical self.a = a
         to avoid Module.__setattr__ overhead. Module's __setattr__ has special
@@ -357,7 +334,7 @@
         super().__setattr__('_load_state_dict_pre_hooks', OrderedDict())
         super().__setattr__('_load_state_dict_post_hooks', OrderedDict())
         super().__setattr__('_modules', OrderedDict())
->>>>>>> c28315ea
+        super().__setattr__('_dict', OrderedDict())
 
     forward: Callable[..., Any] = _forward_unimplemented
 
@@ -1370,12 +1347,8 @@
                                         .format(torch.typename(value), name))
                     buffers[name] = value
                 else:
-<<<<<<< HEAD
                     self._dict[name] = value
-                    #object.__setattr__(self, name, value)
-=======
-                    super().__setattr__(name, value)
->>>>>>> c28315ea
+                    #super().__setattr__(name, value)
 
     def __delattr__(self, name):
         if name in self._parameters:
@@ -1386,12 +1359,8 @@
         elif name in self._modules:
             del self._modules[name]
         else:
-<<<<<<< HEAD
             del self._dict[name]
-            #object.__delattr__(self, name)
-=======
-            super().__delattr__(name)
->>>>>>> c28315ea
+            #super().__delattr__(name)
 
     def _register_state_dict_hook(self, hook):
         r"""These hooks will be called with arguments: `self`, `state_dict`,
