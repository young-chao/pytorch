--- conflicted
+++ resolved
@@ -1876,19 +1876,11 @@
         symbolic_name = f"aten{symbolic_name}"
 
     _verify_custom_op_name(symbolic_name)
-    versions = tuple(
-        itertools.chain(_constants.onnx_stable_opsets, [_constants.onnx_main_opset])
+
+    versions = range(
+        max(_constants.ONNX_MIN_OPSET, opset_version), _constants.ONNX_MAX_OPSET + 1
     )
-
-<<<<<<< HEAD
     registration.custom_onnx_symbolic(symbolic_name, versions)(symbolic_fn)
-=======
-    for version in range(_constants.ONNX_MIN_OPSET, _constants.ONNX_MAX_OPSET + 1):
-        if version >= opset_version:
-            registration.registry.register(
-                symbolic_name, version, symbolic_fn, custom=True
-            )
->>>>>>> 4871c838
 
 
 @_beartype.beartype
