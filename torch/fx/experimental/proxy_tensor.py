--- conflicted
+++ resolved
@@ -73,21 +73,6 @@
 def proxy_call(func_overload, args, kwargs=None):
     if kwargs is None:
         kwargs = {}
-<<<<<<< HEAD
-
-    if func_overload == torch.ops.prim.device.default:
-        return args[0].fake_device
-    if func_overload == aten.sym_size.default:
-        return None
-    if func_overload == aten.stride.default:
-        return None
-    if func_overload == aten.size.default:
-        return None
-    if func_overload == aten.dim.default:
-        return len(args[0].shape)
-
-=======
->>>>>>> f680a9f2
     func = func_overload.overloadpacket
     if func_overload in CURRENT_DECOMPOSITION_TABLE:
         return CURRENT_DECOMPOSITION_TABLE[func_overload](*args, **kwargs)
